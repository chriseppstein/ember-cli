--- conflicted
+++ resolved
@@ -32,13 +32,8 @@
     "ember-data": "^2.12.0",
     "ember-export-application-global": "^1.0.5",
     "ember-load-initializers": "^0.6.0",
-<<<<<<< HEAD
     "ember-resolver": "^3.0.0",
-    "ember-source": "~2.12.0-beta.1",
-=======
-    "ember-resolver": "^2.0.3",
     "ember-source": "~2.12.0",
->>>>>>> 4d7a9f7a
     "ember-welcome-page": "^2.0.2",
     "loader.js": "^4.2.3"
   },

--- conflicted
+++ resolved
@@ -29,13 +29,8 @@
     "ember-cli-qunit": "^4.0.0",
     "ember-cli-shims": "^1.1.0",
     "ember-cli-sri": "^2.1.0",
-<<<<<<< HEAD
-    "ember-cli-uglify": "^1.2.0",
+    "ember-cli-uglify": "^2.0.0",
     "ember-data": "~2.17.0-beta.1",
-=======
-    "ember-cli-uglify": "^2.0.0",
-    "ember-data": "~2.16.2",
->>>>>>> 75e74c80
     "ember-export-application-global": "^2.0.0",
     "ember-load-initializers": "^1.0.0",
     "ember-resolver": "^4.0.0",

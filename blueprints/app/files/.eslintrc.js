module.exports = {
  root: true,
  parserOptions: {
    ecmaVersion: 2017,
    sourceType: 'module'
  },
  plugins: [
    'ember'
  ],
  extends: [
    'eslint:recommended',
    'plugin:ember/recommended'
  ],
  env: {
    browser: true
  },
  rules: {
  },
  overrides: [
    // node files
    {
      files: [
        'ember-cli-build.js',<% if (blueprint !== 'app') { %>
        'index.js',<% } %>
        'testem.js',
        'config/**/*.js'<% if (blueprint === 'app') { %>,
        'lib/*/index.js'<% } %><% if (blueprint !== 'app') { %>,
        'tests/dummy/config/**/*.js'<% } %>
      ],<% if (blueprint !== 'app') { %>
      excludedFiles: [
        'addon/**',
<<<<<<< HEAD
        'tests/dummy/app/**',
        'addon-test-support/**'
=======
        'addon-test-support/**',
        'app/**',
        'tests/dummy/app/**'
>>>>>>> 631127bb
      ],<% } %>
      parserOptions: {
        sourceType: 'script',
        ecmaVersion: 2015
      },
      env: {
        browser: false,
        node: true
      }<% if (blueprint !== 'app') { %>,
      plugins: ['node'],
      rules: Object.assign({}, require('eslint-plugin-node').configs.recommended.rules, {
        // add your custom rules and overrides for node files here
      })<% } %>
    }
  ]
};<|MERGE_RESOLUTION|>--- conflicted
+++ resolved
@@ -29,14 +29,9 @@
       ],<% if (blueprint !== 'app') { %>
       excludedFiles: [
         'addon/**',
-<<<<<<< HEAD
-        'tests/dummy/app/**',
-        'addon-test-support/**'
-=======
         'addon-test-support/**',
         'app/**',
         'tests/dummy/app/**'
->>>>>>> 631127bb
       ],<% } %>
       parserOptions: {
         sourceType: 'script',

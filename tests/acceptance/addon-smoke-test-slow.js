--- conflicted
+++ resolved
@@ -65,65 +65,6 @@
       return ember(['test']);
     });
 
-<<<<<<< HEAD
-=======
-  it(
-    'npm pack does not include unnecessary files',
-    co.wrap(function*() {
-      let handleError = function(error, commandName) {
-        if (error.code === 'ENOENT') {
-          console.warn(chalk.yellow(`      Your system does not provide ${commandName} -> Skipped this test.`));
-        } else {
-          throw new Error(error);
-        }
-      };
-
-      try {
-        yield npmPack();
-      } catch (error) {
-        return handleError(error, 'npm');
-      }
-
-      let output;
-      try {
-        output = yield tar();
-      } catch (error) {
-        return handleError(error, 'tar');
-      }
-
-      let necessaryFiles = ['package.json', 'index.js', 'LICENSE.md', 'README.md', 'config/environment.js'];
-
-      let unnecessaryFiles = [
-        '.gitkeep',
-        '.travis.yml',
-        '.editorconfig',
-        'testem.js',
-        '.ember-cli',
-        'bower.json',
-        '.bowerrc',
-      ];
-
-      let unnecessaryFolders = [/^tests\//, /^bower_components\//];
-
-      let outputFiles = output
-        .split('\n')
-        .filter(Boolean)
-        .map(f => f.replace(/^package\//, ''));
-
-      expect(outputFiles, 'verify our assumptions about the output structure').to.include.members(necessaryFiles);
-
-      expect(outputFiles).to.not.have.members(unnecessaryFiles);
-
-      for (let unnecessaryFolder of unnecessaryFolders) {
-        for (let outputFile of outputFiles) {
-          expect(outputFile).to.not.match(unnecessaryFolder);
-        }
-      }
-    })
-  );
-
-  if (isExperimentEnabled('MODULE_UNIFICATION')) {
->>>>>>> 65d4e410
     it(
       'works in most common scenarios for an example addon',
       co.wrap(function*() {
@@ -187,6 +128,8 @@
           return handleError(error, 'tar');
         }
 
+        let necessaryFiles = ['package.json', 'index.js', 'LICENSE.md', 'README.md', 'config/environment.js'];
+
         let unnecessaryFiles = [
           '.gitkeep',
           '.travis.yml',
@@ -197,11 +140,22 @@
           '.bowerrc',
         ];
 
-        let unnecessaryFolders = ['tests/', 'bower_components/'];
+        let unnecessaryFolders = [/^tests\//, /^bower_components\//];
 
-        let outputFiles = output.split('\n');
-        expect(outputFiles).to.not.contain(unnecessaryFiles);
-        expect(outputFiles).to.not.contain(unnecessaryFolders);
+        let outputFiles = output
+          .split('\n')
+          .filter(Boolean)
+          .map(f => f.replace(/^package\//, ''));
+
+        expect(outputFiles, 'verify our assumptions about the output structure').to.include.members(necessaryFiles);
+
+        expect(outputFiles).to.not.have.members(unnecessaryFiles);
+
+        for (let unnecessaryFolder of unnecessaryFolders) {
+          for (let outputFile of outputFiles) {
+            expect(outputFile).to.not.match(unnecessaryFolder);
+          }
+        }
       })
     );
   }

--- conflicted
+++ resolved
@@ -263,6 +263,30 @@
       })();
     });
 
+    it('can use transformation to turn named UMD into named AMD', async function() {
+      await copyFixtureFiles('brocfile-tests/app-import-named-umd');
+      await runCommand(path.join('.', 'node_modules', 'ember-cli', 'bin', 'ember'), 'build');
+
+      let outputJS = fs.readFileSync(path.join(appRoot, 'dist', 'assets', 'output.js'), {
+        encoding: 'utf8',
+      });
+
+      (function() {
+        let defineCount = 0;
+        // eslint-disable-next-line no-unused-vars
+        function define(name, deps, factory) {
+          expect(name).to.equal('hello-world');
+          expect(deps).to.deep.equal([]);
+          expect(factory()()).to.equal('Hello World');
+          defineCount++;
+        }
+        /* eslint-disable no-eval */
+        eval(outputJS);
+        /* eslint-enable no-eval */
+        expect(defineCount).to.eql(1);
+      })();
+    });
+
     it('can do amd transform from addon', async function() {
       await copyFixtureFiles('brocfile-tests/app-import-custom-transform');
 
@@ -331,7 +355,6 @@
 
       await runCommand(path.join('.', 'node_modules', 'ember-cli', 'bin', 'ember'), 'build');
 
-<<<<<<< HEAD
       let files = [
         '/css/theme/a.css',
         '/assets/some-cool-app.js',
@@ -340,236 +363,6 @@
         '/css/test-support.css',
         '/js/test-support.js',
       ];
-=======
-        let subjectFileContents = fs.readFileSync(path.join(appRoot, 'dist', 'assets', 'file-to-import.txt'), {
-          encoding: 'utf8',
-        });
-
-        expect(subjectFileContents).to.equal('EXAMPLE TEXT FILE CONTENT\n');
-      })
-    );
-
-    it(
-      'addons can have a public tree that is merged and returned namespaced by default',
-      co.wrap(function*() {
-        yield copyFixtureFiles('brocfile-tests/public-tree');
-
-        let packageJsonPath = path.join(appRoot, 'package.json');
-        let packageJson = fs.readJsonSync(packageJsonPath);
-        packageJson.devDependencies['ember-random-addon'] = 'latest';
-        fs.writeJsonSync(packageJsonPath, packageJson);
-
-        yield runCommand(path.join('.', 'node_modules', 'ember-cli', 'bin', 'ember'), 'build');
-
-        let subjectFileContents = fs.readFileSync(
-          path.join(appRoot, 'dist', 'ember-random-addon', 'some-root-file.txt'),
-          {
-            encoding: 'utf8',
-          }
-        );
-
-        expect(subjectFileContents).to.equal('ROOT FILE\n');
-      })
-    );
-
-    it(
-      'using pods based templates',
-      co.wrap(function*() {
-        yield copyFixtureFiles('brocfile-tests/pods-templates');
-        yield runCommand(path.join('.', 'node_modules', 'ember-cli', 'bin', 'ember'), 'test');
-      })
-    );
-
-    it(
-      'using pods based templates with a podModulePrefix',
-      co.wrap(function*() {
-        yield copyFixtureFiles('brocfile-tests/pods-with-prefix-templates');
-        yield runCommand(path.join('.', 'node_modules', 'ember-cli', 'bin', 'ember'), 'test');
-      })
-    );
-
-    it(
-      'addon trees are not jshinted',
-      co.wrap(function*() {
-        yield copyFixtureFiles('brocfile-tests/jshint-addon');
-
-        let packageJsonPath = path.join(appRoot, 'package.json');
-        let packageJson = fs.readJsonSync(packageJsonPath);
-        packageJson['ember-addon'] = {
-          paths: ['./lib/ember-random-thing'],
-        };
-        fs.writeJsonSync(packageJsonPath, packageJson);
-
-        let ember = path.join('.', 'node_modules', 'ember-cli', 'bin', 'ember');
-
-        let error = yield expect(runCommand(ember, 'test', '--filter=jshint')).to.eventually.be.rejected;
-
-        expect(error.output.join('')).to.include('Error: No tests matched the filter "jshint"');
-      })
-    );
-
-    it(
-      'multiple css files in styles/ are output when a preprocessor is not used',
-      co.wrap(function*() {
-        yield copyFixtureFiles('brocfile-tests/multiple-css-files');
-
-        yield runCommand(path.join('.', 'node_modules', 'ember-cli', 'bin', 'ember'), 'build');
-
-        let files = ['/assets/some-cool-app.css', '/assets/other.css'];
-
-        let basePath = path.join(appRoot, 'dist');
-        files.forEach(function(f) {
-          expect(file(path.join(basePath, f))).to.exist;
-        });
-      })
-    );
-
-    it(
-      'specifying custom output paths works properly',
-      co.wrap(function*() {
-        yield copyFixtureFiles('brocfile-tests/custom-output-paths');
-
-        let themeCSSPath = path.join(appRoot, 'app', 'styles', 'theme.css');
-        fs.writeFileSync(themeCSSPath, 'html, body { margin: 20%; }');
-
-        yield runCommand(path.join('.', 'node_modules', 'ember-cli', 'bin', 'ember'), 'build');
-
-        let files = [
-          '/css/app.css',
-          '/css/theme/a.css',
-          '/js/app.js',
-          '/css/vendor.css',
-          '/js/vendor.js',
-          '/css/test-support.css',
-          '/js/test-support.js',
-          '/my-app.html',
-        ];
-
-        let basePath = path.join(appRoot, 'dist');
-        files.forEach(function(f) {
-          expect(file(path.join(basePath, f))).to.exist;
-        });
-      })
-    );
-
-    it(
-      'specifying outputFile results in an explicitly generated assets',
-      co.wrap(function*() {
-        yield copyFixtureFiles('brocfile-tests/app-import-output-file');
-        yield runCommand(path.join('.', 'node_modules', 'ember-cli', 'bin', 'ember'), 'build');
-
-        let files = ['/assets/output-file.js', '/assets/output-file.css', '/assets/vendor.css', '/assets/vendor.js'];
-
-        let basePath = path.join(appRoot, 'dist');
-        files.forEach(function(f) {
-          expect(file(path.join(basePath, f))).to.exist;
-        });
-      })
-    );
-
-    it(
-      'can use transformation to turn anonymous AMD into named AMD',
-      co.wrap(function*() {
-        yield copyFixtureFiles('brocfile-tests/app-import-anonymous-amd');
-        yield runCommand(path.join('.', 'node_modules', 'ember-cli', 'bin', 'ember'), 'build');
-
-        let outputJS = fs.readFileSync(path.join(appRoot, 'dist', 'assets', 'output.js'), {
-          encoding: 'utf8',
-        });
-
-        (function() {
-          let defineCount = 0;
-          // eslint-disable-next-line no-unused-vars
-          function define(name, deps, factory) {
-            expect(name).to.equal('hello-world');
-            expect(deps).to.deep.equal([]);
-            expect(factory()()).to.equal('Hello World');
-            defineCount++;
-          }
-          /* eslint-disable no-eval */
-          eval(outputJS);
-          /* eslint-enable no-eval */
-          expect(defineCount).to.eql(1);
-        })();
-      })
-    );
-
-    it(
-      'can use transformation to turn named UMD into named AMD',
-      co.wrap(function*() {
-        yield copyFixtureFiles('brocfile-tests/app-import-named-umd');
-        yield runCommand(path.join('.', 'node_modules', 'ember-cli', 'bin', 'ember'), 'build');
-
-        let outputJS = fs.readFileSync(path.join(appRoot, 'dist', 'assets', 'output.js'), {
-          encoding: 'utf8',
-        });
-
-        (function() {
-          let defineCount = 0;
-          // eslint-disable-next-line no-unused-vars
-          function define(name, deps, factory) {
-            expect(name).to.equal('hello-world');
-            expect(deps).to.deep.equal([]);
-            expect(factory()()).to.equal('Hello World');
-            defineCount++;
-          }
-          /* eslint-disable no-eval */
-          eval(outputJS);
-          /* eslint-enable no-eval */
-          expect(defineCount).to.eql(1);
-        })();
-      })
-    );
-
-    it(
-      'can do amd transform from addon',
-      co.wrap(function*() {
-        yield copyFixtureFiles('brocfile-tests/app-import-custom-transform');
-
-        let packageJsonPath = path.join(appRoot, 'package.json');
-        let packageJson = fs.readJsonSync(packageJsonPath);
-        packageJson.devDependencies['ember-transform-addon'] = 'latest';
-        fs.writeJsonSync(packageJsonPath, packageJson);
-
-        yield runCommand(path.join('.', 'node_modules', 'ember-cli', 'bin', 'ember'), 'build');
-
-        let addonOutputJs = fs.readFileSync(path.join(appRoot, 'dist', 'assets', 'addon-output.js'), {
-          encoding: 'utf8',
-        });
-
-        (function() {
-          let defineCount = 0;
-          // eslint-disable-next-line no-unused-vars
-          function define(name, deps, factory) {
-            expect(name).to.equal('addon-vendor');
-            expect(deps).to.deep.equal([]);
-            expect(factory()()).to.equal('Hello World');
-            defineCount++;
-          }
-          /* eslint-disable no-eval */
-          eval(addonOutputJs);
-          /* eslint-enable no-eval */
-          expect(defineCount).to.eql(1);
-        })();
-      })
-    );
-
-    it(
-      'can use transformation to turn library into custom transformation',
-      co.wrap(function*() {
-        yield copyFixtureFiles('brocfile-tests/app-import-custom-transform');
-
-        let packageJsonPath = path.join(appRoot, 'package.json');
-        let packageJson = fs.readJsonSync(packageJsonPath);
-        packageJson.devDependencies['ember-transform-addon'] = 'latest';
-        fs.writeJsonSync(packageJsonPath, packageJson);
-
-        yield runCommand(path.join('.', 'node_modules', 'ember-cli', 'bin', 'ember'), 'build');
-
-        let outputJS = fs.readFileSync(path.join(appRoot, 'dist', 'assets', 'output.js'), {
-          encoding: 'utf8',
-        });
->>>>>>> 972b3a0a
 
       let basePath = path.join(appRoot, 'dist');
       files.forEach(function(f) {

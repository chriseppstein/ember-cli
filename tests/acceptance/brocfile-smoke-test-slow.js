'use strict';

var Promise    = require('../../lib/ext/promise');
var path       = require('path');
var fs         = require('fs-extra');
var remove     = Promise.denodeify(fs.remove);

var expect     = require('chai').expect;

var runCommand          = require('../helpers/run-command');
var acceptance          = require('../helpers/acceptance');
var copyFixtureFiles    = require('../helpers/copy-fixture-files');
var assertDirEmpty      = require('../helpers/assert-dir-empty');
var existsSync          = require('exists-sync');
var createTestTargets   = acceptance.createTestTargets;
var teardownTestTargets = acceptance.teardownTestTargets;
var linkDependencies    = acceptance.linkDependencies;
var cleanupRun          = acceptance.cleanupRun;

var appName  = 'some-cool-app';

describe('Acceptance: brocfile-smoke-test', function() {
  this.timeout(500000);

  before(function() {
    return createTestTargets(appName);
  });

  after(function() {
    return teardownTestTargets();
  });

  beforeEach(function() {
    return linkDependencies(appName);
  });

  afterEach(function() {
    return cleanupRun().then(function() {
      assertDirEmpty('tmp');
    });
  });

  it('a custom EmberENV in config/environment.js is used for window.EmberENV', function() {
    return copyFixtureFiles('brocfile-tests/custom-ember-env')
      .then(function() {
        return runCommand(path.join('.', 'node_modules', 'ember-cli', 'bin', 'ember'), 'build');
      })
      .then(function() {
        var vendorContents = fs.readFileSync(path.join('dist', 'assets', 'vendor.js'), {
          encoding: 'utf8'
        });

        var expected = 'window.EmberENV = {"asdflkmawejf":";jlnu3yr23"};';
        expect(vendorContents).to.contain(expected, 'EmberENV should be in assets/vendor.js');
      });
  });

  it('a custom environment config can be used in Brocfile.js', function() {
    return copyFixtureFiles('brocfile-tests/custom-environment-config')
      .then(function() {
        return runCommand(path.join('.', 'node_modules', 'ember-cli', 'bin', 'ember'), 'test');
      });
  });

  it('using wrapInEval: true', function() {
    return copyFixtureFiles('brocfile-tests/wrap-in-eval')
      .then(function() {
        return runCommand(path.join('.', 'node_modules', 'ember-cli', 'bin', 'ember'), 'test');
      });
  });

  it('without app/templates', function() {
    return copyFixtureFiles('brocfile-tests/pods-templates')
      .then(function(){
        // remove ./app/templates
        return remove(path.join(process.cwd(), 'app/templates'));
      }).then(function() {
        return runCommand(path.join('.', 'node_modules', 'ember-cli', 'bin', 'ember'), 'test');
      });
  });

  it('strips app/styles or app/templates from JS', function() {
    return copyFixtureFiles('brocfile-tests/styles-and-templates-stripped')
      .then(function() {
        return runCommand(path.join('.', 'node_modules', 'ember-cli', 'bin', 'ember'), 'build');
      })
      .then(function() {
        var appFileContents = fs.readFileSync(path.join('.', 'dist', 'assets', appName + '.js'), {
          encoding: 'utf8'
        });

        expect(appFileContents).to.include('//app/templates-stuff.js');
        expect(appFileContents).to.include('//app/styles-manager.js');
      });
  });

  it('should fall back to the Brocfile', function() {
    return copyFixtureFiles('brocfile-tests/no-ember-cli-build').then(function() {
      fs.removeSync('./ember-cli-build.js');
      return runCommand(path.join('.', 'node_modules', 'ember-cli', 'bin', 'ember'), 'build');
    }).then(function() {
      expect(existsSync(path.join('.', 'Brocfile.js'))).to.be.ok;
      expect(existsSync(path.join('.', 'ember-cli-build.js'))).to.be.not.ok;
    });
  });

  it('should use the Brocfile if both a Brocfile and ember-cli-build exist', function() {
    return copyFixtureFiles('brocfile-tests/both-build-files').then(function() {
      return runCommand(path.join('.', 'node_modules', 'ember-cli', 'bin', 'ember'), 'build');
    }).then(function(result) {
      var vendorContents = fs.readFileSync(path.join('dist', 'assets', 'vendor.js'), {
        encoding: 'utf8'
      });

      var expected = 'var usingBrocfile = true;';

      expect(vendorContents).to.contain(expected, 'includes file imported from Brocfile');
      expect(result.output.join('\n')).to.include('Brocfile.js has been deprecated');
    });
  });

  it('should throw if no build file is found', function() {
    fs.removeSync('./ember-cli-build.js');
    return runCommand(path.join('.', 'node_modules', 'ember-cli', 'bin', 'ember'), 'build').catch(function(err) {
      expect(err.code).to.eql(1);
    });
  });

  it('using autoRun: true', function() {
    return copyFixtureFiles('brocfile-tests/auto-run-true')
      .then(function() {
        return runCommand(path.join('.', 'node_modules', 'ember-cli', 'bin', 'ember'), 'build');
      })
      .then(function() {
        var appFileContents = fs.readFileSync(path.join('.', 'dist', 'assets', appName + '.js'), {
          encoding: 'utf8'
        });

        expect(appFileContents).to.match(/\/app"\)\["default"\]\.create\(/);
      });
  });

  it('using autoRun: false', function() {

    return copyFixtureFiles('brocfile-tests/auto-run-false')
      .then(function() {
        return runCommand(path.join('.', 'node_modules', 'ember-cli', 'bin', 'ember'), 'build');
      })
      .then(function() {
        var appFileContents = fs.readFileSync(path.join('.', 'dist', 'assets', appName + '.js'), {
          encoding: 'utf8'
        });

        expect(appFileContents).to.not.match(/\/app"\)\["default"\]\.create\(/);
      });
  });

  it('default development build does not fail', function() {
    return copyFixtureFiles('brocfile-tests/query')
      .then(function() {
        return runCommand(path.join('.', 'node_modules', 'ember-cli', 'bin', 'ember'), 'build');
      });
  });

  it('default development build tests', function() {
    return copyFixtureFiles('brocfile-tests/default-development')
    .then(function() {
      return runCommand(path.join('.', 'node_modules', 'ember-cli', 'bin', 'ember'), 'test');
    });
  });

  it('app.import works properly with test tree files', function() {
    return copyFixtureFiles('brocfile-tests/app-test-import')
      .then(function() {
        var packageJsonPath = path.join(__dirname, '..', '..', 'tmp', appName, 'package.json');
        var packageJson = JSON.parse(fs.readFileSync(packageJsonPath,'utf8'));
        packageJson.devDependencies['ember-test-addon'] = 'latest';

        return fs.writeFileSync(packageJsonPath, JSON.stringify(packageJson));
      })
      .then(function() {
        return runCommand(path.join('.', 'node_modules', 'ember-cli', 'bin', 'ember'), 'build');
      })
      .then(function() {
        var subjectFileContents = fs.readFileSync(path.join('.', 'dist', 'assets', 'test-support.js'), {
          encoding: 'utf8'
        });

        expect(subjectFileContents.indexOf('// File for test tree imported and added via postprocessTree()') > 0).to.equal(true);
      });
  });

  it('app.import works properly with non-js/css files', function() {
    return copyFixtureFiles('brocfile-tests/app-import')
      .then(function() {
        var packageJsonPath = path.join(__dirname, '..', '..', 'tmp', appName, 'package.json');
        var packageJson = JSON.parse(fs.readFileSync(packageJsonPath,'utf8'));
        packageJson.devDependencies['ember-random-addon'] = 'latest';

        return fs.writeFileSync(packageJsonPath, JSON.stringify(packageJson));
      })
      .then(function() {
        return runCommand(path.join('.', 'node_modules', 'ember-cli', 'bin', 'ember'), 'build');
      })
      .then(function() {
        var subjectFileContents = fs.readFileSync(path.join('.', 'dist', 'assets', 'file-to-import.txt'), {
          encoding: 'utf8'
        });

        expect(subjectFileContents).to.equal('EXAMPLE TEXT FILE CONTENT\n');
      });
  });

  it('app.import fails when options.type is not `vendor` or `test`', function(){
    return copyFixtureFiles('brocfile-tests/app-import')
      .then(function() {
        var packageJsonPath = path.join(__dirname, '..', '..', 'tmp', appName, 'package.json');
        var packageJson = JSON.parse(fs.readFileSync(packageJsonPath,'utf8'));
        packageJson.devDependencies['ember-bad-addon'] = 'latest';

        return fs.writeFileSync(packageJsonPath, JSON.stringify(packageJson));
      })
      .then(function() {
        return runCommand(path.join('.', 'node_modules', 'ember-cli', 'bin', 'ember'), 'build');
      })
      .then(function() {
        expect(false, 'Build passed when it should have failed!').to.be.ok;
      }, function() {
        expect(true, 'Build failed with invalid options type.').to.be.ok;
      });
  });

  it('addons can have a public tree that is merged and returned namespaced by default', function() {
    return copyFixtureFiles('brocfile-tests/public-tree')
      .then(function() {
        var packageJsonPath = path.join(__dirname, '..', '..', 'tmp', appName, 'package.json');
        var packageJson = JSON.parse(fs.readFileSync(packageJsonPath,'utf8'));
        packageJson.devDependencies['ember-random-addon'] = 'latest';

        return fs.writeFileSync(packageJsonPath, JSON.stringify(packageJson));
      })
      .then(function() {
        return runCommand(path.join('.', 'node_modules', 'ember-cli', 'bin', 'ember'), 'build');
      })
      .then(function() {
        var subjectFileContents = fs.readFileSync(path.join('.', 'dist', 'ember-random-addon', 'some-root-file.txt'), {
          encoding: 'utf8'
        });

        expect(subjectFileContents).to.equal('ROOT FILE\n');
      });
  });

  it('using pods based templates', function() {
    return copyFixtureFiles('brocfile-tests/pods-templates')
      .then(function() {
        return runCommand(path.join('.', 'node_modules', 'ember-cli', 'bin', 'ember'), 'test');
      });
  });

  it('using pods based templates with a podModulePrefix', function() {
    return copyFixtureFiles('brocfile-tests/pods-with-prefix-templates')
      .then(function() {
        return runCommand(path.join('.', 'node_modules', 'ember-cli', 'bin', 'ember'), 'test');
      });
  });

  it('addon trees are not jshinted', function() {
    return copyFixtureFiles('brocfile-tests/jshint-addon')
      .then(function() {
        var packageJsonPath = path.join(__dirname, '..', '..', 'tmp', appName, 'package.json');
        var packageJson = JSON.parse(fs.readFileSync(packageJsonPath,'utf8'));
        packageJson['ember-addon'] = {
          paths: ['./lib/ember-random-thing']
        };

        fs.writeFileSync(packageJsonPath, JSON.stringify(packageJson));

        var badContent = 'var blah = ""\n' + 'export default Blah;';
        var appPath = path.join('.', 'lib', 'ember-random-thing', 'app',
                                          'routes', 'horrible-route.js');
        var testSupportPath = path.join('.', 'lib', 'ember-random-thing', 'test-support',
                                          'unit', 'routes', 'horrible-route-test.js');

        fs.writeFileSync(appPath, badContent);
        fs.writeFileSync(testSupportPath, badContent);
      })
      .then(function() {
        return runCommand(path.join('.', 'node_modules', 'ember-cli', 'bin', 'ember'), 'test', '--filter=jshint');
      });
  });

  it('specifying custom output paths works properly', function() {
    return copyFixtureFiles('brocfile-tests/custom-output-paths')
      .then(function () {
        var themeCSSPath = path.join(__dirname, '..', '..', 'tmp', appName, 'app', 'styles', 'theme.css');
        return fs.writeFileSync(themeCSSPath, 'html, body { margin: 20%; }');
      })
      .then(function() {
        return runCommand(path.join('.', 'node_modules', 'ember-cli', 'bin', 'ember'), 'build');
      })
      .then(function() {
        var files = [
          '/css/app.css',
          '/css/theme/a.css',
          '/js/app.js',
          '/css/vendor.css',
          '/js/vendor.js',
          '/css/test-support.css',
          '/js/test-support.js',
          '/my-app.html'
        ];

        var basePath = path.join('.', 'dist');
        files.forEach(function(file) {
          expect(existsSync(path.join(basePath, file)), file + ' exists').to.be.true;
        });
      });
  });

  it('multiple css files in app/styles/ are output when a preprocessor is not used', function() {
    return copyFixtureFiles('brocfile-tests/multiple-css-files')
      .then(function() {
        return runCommand(path.join('.', 'node_modules', 'ember-cli', 'bin', 'ember'), 'build');
      })
      .then(function() {
        var files = [
          '/assets/some-cool-app.css',
          '/assets/other.css'
        ];

        var basePath = path.join('.', 'dist');
        files.forEach(function(file) {
          expect(existsSync(path.join(basePath, file)), file + ' exists').to.be.true;
        });
      });
  });

<<<<<<< HEAD
  // skipped because of potentially broken assertion that should be fixed correctly at a later point
  it.skip('specifying partial `outputPaths` hash deep merges options correctly', function() {
=======
  it('specifying outputFile results in a explicitly generated assets', function() {
    return copyFixtureFiles('brocfile-tests/app-import-output-file')
      .then(function () {
        return runCommand(path.join('.', 'node_modules', 'ember-cli', 'bin', 'ember'), 'build');
      })
      .then(function() {
        var files = [
          '/assets/output-file.js',
          '/assets/output-file.css',
          '/assets/vendor.css',
          '/assets/vendor.js'
        ];

        var basePath = path.join('.', 'dist');
        files.forEach(function(file) {
          expect(existsSync(path.join(basePath, file))).to.be.true;
        });
      });
  });

  it('specifying partial `outputPaths` hash deep merges options correctly', function() {
>>>>>>> 6cb713ed
    return copyFixtureFiles('brocfile-tests/custom-output-paths')
      .then(function () {

        var themeCSSPath = path.join(__dirname, '..', '..', 'tmp', appName, 'app', 'styles', 'theme.css');
        fs.writeFileSync(themeCSSPath, 'html, body { margin: 20%; }');

        var brocfilePath = path.join(__dirname, '..', '..', 'tmp', appName, 'ember-cli-build.js');
        var brocfile = fs.readFileSync(brocfilePath, 'utf8');

        // remove outputPaths.app.js option
        brocfile = brocfile.replace(/js: '\/js\/app.js'/, '');
        // remove outputPaths.app.css.app option
        brocfile = brocfile.replace(/'app': '\/css\/app\.css',/, '');

        fs.writeFileSync(brocfilePath, brocfile, 'utf8');
      })
      .then(function() {
        return runCommand(path.join('.', 'node_modules', 'ember-cli', 'bin', 'ember'), 'build');
      })
      .then(function() {
        var files = [
          '/css/theme/a.css',
          '/assets/some-cool-app.js',
          '/css/vendor.css',
          '/js/vendor.js',
          '/css/test-support.css',
          '/js/test-support.js'
        ];

        var basePath = path.join('.', 'dist');
        files.forEach(function(file) {
          expect(existsSync(path.join(basePath, file)), file + ' exists').to.be.true;
        });

        expect(existsSync(path.join(basePath, '/assets/some-cool-app.css')), 'default app.css should not exist').to.be.false;
      });
  });

  it('multiple paths can be CSS preprocessed', function() {
    return copyFixtureFiles('brocfile-tests/multiple-sass-files')
      .then(function() {
        var packageJsonPath = path.join(__dirname, '..', '..', 'tmp', appName, 'package.json');
        var packageJson = require(packageJsonPath);
        packageJson.devDependencies['broccoli-sass'] = 'latest';

        return fs.writeFileSync(packageJsonPath, JSON.stringify(packageJson));
      })
      .then(function() {
        return runCommand(path.join('.', 'node_modules', 'ember-cli', 'bin', 'ember'), 'build');
      })
      .then(function() {
        var mainCSS = fs.readFileSync(path.join('.', 'dist', 'assets', 'main.css'), {
          encoding: 'utf8'
        });
        var themeCSS = fs.readFileSync(path.join('.', 'dist', 'assets', 'theme', 'a.css'), {
          encoding: 'utf8'
        });

        expect(mainCSS).to.equal('body { background: black; }\n', 'main.css contains correct content');
        expect(themeCSS).to.equal('.theme { color: red; }\n', 'theme/a.css contains correct content');
      });
  });

  it('app.css is output to <app name>.css by default', function() {
    return runCommand(path.join('.', 'node_modules', 'ember-cli', 'bin', 'ember'), 'build')
      .then(function() {
        var exists = existsSync(path.join('.', 'dist', 'assets', appName + '.css'));

        expect(exists, appName + '.css exists').to.be.ok;
      });
  });

  // for backwards compat.
  it('app.scss is output to <app name>.css by default', function() {
    return copyFixtureFiles('brocfile-tests/multiple-sass-files')
      .then(function() {
        var brocfilePath = path.join(__dirname, '..', '..', 'tmp', appName, 'ember-cli-build.js');
        var brocfile = fs.readFileSync(brocfilePath, 'utf8');

        // remove custom preprocessCss paths, use app.scss instead
        brocfile = brocfile.replace(/outputPaths.*/, '');

        fs.writeFileSync(brocfilePath, brocfile, 'utf8');

        var packageJsonPath = path.join(__dirname, '..', '..', 'tmp', appName, 'package.json');
        var packageJson = require(packageJsonPath);
        packageJson.devDependencies['broccoli-sass'] = 'latest';

        return fs.writeFileSync(packageJsonPath, JSON.stringify(packageJson));
      })
      .then(function() {
        return runCommand(path.join('.', 'node_modules', 'ember-cli', 'bin', 'ember'), 'build');
      })
      .then(function() {
        var mainCSS = fs.readFileSync(path.join('.', 'dist', 'assets', appName + '.css'), {
          encoding: 'utf8'
        });

        expect(mainCSS).to.equal('body { background: green; }\n', appName + '.css contains correct content');
      });
  });
});<|MERGE_RESOLUTION|>--- conflicted
+++ resolved
@@ -336,10 +336,6 @@
       });
   });
 
-<<<<<<< HEAD
-  // skipped because of potentially broken assertion that should be fixed correctly at a later point
-  it.skip('specifying partial `outputPaths` hash deep merges options correctly', function() {
-=======
   it('specifying outputFile results in a explicitly generated assets', function() {
     return copyFixtureFiles('brocfile-tests/app-import-output-file')
       .then(function () {
@@ -360,8 +356,8 @@
       });
   });
 
-  it('specifying partial `outputPaths` hash deep merges options correctly', function() {
->>>>>>> 6cb713ed
+  // skipped because of potentially broken assertion that should be fixed correctly at a later point
+  it.skip('specifying partial `outputPaths` hash deep merges options correctly', function() {
     return copyFixtureFiles('brocfile-tests/custom-output-paths')
       .then(function () {
 

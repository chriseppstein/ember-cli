--- conflicted
+++ resolved
@@ -550,11 +550,7 @@
           'tests/dummy/app/templates/application.hbs',
           '.travis.yml',
           'README.md',
-<<<<<<< HEAD
-=======
           'CONTRIBUTING.md',
-          '.eslintrc.js',
->>>>>>> c96699f6
         ].forEach(filePath => {
           expect(file(filePath))
             .to.equal(file(path.join(__dirname, '../fixtures', fixturePath, filePath)));
@@ -583,11 +579,7 @@
           'tests/dummy/app/templates/application.hbs',
           '.travis.yml',
           'README.md',
-<<<<<<< HEAD
-=======
           'CONTRIBUTING.md',
-          '.eslintrc.js',
->>>>>>> c96699f6
         ].forEach(filePath => {
           expect(file(filePath))
             .to.equal(file(path.join(__dirname, '../fixtures', fixturePath, filePath)));

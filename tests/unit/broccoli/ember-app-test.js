--- conflicted
+++ resolved
@@ -256,10 +256,7 @@
       let app = new EmberApp({
         project,
       });
-<<<<<<< HEAD
-=======
-
->>>>>>> e98f1425
+
       app.addonTreesFor = () => [];
 
       let output = yield buildOutput(app.getAddonStyles());

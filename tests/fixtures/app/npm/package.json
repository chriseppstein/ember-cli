{
  "name": "foo",
  "version": "0.0.0",
  "private": true,
  "description": "Small description for foo goes here",
  "repository": "",
  "license": "MIT",
  "author": "",
  "directories": {
    "doc": "doc",
    "test": "tests"
  },
  "scripts": {
    "build": "ember build",
    "lint:hbs": "ember-template-lint .",
    "lint:js": "eslint .",
    "start": "ember serve",
    "test": "ember test"
  },
  "devDependencies": {
    "@ember/jquery": "^0.5.2",
    "@ember/optional-features": "^0.6.3",
    "broccoli-asset-rev": "^2.7.0",
    "ember-ajax": "^3.1.0",
    "ember-cli": "~<%= emberCLIVersion %>",
<<<<<<< HEAD
    "ember-cli-app-version": "^3.0.0",
=======
    "ember-cli-app-version": "^3.2.0",
>>>>>>> 062107da
    "ember-cli-babel": "^6.16.0",
    "ember-cli-dependency-checker": "^3.0.0",
    "ember-cli-eslint": "^4.2.3",
    "ember-cli-htmlbars": "^3.0.0",
    "ember-cli-htmlbars-inline-precompile": "^1.0.3",
    "ember-cli-inject-live-reload": "^1.8.2",
    "ember-cli-qunit": "^4.3.2",
    "ember-cli-sri": "^2.1.1",
    "ember-cli-template-lint": "^1.0.0-beta.1",
    "ember-cli-uglify": "^2.1.0",
    "ember-data": "~3.4.0-beta.1",
    "ember-export-application-global": "^2.0.0",
    "ember-load-initializers": "^1.1.0",
    "ember-maybe-import-regenerator": "^0.1.6",
    "ember-resolver": "^5.0.1",
    "ember-source": "~3.4.0-beta.1",
    "eslint-plugin-ember": "^5.2.0",
    "loader.js": "^4.7.0",
    "qunit-dom": "^0.7.1"
  },
  "engines": {
    "node": "6.* || 8.* || >= 10.*"
  }
}<|MERGE_RESOLUTION|>--- conflicted
+++ resolved
@@ -23,11 +23,7 @@
     "broccoli-asset-rev": "^2.7.0",
     "ember-ajax": "^3.1.0",
     "ember-cli": "~<%= emberCLIVersion %>",
-<<<<<<< HEAD
-    "ember-cli-app-version": "^3.0.0",
-=======
     "ember-cli-app-version": "^3.2.0",
->>>>>>> 062107da
     "ember-cli-babel": "^6.16.0",
     "ember-cli-dependency-checker": "^3.0.0",
     "ember-cli-eslint": "^4.2.3",

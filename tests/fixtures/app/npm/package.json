--- conflicted
+++ resolved
@@ -32,22 +32,14 @@
     "ember-cli-sri": "^2.1.1",
     "ember-cli-template-lint": "^1.0.0-beta.1",
     "ember-cli-uglify": "^2.1.0",
-<<<<<<< HEAD
-    "ember-data": "~3.11.0",
-=======
     "ember-data": "~3.12.0",
->>>>>>> 6e570dea
     "ember-export-application-global": "^2.0.0",
     "ember-fetch": "^6.4.0",
     "ember-load-initializers": "^2.0.0",
     "ember-maybe-import-regenerator": "^0.1.6",
     "ember-qunit": "^4.4.1",
     "ember-resolver": "^5.0.1",
-<<<<<<< HEAD
-    "ember-source": "~3.11.1",
-=======
     "ember-source": "~3.12.0",
->>>>>>> 6e570dea
     "eslint-plugin-ember": "^6.2.0",
     "eslint-plugin-node": "^9.0.1",
     "loader.js": "^4.7.0",

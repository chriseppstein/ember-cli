{
  "name": "foo",
  "version": "0.0.0",
  "private": true,
  "description": "Small description for foo goes here",
  "repository": "",
  "license": "MIT",
  "author": "",
  "directories": {
    "doc": "doc",
    "test": "tests"
  },
  "scripts": {
    "build": "ember build",
    "lint:hbs": "ember-template-lint .",
    "lint:js": "eslint .",
    "start": "ember serve",
    "test": "ember test"
  },
  "devDependencies": {
    "@ember/jquery": "^0.5.1",
    "@ember/optional-features": "^0.6.1",
    "broccoli-asset-rev": "^2.7.0",
    "ember-ajax": "^3.0.0",
    "ember-cli": "~<%= emberCLIVersion %>",
    "ember-cli-app-version": "^3.0.0",
    "ember-cli-babel": "^6.16.0",
    "ember-cli-dependency-checker": "^3.0.0",
    "ember-cli-eslint": "^4.2.1",
    "ember-cli-htmlbars": "^3.0.0",
    "ember-cli-htmlbars-inline-precompile": "^1.0.3",
<<<<<<< HEAD
    "ember-cli-inject-live-reload": "^1.4.1",
=======
    "ember-cli-inject-live-reload": "^1.8.2",
>>>>>>> 09777159
    "ember-cli-qunit": "^4.3.2",
    "ember-cli-sri": "^2.1.0",
    "ember-cli-template-lint": "^1.0.0-beta.1",
    "ember-cli-uglify": "^2.1.0",
    "ember-data": "~3.4.0-beta.1",
    "ember-export-application-global": "^2.0.0",
    "ember-load-initializers": "^1.1.0",
    "ember-maybe-import-regenerator": "^0.1.6",
    "ember-resolver": "^5.0.1",
    "ember-source": "~3.4.0-beta.1",
    "ember-welcome-page": "^3.0.0",
    "eslint-plugin-ember": "^5.0.0",
    "loader.js": "^4.2.3",
    "qunit-dom": "^0.7.1"
  },
  "engines": {
    "node": "6.* || 8.* || >= 10.*"
  }
}<|MERGE_RESOLUTION|>--- conflicted
+++ resolved
@@ -29,11 +29,7 @@
     "ember-cli-eslint": "^4.2.1",
     "ember-cli-htmlbars": "^3.0.0",
     "ember-cli-htmlbars-inline-precompile": "^1.0.3",
-<<<<<<< HEAD
-    "ember-cli-inject-live-reload": "^1.4.1",
-=======
     "ember-cli-inject-live-reload": "^1.8.2",
->>>>>>> 09777159
     "ember-cli-qunit": "^4.3.2",
     "ember-cli-sri": "^2.1.0",
     "ember-cli-template-lint": "^1.0.0-beta.1",

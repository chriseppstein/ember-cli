--- conflicted
+++ resolved
@@ -44,11 +44,7 @@
     "ember-maybe-import-regenerator": "^0.1.6",
     "ember-qunit": "^4.6.0",
     "ember-resolver": "^7.0.0",
-<<<<<<< HEAD
     "ember-source": "~3.18.0-beta.1",
-=======
-    "ember-source": "~3.17.0",
->>>>>>> 4d2827dc
     "ember-source-channel-url": "^2.0.1",
     "ember-template-lint": "^2.4.0",
     "ember-try": "^1.4.0",

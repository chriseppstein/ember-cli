var path = require('path'),
    skeleton = require('../skeleton'),
    adapt = require('../adapters'),
    chalk = require('chalk');

var root = path.resolve(path.join(__dirname, '..', '..'));

module.exports.options = {
  dryRun: [Boolean]
};

module.exports.run = function run(name, options) {
  if (typeof name === 'object') {
    options = name;
    name = undefined;
  }

  var defaultName = path.basename(process.cwd());

<<<<<<< HEAD
  return skeleton.installInto(options.appRoot, name || defaultName, options['dry-run']);
};

module.exports.usage = function usage() {
    return 'ember init ' + chalk.yellow('<app-name>');
}
=======
  return skeleton.installInto(options.appRoot, name || defaultName, 
    options['dry-run'], 
    options['skip-npm-install']);
};
>>>>>>> b86d75c9
<|MERGE_RESOLUTION|>--- conflicted
+++ resolved
@@ -17,16 +17,11 @@
 
   var defaultName = path.basename(process.cwd());
 
-<<<<<<< HEAD
-  return skeleton.installInto(options.appRoot, name || defaultName, options['dry-run']);
+  return skeleton.installInto(options.appRoot, name || defaultName, 
+    options['dry-run'], 
+    options['skip-npm-install']);
 };
 
 module.exports.usage = function usage() {
     return 'ember init ' + chalk.yellow('<app-name>');
-}
-=======
-  return skeleton.installInto(options.appRoot, name || defaultName, 
-    options['dry-run'], 
-    options['skip-npm-install']);
-};
->>>>>>> b86d75c9
+}
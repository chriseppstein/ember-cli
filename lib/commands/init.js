--- conflicted
+++ resolved
@@ -18,24 +18,14 @@
   works: 'everywhere',
 
   availableOptions: [
-<<<<<<< HEAD
     { name: 'dry-run',     type: Boolean, default: false, aliases: ['d'] },
     { name: 'verbose',     type: Boolean, default: false, aliases: ['v'] },
     { name: 'blueprint',   type: String,                  aliases: ['b'] },
     { name: 'skip-npm',    type: Boolean, default: false, aliases: ['sn'] },
     { name: 'skip-bower',  type: Boolean, default: false, aliases: ['sb'] },
     { name: 'welcome',     type: Boolean, default: true, description: 'Installs and uses {{ember-welcome-page}}. Use --no-welcome to skip it.' },
-    { name: 'yarn',        type: Boolean },
+    { name: 'yarn',        type: Boolean }, // no default means use yarn if the blueprint has a yarn.lock
     { name: 'name',        type: String,  default: '',    aliases: ['n'] },
-=======
-    { name: 'dry-run',    type: Boolean, default: false, aliases: ['d'] },
-    { name: 'verbose',    type: Boolean, default: false, aliases: ['v'] },
-    { name: 'blueprint',  type: String,                  aliases: ['b'] },
-    { name: 'skip-npm',   type: Boolean, default: false, aliases: ['sn'] },
-    { name: 'skip-bower', type: Boolean, default: false, aliases: ['sb'] },
-    { name: 'yarn',       type: Boolean }, // no default means use yarn if the blueprint has a yarn.lock
-    { name: 'name',       type: String,  default: '',    aliases: ['n'] },
->>>>>>> 35eebe13
   ],
 
   anonymousOptions: [

--- conflicted
+++ resolved
@@ -283,22 +283,14 @@
   @method _initVendorFiles
 */
 EmberApp.prototype._initVendorFiles = function() {
-<<<<<<< HEAD
+  let bowerDeps = this.project.bowerDependencies();
   let ember = this.project.findAddonByName('ember-source');
+  let addonEmberCliShims = this.project.findAddonByName('ember-cli-shims');
+  let bowerEmberCliShims = bowerDeps['ember-cli-shims'];
   let developmentEmber;
   let productionEmber;
-  let emberShims;
+  let emberShims = null;
   let jquery;
-=======
-  var bowerDeps = this.project.bowerDependencies();
-  var ember = this.project.findAddonByName('ember-source');
-  var addonEmberCliShims = this.project.findAddonByName('ember-cli-shims');
-  var bowerEmberCliShims = bowerDeps['ember-cli-shims'];
-  var developmentEmber;
-  var productionEmber;
-  var emberShims = null;
-  var jquery;
->>>>>>> 7fca31ff
 
   if (ember) {
     developmentEmber = ember.paths.debug;
@@ -306,17 +298,12 @@
     emberShims = ember.paths.shims;
     jquery = ember.paths.jquery;
   } else {
-<<<<<<< HEAD
     jquery = `${this.bowerDirectory}/jquery/dist/jquery.js`;
-    emberShims = `${this.bowerDirectory}/ember-cli-shims/app-shims.js`;
-=======
-    jquery = this.bowerDirectory + '/jquery/dist/jquery.js';
 
     if (bowerEmberCliShims) {
-      emberShims = this.bowerDirectory + '/ember-cli-shims/app-shims.js';
+      emberShims = `${this.bowerDirectory}/ember-cli-shims/app-shims.js`;
     }
 
->>>>>>> 7fca31ff
     // in Ember 1.10 and higher `ember.js` is deprecated in favor of
     // the more aptly named `ember.debug.js`.
     productionEmber = `${this.bowerDirectory}/ember/ember.prod.js`;
@@ -326,12 +313,7 @@
     }
   }
 
-<<<<<<< HEAD
   let handlebarsVendorFiles;
-  let bowerDeps = this.project.bowerDependencies();
-=======
-  var handlebarsVendorFiles;
->>>>>>> 7fca31ff
   if ('handlebars' in bowerDeps) {
     handlebarsVendorFiles = {
       development: `${this.bowerDirectory}/handlebars/handlebars.js`,

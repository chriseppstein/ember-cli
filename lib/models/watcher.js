--- conflicted
+++ resolved
@@ -59,24 +59,6 @@
     }
   }
 
-<<<<<<< HEAD
-  _setupBroccoliWatcherBuild() {
-    let heimdallNode;
-
-    this.watcher.currentBuild
-      .then(hash => {
-        heimdallNode = hash.graph.__heimdall__;
-        return hash;
-      })
-      .finally(() => {
-        // guard against `build` rejecting
-        if (heimdallNode) {
-          // remove the heimdall subtree for this build so we don't leak.  If
-          // BROCCOLI_VIZ=1 then we have already output the json in `verboseOutput`.
-          heimdallNode.remove();
-        }
-      });
-=======
   async _setupBroccoliWatcherBuild() {
     try {
       const hash = await this.watcher.currentBuild;
@@ -99,7 +81,6 @@
         throw e;
       }
     }
->>>>>>> 789e46be
   }
 
   _totalTime(hash) {

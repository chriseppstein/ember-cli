--- conflicted
+++ resolved
@@ -1122,26 +1122,16 @@
 
     let postprocessedAddonJs = this._addonPostprocessTree('js', processedAddonJS);
 
-<<<<<<< HEAD
-        postprocessedAddonJs = processModulesOnly(
-          postprocessedAddonJs,
-          `Babel Fallback - Addon#processedAddonJsFiles(${this.name})`
-        );
-      }
-=======
     if (!registryHasPreprocessor(this.registry, 'js')) {
       this._warn(`Addon files were detected in \`${this._treePathFor('addon')}\`, but no JavaScript ` +
                  `preprocessors were found for \`${this.name}\`. Please make sure to add a preprocessor ` +
                  '(most likely `ember-cli-babel`) to in `dependencies` (NOT `devDependencies`) in ' +
                  `\`${this.name}\`'s \`package.json\`.`);
 
-      let options = defaultsDeep({}, DEFAULT_BABEL_CONFIG, {
-        annotation: `Babel Fallback - Addon#processedAddonJsFiles(${this.name})`,
-      });
->>>>>>> 1c969e91
-
-      const Babel = require('broccoli-babel-transpiler');
-      postprocessedAddonJs = new Babel(postprocessedAddonJs, options);
+      postprocessedAddonJs = processModulesOnly(
+        postprocessedAddonJs,
+        `Babel Fallback - Addon#processedAddonJsFiles(${this.name})`
+      );
     }
 
     return postprocessedAddonJs;

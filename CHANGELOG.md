# ember-cli Changelog

### 2.6.0-beta.3

The following changes are required if you are upgrading from the previous
version:

- Users
  + [`ember new` diff](https://github.com/ember-cli/ember-new-output/compare/v2.6.0-beta.2...v2.6.0-beta.3)
  + Upgrade your project's ember-cli version - [docs](http://ember-cli.com/user-guide/#upgrading)
- Addon Developers
  + [`ember addon` diff](https://github.com/ember-cli/ember-addon-output/compare/v2.6.0-beta.2...v2.6.0-beta.3)
  + No changes required
- Core Contributors
  + No changes required

#### Community Contributions

- [#5896](https://github.com/ember-cli/ember-cli/pull/5896) Update "release" branch [@Turbo87](https://github.com/Turbo87)
- [#5932](https://github.com/ember-cli/ember-cli/pull/5932) Beta: Cherrypick core-object changes [@Turbo87](https://github.com/Turbo87)

Thank you to all who took the time to contribute!

<<<<<<< HEAD
=======

>>>>>>> ab398065
### 2.6.0-beta.2

The following changes are required if you are upgrading from the previous
version:

- Users
  + [`ember new` diff](https://github.com/ember-cli/ember-new-output/compare/v2.6.0-beta.1...v2.6.0-beta.2)
  + Upgrade your project's ember-cli version - [docs](http://ember-cli.com/user-guide/#upgrading)
- Addon Developers
  + [`ember addon` diff](https://github.com/ember-cli/ember-addon-output/compare/v2.6.0-beta.1...v2.6.0-beta.2)
  + No changes required
- Core Contributors
  + No changes required

#### Community Contributions

- [#5737](https://github.com/ember-cli/ember-cli/pull/5737) / [#5828](https://github.com/ember-cli/ember-cli/pull/5828) [INTERNAL] Update `core-object` to 2.0.0. [@nathanhammond](https://github.com/nathanhammond)
- [#5856](https://github.com/ember-cli/ember-cli/pull/5856) Remove warning when using Node v6.0.0. [@rwjblue](https://github.com/rwjblue)
- [#5859](https://github.com/ember-cli/ember-cli/pull/5859) Update Ember to 2.6.0-beta.2. [@rwjblue](https://github.com/rwjblue)
- [#5859](https://github.com/ember-cli/ember-cli/pull/5859) Update Ember Data to 2.6.0-beta.1. [@rwjblue](https://github.com/rwjblue)

Thank you to all who took the time to contribute!

<<<<<<< HEAD
=======

>>>>>>> ab398065
### 2.6.0-beta.1

The following changes are required if you are upgrading from the previous
version:

- Users
  + [`ember new` diff](https://github.com/ember-cli/ember-new-output/compare/v2.5.0...v2.6.0-beta.1)
  + Upgrade your project's ember-cli version - [docs](http://ember-cli.com/user-guide/#upgrading)
  + Make the following changes to your `package.json`:
    + Update `ember-ajax` to `^2.0.1`
    + Add `ember-welcome-page` at `^1.0.1`
- Addon Developers
  + [`ember addon` diff](https://github.com/ember-cli/ember-addon-output/compare/v2.5.0...v2.6.0-beta.1)
  + Change `.travis.yml` to avoid wasted cleanup when running CI. See [#5606](https://github.com/ember-cli/ember-cli/pull/5606) for more details.
  + Make the following changes to your `package.json`:
    + Update `ember-ajax` to `^2.0.1`
    + Add `ember-welcome-page` at `^1.0.1`
    + Remove `ember-try` (it is now included by default)
- Core Contributors
  + No changes required

<<<<<<< HEAD
=======
#### Community Contributions

- [#5606](https://github.com/ember-cli/ember-cli/pull/5606) Don't bother pointless npm/bower restore in addon CI [@mike-north](https://github.com/mike-north)
- [#5609](https://github.com/ember-cli/ember-cli/pull/5609) [ENHANCEMENT] Add in v1 of welcome page addon [@acorncom](https://github.com/acorncom)
- [#5689](https://github.com/ember-cli/ember-cli/pull/5689) [ENHANCEMENT] Added return statement to `beforeEach` in `moduleForAcceptance` [@Fed03](https://github.com/Fed03)
- [#5693](https://github.com/ember-cli/ember-cli/pull/5693) Fix: ensure livereload works when deleting directories. [@hansl](https://github.com/hansl)
- [#5779](https://github.com/ember-cli/ember-cli/pull/5779) Update Ember Data to v2.5.0 [@bmac](https://github.com/bmac)
- [#5714](https://github.com/ember-cli/ember-cli/pull/5714) "addon" blueprint: Update TravisCI config [@Turbo87](https://github.com/Turbo87)
- [#5723](https://github.com/ember-cli/ember-cli/pull/5723) Embed/include ember-try in ember-cli [@kategengler](https://github.com/kategengler)
- [#5757](https://github.com/ember-cli/ember-cli/pull/5757) Add "ember-cli-jshint" dependency to "app" blueprint [@Turbo87](https://github.com/Turbo87)
- [#5752](https://github.com/ember-cli/ember-cli/pull/5752) Ensure `Project.prototype.findAddonByName` does not match substrings. [@martndemus](https://github.com/martndemus)
- [#5741](https://github.com/ember-cli/ember-cli/pull/5741) Resolve config directory relative to EmberApp project root [@nickiaconis](https://github.com/nickiaconis)
- [#5769](https://github.com/ember-cli/ember-cli/pull/5769) Update ember-ajax to 2.0. [@rwjblue](https://github.com/rwjblue)
- [#5780](https://github.com/ember-cli/ember-cli/pull/5780) Update Ember to v2.5.0. [@rwjblue](https://github.com/rwjblue)
- [#5786](https://github.com/ember-cli/ember-cli/pull/5786) Deprecate `Project.closest` in favor of `Project.closestSync` [@jeffjewiss](https://github.com/jeffjewiss)

Thank you to all who took the time to contribute!


### 2.5.1

The following changes are required if you are upgrading from the previous
version:

- Users
  + Upgrade your project's ember-cli version - [docs](http://ember-cli.com/user-guide/#upgrading)
- Addon Developers
  + No changes required
- Core Contributors
  + No changes required

#### Community Contributions

- [#5867](https://github.com/ember-cli/ember-cli/pull/5867) models/addon: Kill the addonJsFiles() cache [@Turbo87](https://github.com/Turbo87)

Thank you to all who took the time to contribute!


>>>>>>> ab398065
### 2.5.0

The following changes are required if you are upgrading from the previous
version:

- Users
  + [`ember new` diff](https://github.com/ember-cli/ember-new-output/compare/v2.4.3...v2.5.0)
  + Upgrade your project's ember-cli version - [docs](http://ember-cli.com/user-guide/#upgrading)
  + Make the following updates in your `package.json`:
    + Update `ember-data` to `^2.5.0`
    + Add `ember-cli-jshint` at `^1.0.0`
  + Update `ember` in `bower.json` to `~2.5.0`
- Addon Developers
  + [`ember addon` diff](https://github.com/ember-cli/ember-addon-output/compare/v2.4.3...v2.5.0)
  + Make the following updates in your `package.json`:
    + Update `ember-data` to `^2.5.0`
    + Add `ember-cli-jshint` at `^1.0.0`
  + Update `ember` in `bower.json` to `~2.5.0`

#### Community Contributions

- [#5780](https://github.com/ember-cli/ember-cli/pull/5780) Update Ember to v2.5. [@rwjblue](https://github.com/rwjblue)
- [#5779](https://github.com/ember-cli/ember-cli/pull/5779) Update Ember Data to v2.5. [@bmac](https://github.com/bmac)
- [#5757](https://github.com/ember-cli/ember-cli/pull/5757) Add ember-cli-jshint dependency to app and addon blueprints. [@Turbo87](https://github.com/Turbo87)


### 2.4.3

The following changes are required if you are upgrading from the previous
version:

- Users
  + [`ember new` diff](https://github.com/kellyselden/ember-cli-output/compare/v2.4.2...v2.4.3)
  + Upgrade your project's ember-cli version - [docs](http://ember-cli.com/user-guide/#upgrading)
- Addon Developers
  + [`ember addon` diff](https://github.com/kellyselden/ember-addon-output/compare/v2.4.2...v2.4.3)
  + No changes required
- Core Contributors
  + No changes required

#### Community Contributions

- [#5645](https://github.com/ember-cli/ember-cli/pull/5645) bump some common test timeouts, reduce intermittent failures [@stefanpenner](https://github.com/stefanpenner)
- [#5588](https://github.com/ember-cli/ember-cli/pull/5588) Remove obsolete JSHint comments [@Turbo87](https://github.com/Turbo87)
- [#5391](https://github.com/ember-cli/ember-cli/pull/5391) Fix host interface + port binding issues [@eriktrom](https://github.com/eriktrom)
- [#5584](https://github.com/ember-cli/ember-cli/pull/5584) Help command cleanup [@Turbo87](https://github.com/Turbo87)
- [#5531](https://github.com/ember-cli/ember-cli/pull/5531) load ember from ember-core if available [@stefanpenner](https://github.com/stefanpenner)
- [#4678](https://github.com/ember-cli/ember-cli/pull/4678) [BUGFIX] rethrow exceptions after logging [@lazybensch](https://github.com/lazybensch)
- [#4025](https://github.com/ember-cli/ember-cli/pull/4025) Allow promise for locals function in blueprints [@knownasilya](https://github.com/knownasilya)
- [#5646](https://github.com/ember-cli/ember-cli/pull/5646) ensure at-least npm v3 [@stefanpenner](https://github.com/stefanpenner)
- [#5591](https://github.com/ember-cli/ember-cli/pull/5591) Ensure application templates overwrite addon templates. [@rwjblue](https://github.com/rwjblue)
- [#5590](https://github.com/ember-cli/ember-cli/pull/5590) Site updates itself now [@leo](https://github.com/leo)
- [#5644](https://github.com/ember-cli/ember-cli/pull/5644) [ENHANCEMENT] Output build sizes command [@martypenner](https://github.com/martypenner)
- [#5607](https://github.com/ember-cli/ember-cli/pull/5607) Removing view blueprint [@jasonmit](https://github.com/jasonmit)
- [#5597](https://github.com/ember-cli/ember-cli/pull/5597) Use internal test helpers [@Turbo87](https://github.com/Turbo87)
- [#5605](https://github.com/ember-cli/ember-cli/pull/5605) Update diff to version 2.2.2 🚀
- [#5592](https://github.com/ember-cli/ember-cli/pull/5592) Fix issue with addon directory not being linted [@alexlafroscia](https://github.com/alexlafroscia)
- [#5603](https://github.com/ember-cli/ember-cli/pull/5603) Remove all "www"s [@leo](https://github.com/leo)
- [#5651](https://github.com/ember-cli/ember-cli/pull/5651) remove inherited defaults from deprecated command [@kellyselden](https://github.com/kellyselden)
- [#5619](https://github.com/ember-cli/ember-cli/pull/5619) Update fs-extra to version 0.26.7 🚀
- [#5612](https://github.com/ember-cli/ember-cli/pull/5612) Replace "pleasant-progress" with "ora" [@Turbo87](https://github.com/Turbo87)
- [#5618](https://github.com/ember-cli/ember-cli/pull/5618) Cleanup unused utilities [@Turbo87](https://github.com/Turbo87)
- [#5614](https://github.com/ember-cli/ember-cli/pull/5614) Resolve directories relative to EmberApp project root [@trentmwillis](https://github.com/trentmwillis)
- [#5616](https://github.com/ember-cli/ember-cli/pull/5616) Update yuidocjs to version 0.10.0 [@Turbo87](https://github.com/Turbo87)
- [#5611](https://github.com/ember-cli/ember-cli/pull/5611) Update fs-extra to version 0.26.6 🚀
- [#5617](https://github.com/ember-cli/ember-cli/pull/5617) Move "coveralls" and "codeclimate" dependencies into TravisCI manifest [@Turbo87](https://github.com/Turbo87)
- [#5615](https://github.com/ember-cli/ember-cli/pull/5615) Extract JSON help generator from HelpCommand code [@Turbo87](https://github.com/Turbo87)
- [#5662](https://github.com/ember-cli/ember-cli/pull/5662) Update "configstore" to v2.0.0 [@Turbo87](https://github.com/Turbo87)
- [#5627](https://github.com/ember-cli/ember-cli/pull/5627) Update locals inline docs [@knownasilya](https://github.com/knownasilya)
- [#5624](https://github.com/ember-cli/ember-cli/pull/5624) fix help for unknown command [@lazybensch](https://github.com/lazybensch)
- [#5621](https://github.com/ember-cli/ember-cli/pull/5621) [BUGFIX] Adds in fix for #5620 to see if the actualOutputStream isTTY by default. [@iheanyi](https://github.com/iheanyi)
- [#5622](https://github.com/ember-cli/ember-cli/pull/5622) [CLEANUP] command types [@lazybensch](https://github.com/lazybensch)
- [#5666](https://github.com/ember-cli/ember-cli/pull/5666) Clean up "inquirer" code [@Turbo87](https://github.com/Turbo87)
- [#5641](https://github.com/ember-cli/ember-cli/pull/5641) Update Ember Data to v2.4.2 [@bmac](https://github.com/bmac)
- [#5632](https://github.com/ember-cli/ember-cli/pull/5632) Clean up TravisCI file [@Turbo87](https://github.com/Turbo87)
- [#5640](https://github.com/ember-cli/ember-cli/pull/5640) ember-try scenarios accepts dots, should probably be one. [@kellyselden](https://github.com/kellyselden)
- [#5668](https://github.com/ember-cli/ember-cli/pull/5668) Cleanup tests properly [@chadhietala](https://github.com/chadhietala)
- [#5642](https://github.com/ember-cli/ember-cli/pull/5642) update ember-try [@kellyselden](https://github.com/kellyselden)
- [#5672](https://github.com/ember-cli/ember-cli/pull/5672) re-point ember-cli-portfinder -> portfinder [@eriktrom](https://github.com/eriktrom)
- [#5653](https://github.com/ember-cli/ember-cli/pull/5653) Upgrade packages for app/addon blueprints [@elwayman02](https://github.com/elwayman02)
- [#5647](https://github.com/ember-cli/ember-cli/pull/5647) disable node 0.12.x tests on appveyor [@stefanpenner](https://github.com/stefanpenner)
- [#5649](https://github.com/ember-cli/ember-cli/pull/5649) commands: Use plain strings instead of "option-type" utility [@Turbo87](https://github.com/Turbo87)
- [#5650](https://github.com/ember-cli/ember-cli/pull/5650) reset aliases for deprecated install commands [@kellyselden](https://github.com/kellyselden)
- [#5654](https://github.com/ember-cli/ember-cli/pull/5654) bump destroy test timeout [@stefanpenner](https://github.com/stefanpenner)
- [#5655](https://github.com/ember-cli/ember-cli/pull/5655) Move "ember-cli" version printing into "ember --version" command [@Turbo87](https://github.com/Turbo87)
- [#5656](https://github.com/ember-cli/ember-cli/pull/5656) commands: Rename "show-asset-sizes" to "asset-sizes" [@Turbo87](https://github.com/Turbo87)
- [#5659](https://github.com/ember-cli/ember-cli/pull/5659) Simplify print-command utility [@Turbo87](https://github.com/Turbo87)
- [#5670](https://github.com/ember-cli/ember-cli/pull/5670) Extract "open-editor" utility [@Turbo87](https://github.com/Turbo87)
- [#5673](https://github.com/ember-cli/ember-cli/pull/5673) Fixes leading slash being added to component-test module name [@lpaluszk](https://github.com/lpaluszk)
- [#5674](https://github.com/ember-cli/ember-cli/pull/5674) testem@1.6.0 breaks build ⚠️
- [#5678](https://github.com/ember-cli/ember-cli/pull/5678) Remove ember-disable-proxy-controllers from package.json blueprint [@Dhaulagiri](https://github.com/Dhaulagiri)
- [#5679](https://github.com/ember-cli/ember-cli/pull/5679) "app" blueprint: Update TravisCI config [@Turbo87](https://github.com/Turbo87)
- [#5686](https://github.com/ember-cli/ember-cli/pull/5686) broccoli-config-replace@1.1.2 breaks build ⚠️

Thank you to all who took the time to contribute!


### 2.4.2

The following changes are required if you are upgrading from the previous
version:

- Users
  + [`ember new` diff](https://github.com/kellyselden/ember-cli-output/compare/v2.4.1...v2.4.2)
  + Upgrade your project's ember-cli version - [docs](http://ember-cli.com/user-guide/#upgrading)
- Addon Developers
  + [`ember addon` diff](https://github.com/kellyselden/ember-addon-output/compare/v2.4.1...v2.4.2)
  + No changes required
- Core Contributors
  + No changes required

#### Community Contributions

- [#5550](https://github.com/ember-cli/ember-cli/pull/5550) Use ES6 shorthand for object literals in blueprints (initializer and in-repo-addon) [@Ky6uk](https://github.com/Ky6uk)
- [#5524](https://github.com/ember-cli/ember-cli/pull/5524) Enable `X-Forwarded-*` headers in http-proxy [@jbacklund](https://github.com/jbacklund)
- [#5557](https://github.com/ember-cli/ember-cli/pull/5557) Update portfinder to fix various issues with live reload port selection. [@stefan](https://github.com/stefanpenner)
- [#5556](https://github.com/ember-cli/ember-cli/pull/5556) Update amd-name-resolver to version 0.0.5 (ensures correct path types are used for module transpilation output). [@stefanpenner](https://github.com/stefanpenner)
- [#5561](https://github.com/ember-cli/ember-cli/pull/5561) Add ability to lint templates (`lintTree` is now called for `templates` type, see [ember-cli-template-lint](https://github.com/rwjblue/ember-cli-template-lint) for more details). [@rwjblue](https://github.com/rwjblue)
- [#5575](https://github.com/ember-cli/ember-cli/pull/5575) blueprints/route-addon: Fix __path__ token [@Turbo87](https://github.com/Turbo87)

Thank you to all who took the time to contribute!


### 2.4.1

The following changes are required if you are upgrading from the previous
version:

- Users
  + [`ember new` diff](https://github.com/kellyselden/ember-cli-output/compare/v2.4.0...v2.4.1)
  + Upgrade your project's ember-cli version - [docs](http://ember-cli.com/user-guide/#upgrading)
  + Update `ember-cli-sri` in `package.json` to `2.1.0`.
- Addon Developers
  + [`ember addon` diff](https://github.com/kellyselden/ember-addon-output/compare/v2.4.0...v2.4.1)
  + No changes required
- Core Contributors
  + No changes required

#### Community Contributions

- [#5540](https://github.com/ember-cli/ember-cli/pull/5540) Revert AMD module support for `app.import`. This was causing issues with non ASCII files becoming corrupted in the build output. Support will likely be reintroduced in future versions. [@stefanpenner](https://github.com/stefanpenner)
- [#5541](https://github.com/ember-cli/ember-cli/pull/5541) Bump `ember-cli-sri` from 2.0.0 to 2.1.0 [@mwpastore](https://github.com/mwpastore)
- [#5545](https://github.com/ember-cli/ember-cli/pull/5545) Revert old `legacyFilesToAppend` and `vendorStaticStyles` behavior as deprecated API. [@ro0gr](https://github.com/ro0gr)
- [#5546](https://github.com/ember-cli/ember-cli/pull/5546) Update bundled `npm` version (removes warning on install). [@btecu](https://github.com/btecu)

Thank you to all who took the time to contribute!

### 2.4.0

The following changes are required if you are upgrading from the previous
version:

- Users
  + [`ember new` diff](https://github.com/kellyselden/ember-cli-output/compare/v2.3.0...v2.4.0)
  + Upgrade your project's ember-cli version - [docs](http://ember-cli.com/user-guide/#upgrading)
  + Migrate `testem.json` to `testem.js`.
- Addon Developers
  + [`ember addon` diff](https://github.com/kellyselden/ember-addon-output/compare/v2.3.0...v2.4.0)
  + No changes required
- Core Contributors
  + No changes required

#### Community Contributions

- [#5438](https://github.com/ember-cli/ember-cli/pull/5438) Add Ember 1.13 to ember-try's default configuration.  [@kellyselden](https://github.com/kellyselden)
- [#5477](https://github.com/ember-cli/ember-cli/pull/5477) Fix test suite on Windows [@Turbo87](https://github.com/Turbo87)
- [#5486](https://github.com/ember-cli/ember-cli/pull/5486) [ENHANCEMENT] Add `directory` option to `addon` command [@Serabe](https://github.com/Serabe)
- [#5491](https://github.com/ember-cli/ember-cli/pull/5491) Change "ember i" alias from "ember init" to "ember install" [@Turbo87](https://github.com/Turbo87)
- [#5507](https://github.com/ember-cli/ember-cli/pull/5507) / [#5513](https://github.com/ember-cli/ember-cli/pull/5513) [BUGFIX beta] Replace testem.json with testem.js [@cibernox](https://github.com/cibernox)
- [#5512](https://github.com/ember-cli/ember-cli/pull/5512) Anonymous AMD Support to `app.import`. [@ef4](https://github.com/ef4)
- [#5497](https://github.com/ember-cli/ember-cli/pull/5497) Call `destroyApp` after handling afterEach options [@johnotander](https://github.com/johnotander)
- [#5499](https://github.com/ember-cli/ember-cli/pull/5499) Add `outputFile` support to `app.import` (see [RFC#58](https://github.com/ember-cli/rfcs/blob/master/active/0000-app-import-output-file.md)) [@ro0gr](https://github.com/ro0gr)
- [#5508](https://github.com/ember-cli/ember-cli/pull/5508) Expose a `project.generateTestFile()` method to be overwritten by test framework addons [@Turbo87](https://github.com/Turbo87)
- [#5526](https://github.com/ember-cli/ember-cli/pull/5526) Propagates testem errors [@stefanpenner](https://github.com/stefanpenner)
- [#5527](https://github.com/ember-cli/ember-cli/pull/5527) Fix many `ember test` and `ember test --server` issues [@stefanpenner](https://github.com/stefanpenner)

Thank you to all who took the time to contribute!


### 2.3.0

#### Changes Since 2.3.0-beta.2

The following changes are required if you are upgrading from the previous
version:

- Users
  + [`ember new` diff](https://github.com/kellyselden/ember-cli-output/compare/v2.3.0-beta.2...v2.3.0)
  + Upgrade your project's ember-cli version - [docs](http://ember-cli.com/user-guide/#upgrading)
  + Remove `jquery` from `bower.json`. The version required by your Ember version will be used.
  + Update `ember` to `~2.3.1` in `bower.json`.
- Addon Developers
  + [`ember addon` diff](https://github.com/kellyselden/ember-addon-output/compare/v2.3.0-beta.2...v2.3.0)
  + Update `ember-try` to `^0.1.2` in `package.json`.

#### Community Contributions

- [#5426](https://github.com/ember-cli/ember-cli/pull/5426) Update ember-try in addons to 0.1.2. [@rwjblue](https://github.com/rwjblue)
- [#5418](https://github.com/ember-cli/ember-cli/pull/5418) [ENHANCEMENT] Use absolute imports in tests [@kamalaknn](https://github.com/kamalaknn)
- [#5432](https://github.com/ember-cli/ember-cli/pull/5432) [BUGFIX] Fix linting error in nested developing addons [@trentmwillis](https://github.com/trentmwillis)
- [#5442](https://github.com/ember-cli/ember-cli/pull/5442) [Bugfix] history support middleware allowed to be disabled [@jasonmit](https://github.com/jasonmit)
- [#5441](https://github.com/ember-cli/ember-cli/pull/5441) Remove deprecated 'registry' in instance initializer template. [@chriskrycho](https://github.com/chriskrycho)
- [#5458](https://github.com/ember-cli/ember-cli/pull/5458) app blueprint: Update jQuery version [@xtian](https://github.com/xtian)
- [#5462](https://github.com/ember-cli/ember-cli/pull/5462) Fix "Cannot read property 'writeDeprecateLine' of undefined" [@Turbo87](https://github.com/Turbo87)
- [#5466](https://github.com/ember-cli/ember-cli/pull/5466) testem 1.3.0 [@kellyselden](https://github.com/kellyselden)
- [#5474](https://github.com/ember-cli/ember-cli/pull/5474) Add helpful error when `loader.js` addon is missing. [@rwjblue](https://github.com/rwjblue)

Thank you to all who took the time to contribute!

#### Changes Since 1.13.15

The following changes are required if you are upgrading from the previous
version:

+ [`ember new` diff](https://github.com/kellyselden/ember-cli-output/compare/v1.13.15...v2.3.0) / [`ember addon` diff](https://github.com/kellyselden/ember-addon-output/compare/v1.13.15...v2.3.0)
+ Upgrade your project's ember-cli version - [docs](http://ember-cli.com/user-guide/#upgrading)
+ `ember-cli-content-security-policy` has been removed from the default project blueprint due to extremely poor ergonomics. If the addon is working well for you,
  please continue to use it.
+ Users of `ember-cli-styles-reloader` should uninstall (as this functionality is now included in ember-cli by default).
+ Update the following entries in your `package.json`:
  * Remove `ember-cli-ic-ajax` (it is replaced by `ember-ajax`)
  * Add `ember-ajax` at `0.7.1`
  * Add `ember-load-initializers` at `^0.5.0`
  * Add `loader.js` at `^4.0.0`
  * Add `ember-resolver` at `^2.0.3`
  * Update `ember-cli-dependency-checker` to `^1.2.0`
  * Update `ember-cli-sri` to `^2.0.0`
  * Update `ember-cli-qunit` to `^1.2.1`
  * Update `ember-data` to `^2.3.0`
+ Update the following entries in your `bower.json`:
  * `ember` to `~2.3.1`
  * Remove `ember-data`.
  * Remove `ember-qunit` (it is now bundled by `ember-cli-qunit` since `1.1.0`)
  * Remove `qunit` (it is now bundled by `ember-cli-qunit`)
  * Remove `ember-load-initializers` (it was moved into an addon)
  * Remove `ember-resolver` (it was moved into an addon)
  * Remove `loader.js` (it was moved into an addon)
  * Remove `jquery` (the Ember dependency will determine the version used).
- Addon Developers
  + Update `ember-try` to `^0.1.2` in `package.json`.

#### Community Contributions

- [#5426](https://github.com/ember-cli/ember-cli/pull/5426) Update ember-try in addons to 0.1.2. [@rwjblue](https://github.com/rwjblue)
- [#5418](https://github.com/ember-cli/ember-cli/pull/5418) [ENHANCEMENT] Use absolute imports in tests [@kamalaknn](https://github.com/kamalaknn)
- [#5432](https://github.com/ember-cli/ember-cli/pull/5432) [BUGFIX] Fix linting error in nested developing addons [@trentmwillis](https://github.com/trentmwillis)
- [#5442](https://github.com/ember-cli/ember-cli/pull/5442) [Bugfix] history support middleware allowed to be disabled [@jasonmit](https://github.com/jasonmit)
- [#5441](https://github.com/ember-cli/ember-cli/pull/5441) Remove deprecated 'registry' in instance initializer template. [@chriskrycho](https://github.com/chriskrycho)
- [#5458](https://github.com/ember-cli/ember-cli/pull/5458) app blueprint: Update jQuery version [@xtian](https://github.com/xtian)
- [#5462](https://github.com/ember-cli/ember-cli/pull/5462) Fix "Cannot read property 'writeDeprecateLine' of undefined" [@Turbo87](https://github.com/Turbo87)
- [#5466](https://github.com/ember-cli/ember-cli/pull/5466) testem 1.3.0 [@kellyselden](https://github.com/kellyselden)
- [#5474](https://github.com/ember-cli/ember-cli/pull/5474) Add helpful error when `loader.js` addon is missing. [@rwjblue](https://github.com/rwjblue)
- [#5369](https://github.com/ember-cli/ember-cli/pull/5369) Implement application level resolver in blueprint. [@rwjblue](https://github.com/rwjblue)
- [#5372](https://github.com/ember-cli/ember-cli/pull/5372) Update to ember@2.3.0. [@rwjblue](https://github.com/rwjblue)
- [#5374](https://github.com/ember-cli/ember-cli/pull/5374) Update ember-cli-qunit to 1.2.1. [@rwjblue](https://github.com/rwjblue)
- [#5325](https://github.com/ember-cli/ember-cli/pull/5325) bump testem to latest to compensate for breakage in xmldom [@et](https://github.com/et)
- [#5331](https://github.com/ember-cli/ember-cli/pull/5331) Update blueprints for Ember Data 2.3.0 [@bmac](https://github.com/bmac)
- [#5332](https://github.com/ember-cli/ember-cli/pull/5332) testem v1.0.0 [@johanneswuerbach](https://github.com/johanneswuerbach)
- [#5291](https://github.com/ember-cli/ember-cli/pull/5291) getCallerFile now comes from its own node_module [@stefanpenner](https://github.com/stefanpenner)
- [#5312](https://github.com/ember-cli/ember-cli/pull/5312) Add information about testing new features/bugfixes to the contributing.md file [@ohcibi](https://github.com/ohcibi)
- [#5313](https://github.com/ember-cli/ember-cli/pull/5313) Add missing `--silent` option to the output of `ember test --help` [@ohcibi](https://github.com/ohcibi)
- [#5327](https://github.com/ember-cli/ember-cli/pull/5327) [BUGFIX release] pin jQuery version [@stefanpenner](https://github.com/stefanpenner)
- [#5271](https://github.com/ember-cli/ember-cli/pull/5271) Update ember-cli-test-loader to 0.2.2. [@rwjblue](https://github.com/rwjblue)
- [#5274](https://github.com/ember-cli/ember-cli/pull/5274) Fix the order of  test files to append [@bitaculous](https://github.com/bitaculous)
- [#5278](https://github.com/ember-cli/ember-cli/pull/5278) Replace broccoli-sourcemap-concat usage with broccoli-concat. [@ballPointPenguin](https://github.com/ballPointPenguin)
- [#5286](https://github.com/ember-cli/ember-cli/pull/5286) Update `ember-cli-sri` minimum version to 2.0.0 [@jonathanKingston](https://github.com/jonathanKingston)
- [#5298](https://github.com/ember-cli/ember-cli/pull/5298) [INTERNAL] Update minimum Testem version to 1.0.0-rc.4. [@rwjblue](https://github.com/rwjblue)
- [#5247](https://github.com/ember-cli/ember-cli/pull/5247) Unfortunately remove `ember-cli-content-security-policy` from the default blueprint. [@stefanpenner](https://github.com/stefanpenner)
- [#5215](https://github.com/ember-cli/ember-cli/pull/5215) Fix CHANGELOG for ember-cli-qunit version. [@rwjblue](https://github.com/rwjblue)
- [#4981](https://github.com/ember-cli/ember-cli/pull/4981) Alphabetize the keys in dependencies and devDependencies (for addon creation). [@kellyselden](https://github.com/kellyselden)
- [#5181](https://github.com/ember-cli/ember-cli/pull/5181) Cleanup platform checker warning to make it clear when a given platform is deprecated or just untested. [@stefanpenner](https://github.com/stefanpenner)
- [#5252](https://github.com/ember-cli/ember-cli/pull/5252) Deprecate the usage of `app-prefix` and `app-suffix` `contentFor` hooks. [@nathanhammond](https://github.com/nathanhammond)
- [#5232](https://github.com/ember-cli/ember-cli/pull/5232) Update generate resource documentation [@johnotander](https://github.com/johnotander)
- [#5221](https://github.com/ember-cli/ember-cli/pull/5221) Replace `broccoli-sourcemap-concat` with `broccoli-concat` (the projects have been merged). [@stefanpenner](https://github.com/stefanpenner)
- [#5220](https://github.com/ember-cli/ember-cli/pull/5220) Fix instance-initializer-test blueprint. [@rwjblue](https://github.com/rwjblue)
- [#5230](https://github.com/ember-cli/ember-cli/pull/5230) Helper Unit test should pass a params array as first argument [@stefanpenner](https://github.com/stefanpenner)
- [#5241](https://github.com/ember-cli/ember-cli/pull/5241) Fix test server file serving (ensures static assets are found properly). [@stefanpenner](https://github.com/stefanpenner)
- [#5254](https://github.com/ember-cli/ember-cli/pull/5254) Update to Testem v1.0.0-rc1. [@johanneswuerbach](https://github.com/johanneswuerbach)
- [#5254](https://github.com/ember-cli/ember-cli/pull/5254) Detect global errors (i.e. parse errors from `assets/vendor.js`) when running `ember test` or `ember test --server`. [@johanneswuerbach](https://github.com/johanneswuerbach)
- [#5025](https://github.com/ember-cli/ember-cli/pull/5025) [ENHANCEMENT]  update loader.js, qunit and ember-ajax for app/addon blueprints [@jcope2013](https://github.com/jcope2013)
- [#5061](https://github.com/ember-cli/ember-cli/pull/5061) Testem 0.9.11 [@johanneswuerbach](https://github.com/johanneswuerbach)
- [#4994](https://github.com/ember-cli/ember-cli/pull/4994) add jshint helper command for tests [@gabrielgrant](https://github.com/gabrielgrant)
- [#5033](https://github.com/ember-cli/ember-cli/pull/5033) Added Node v5 to Appveyor [@patocallaghan](https://github.com/patocallaghan)
- [#4218](https://github.com/ember-cli/ember-cli/pull/4218) Add instance-initializer's blueprints family [@cibernox](https://github.com/cibernox)
- [#4476](https://github.com/ember-cli/ember-cli/pull/4476) Add additional documentation on treeFor* methods [@trentmwillis](https://github.com/trentmwillis)
- [#5172](https://github.com/ember-cli/ember-cli/pull/5172) Bump ember-cli-dependency-checker to v1.2.0 [@quaertym](https://github.com/quaertym)
- [#5108](https://github.com/ember-cli/ember-cli/pull/5108) Fix instance-intitalizer-test test-info import to use `ember-cli-test-info` [@trabus](https://github.com/trabus)
- [#5087](https://github.com/ember-cli/ember-cli/pull/5087) Upgraded ember-ajax to 0.7.1 [@ember-cli](https://github.com/ember-cli)
- [#5098](https://github.com/ember-cli/ember-cli/pull/5098) [ENHANCEMENT] Install htmlbars precompiler when generating component integration tests [@drspaniel](https://github.com/drspaniel)
- [#5077](https://github.com/ember-cli/ember-cli/pull/5077) loosen test [@ember-cli](https://github.com/ember-cli)
- [#5065](https://github.com/ember-cli/ember-cli/pull/5065) Programmatic access to the CLI [@eibrahim](https://github.com/eibrahim)
- [#5089](https://github.com/ember-cli/ember-cli/pull/5089) [BUGFIX] Forward `--config-file` test option to testem [@cspanring](https://github.com/cspanring)
- [#5075](https://github.com/ember-cli/ember-cli/pull/5075) disable bundling, npm client seems to have issues but npm service app… [@ember-cli](https://github.com/ember-cli)
- [#5066](https://github.com/ember-cli/ember-cli/pull/5066) bumps `broccoli-sourcemap-concat` version [@ember-cli](https://github.com/ember-cli)
- [#5107](https://github.com/ember-cli/ember-cli/pull/5107) [FEATURE] Implement addon black- and whitelist [@dschmidt](https://github.com/dschmidt)
- [#5094](https://github.com/ember-cli/ember-cli/pull/5094) [fixes #5092] remove long since deprecated this.Funnel usage from int… [@ember-cli](https://github.com/ember-cli)
- [#5104](https://github.com/ember-cli/ember-cli/pull/5104) Workaround for babel includePolyfill exception [@ef4](https://github.com/ef4)
- [#5189](https://github.com/ember-cli/ember-cli/pull/5189) updated markdown-it-terminal [@akatov](https://github.com/akatov)
- [#5139](https://github.com/ember-cli/ember-cli/pull/5139) Use ES6 shorthand property for layout in component blueprint [@martndemus](https://github.com/martndemus)
- [#5109](https://github.com/ember-cli/ember-cli/pull/5109) Fix body-parser suggested use due to deprecations [@knownasilya](https://github.com/knownasilya)
- [#5113](https://github.com/ember-cli/ember-cli/pull/5113) Remove trailing whitespace on component integration test [@ahmadsoe](https://github.com/ahmadsoe)
- [#5130](https://github.com/ember-cli/ember-cli/pull/5130) Update bower.json [@ember-cli](https://github.com/ember-cli)
- [#5132](https://github.com/ember-cli/ember-cli/pull/5132) [ENHANCEMENT] Make `EMBER_CLI_INJECT_LIVE_RELOAD_BASEURL` configurable [@jbescoyez](https://github.com/jbescoyez)
- [#5117](https://github.com/ember-cli/ember-cli/pull/5117) Update Ember to latest stable (2.2.0). [@rwjblue](https://github.com/rwjblue)
- [#5124](https://github.com/ember-cli/ember-cli/pull/5124) Update ember-cli-sri minimum version to 1.2.0. [@rwjblue](https://github.com/rwjblue)
- [#5125](https://github.com/ember-cli/ember-cli/pull/5125) Clarify `ember test --path` docs. [@ember-cli](https://github.com/ember-cli)
- [#5128](https://github.com/ember-cli/ember-cli/pull/5128) Adds Node 5 to allow_failures list [@ember-cli](https://github.com/ember-cli)
- [#5201](https://github.com/ember-cli/ember-cli/pull/5201) ember-cli-rails-addon now uses outputReady [@luma-institute](https://github.com/luma-institute)
- [#5168](https://github.com/ember-cli/ember-cli/pull/5168) fix swallowed failures [@ember-cli](https://github.com/ember-cli)
- [#5158](https://github.com/ember-cli/ember-cli/pull/5158) Change location of website [@leo](https://github.com/leo)
- [#5142](https://github.com/ember-cli/ember-cli/pull/5142) Fix merge issues introduced by #4476 [@trabus](https://github.com/trabus)
- [#5155](https://github.com/ember-cli/ember-cli/pull/5155) bump broccoli-merge-trees [@ember-cli](https://github.com/ember-cli)
- [#5149](https://github.com/ember-cli/ember-cli/pull/5149) cherry-picking changelog from stable [@ember-cli](https://github.com/ember-cli)
- [#5150](https://github.com/ember-cli/ember-cli/pull/5150) [INTERNAL] Set correct version of ember-cli [@jayeff](https://github.com/jayeff)
- [#5165](https://github.com/ember-cli/ember-cli/pull/5165) [ENHANCEMENT] Initial implementation of css hot realod [@gcollazo](https://github.com/gcollazo)
- [#5154](https://github.com/ember-cli/ember-cli/pull/5154) reduce number of funnels created to support other asset app.imports [@ember-cli](https://github.com/ember-cli)
- [#5159](https://github.com/ember-cli/ember-cli/pull/5159) Update appveyor.yml [@ember-cli](https://github.com/ember-cli)
- [#5144](https://github.com/ember-cli/ember-cli/pull/5144) [ENHANCEMENT] Cleans up generated application directory if `ember new` errors [@trek](https://github.com/trek)
- [#5179](https://github.com/ember-cli/ember-cli/pull/5179) Updating deprecations that use the deprecate utility [@gmurphey](https://github.com/gmurphey)
- [#5190](https://github.com/ember-cli/ember-cli/pull/5190) Only use `temp` dependency, not `tmp-sync` [@akatov](https://github.com/akatov)
- [#5180](https://github.com/ember-cli/ember-cli/pull/5180) add node (latest) and set to allowed failures [@ember-cli](https://github.com/ember-cli)
- [#5186](https://github.com/ember-cli/ember-cli/pull/5186) Fixing path issue in test for AppVeyor. [@gmurphey](https://github.com/gmurphey)
- [#5169](https://github.com/ember-cli/ember-cli/pull/5169) [BUGFIX] Bump quick-temp to 0.1.5, fix jshint error [@trabus](https://github.com/trabus)
- [#5185](https://github.com/ember-cli/ember-cli/pull/5185) Ensure rimraf is available to consumers. [@ember-cli](https://github.com/ember-cli)
- [#5171](https://github.com/ember-cli/ember-cli/pull/5171) Avoid Reexporter when loader supports index fallback. [@rwjblue](https://github.com/rwjblue)
- [#5184](https://github.com/ember-cli/ember-cli/pull/5184) more explicit jshint test run [@ember-cli](https://github.com/ember-cli)
- [#5197](https://github.com/ember-cli/ember-cli/pull/5197) update leek [@akatov](https://github.com/akatov)
- [#5204](https://github.com/ember-cli/ember-cli/pull/5204) [ENHANCEMENT] Add npm badge to README. [@adjohnson916](https://github.com/adjohnson916)
- [#5192](https://github.com/ember-cli/ember-cli/pull/5192) Use consistent double quotes in index.html blueprints [@Dhaulagiri](https://github.com/Dhaulagiri)
- [#5198](https://github.com/ember-cli/ember-cli/pull/5198) minor whitespace fix [@ember-cli](https://github.com/ember-cli)
- [#5205](https://github.com/ember-cli/ember-cli/pull/5205) Add addon-test-support tree. [@rwjblue](https://github.com/rwjblue)
- [#5206](https://github.com/ember-cli/ember-cli/pull/5206) Update ember-qunit to 0.4.17. [@rwjblue](https://github.com/rwjblue)
- [#5207](https://github.com/ember-cli/ember-cli/pull/5207) Make ember test helper clearer. [@rwjblue](https://github.com/rwjblue)
- [#5208](https://github.com/ember-cli/ember-cli/pull/5208) update some out of date deps [@ember-cli](https://github.com/ember-cli)
- [#5209](https://github.com/ember-cli/ember-cli/pull/5209) Ensure loader.js warning is easier to spot. [@rwjblue](https://github.com/rwjblue)
- [#5211](https://github.com/ember-cli/ember-cli/pull/5211) Update ember-cli-qunit to 1.1.0. [@rwjblue](https://github.com/rwjblue)
- [#5212](https://github.com/ember-cli/ember-cli/pull/5212) Update ember-data to 2.2.1. [@rwjblue](https://github.com/rwjblue)

Thank you to all who took the time to contribute!

### 2.3.0-beta.2

The following changes are required if you are upgrading from the previous
version:

- Users
  + [`ember new` diff](https://github.com/kellyselden/ember-cli-output/compare/v2.3.0-beta.1...v2.3.0-beta.2)
  + Upgrade your project's ember-cli version - [docs](http://ember-cli.com/user-guide/#upgrading)
  + Remove `loader.js` from `bower.json`, and add to `package.json` as `^4.0.0`.
  + Remove `ember-load-initializers` from `bower.json`, and add to `package.json` at `^0.5.0`.
- Addon Developers
  + [`ember addon` diff](https://github.com/kellyselden/ember-addon-output/compare/v2.3.0-beta.1...v2.3.0-beta.2)
  + No changes required
- Core Contributors
  + No changes required

#### Community Contributions

- [#5329](https://github.com/ember-cli/ember-cli/pull/5329) [ENHANCEMENT] Support custom blueprint options in new and init commands [@bendemboski](https://github.com/bendemboski)
- [#5377](https://github.com/ember-cli/ember-cli/pull/5377) Update Bower resolution to match Ember version [@kpfefferle](https://github.com/kpfefferle)
- [#5203](https://github.com/ember-cli/ember-cli/pull/5203) [ENHANCEMENT] Use absolute import paths for util-test blueprint [@kamalaknn](https://github.com/kamalaknn)
- [#5349](https://github.com/ember-cli/ember-cli/pull/5349) [BUGFIX] Fix live-reloading post build error [@stefanpenner](https://github.com/stefanpenner)
- [#5309](https://github.com/ember-cli/ember-cli/pull/5309) [2.X] Deprecate vendor-prefix and vendor-suffix. [@nathanhammond](https://github.com/nathanhammond)
- [#5370](https://github.com/ember-cli/ember-cli/pull/5370) Make final update of `dist/` faster, by only updating changed files. [@stefanpenner](https://github.com/stefanpenner)
- [#5321](https://github.com/ember-cli/ember-cli/pull/5321) Ensure `EmberAddon.env()` works the same as `EmberApp.env()` [@jasonmit](https://github.com/jasonmit)
- [#5367](https://github.com/ember-cli/ember-cli/pull/5367) Update to lodash 4 [@jcope2013](https://github.com/jcope2013)
- [#5394](https://github.com/ember-cli/ember-cli/pull/5394) Upgrade testem to v1.1.1 [@quaertym](https://github.com/quaertym)
- [#5379](https://github.com/ember-cli/ember-cli/pull/5379) Move loader.js to be included as an addon. [@rwjblue](https://github.com/rwjblue)
- [#5388](https://github.com/ember-cli/ember-cli/pull/5388) Mixin generation in addon [@MiguelMadero](https://github.com/MiguelMadero)
- [#5396](https://github.com/ember-cli/ember-cli/pull/5396) Wrap evaluation of `ember-cli-build.js` in a `try`/`catch` to provide helpful message for syntax errors. [@mozeryansky](https://github.com/mozeryansky)
- [#5410](https://github.com/ember-cli/ember-cli/pull/5410) Ensure that Testem can use `testem.js` if present (without passing `--config-file` option). [@rwjblue](https://github.com/rwjblue)
- [#5416](https://github.com/ember-cli/ember-cli/pull/5416) Use ember-load-initializers as addon [@josemarluedke](https://github.com/josemarluedke)
- [#5421](https://github.com/ember-cli/ember-cli/pull/5421) Make options available in all Blueprint hooks as this.options [@trentmwillis](https://github.com/trentmwillis)

Thank you to all who took the time to contribute!

### 2.3.0-beta.1

The following changes are required if you are upgrading from the previous
version:

- Users
  + [`ember new` diff](https://github.com/kellyselden/ember-cli-output/compare/v2.2.0-beta.6...v2.3.0-beta.1)
  + Upgrade your project's ember-cli version - [docs](http://ember-cli.com/user-guide/#upgrading)
  + Update `ember-cli-qunit` in `package.json` to `^1.2.1`.
  + Update `ember` in `bower.json` to `2.3.0`.
  + Remove `qunit` from `bower.json` (it is now included as an NPM dependency by ember-cli-qunit).
- Addon Developers
  + [`ember addon` diff](https://github.com/kellyselden/ember-addon-output/compare/v2.2.0-beta.6...v2.3.0-beta.1)
  + No changes required
- Core Contributors
  + No changes required

#### Community Contributions

- [#5369](https://github.com/ember-cli/ember-cli/pull/5369) Implement application level resolver in blueprint. [@rwjblue](https://github.com/rwjblue)
- [#5372](https://github.com/ember-cli/ember-cli/pull/5372) Update to ember@2.3.0. [@rwjblue](https://github.com/rwjblue)
- [#5374](https://github.com/ember-cli/ember-cli/pull/5374) Update ember-cli-qunit to 1.2.1. [@rwjblue](https://github.com/rwjblue)

Thank you to all who took the time to contribute!

### 2.2.0-beta.6

Re-releasing 2.2.0-beta.5, but without the line-ending issue.

The following changes are required if you are upgrading from the previous
version:

- Users
  + [`ember new` diff](https://github.com/kellyselden/ember-cli-output/compare/v1.13.13...v2.2.0-beta.6)
  + Upgrade your project's ember-cli version - [docs](http://ember-cli.com/user-guide/#upgrading)
- Addon Developers
  + [`ember addon` diff](https://github.com/kellyselden/ember-addon-output/compare/v1.13.13...v2.2.0-beta.6)
  + No changes required
- Core Contributors
  + No changes required

Thank you to all who took the time to contribute!

### 2.2.0-beta.5

The following changes are required if you are upgrading from the previous
version:

- Users
  + [`ember new` diff](https://github.com/kellyselden/ember-cli-output/compare/v1.13.13...v2.2.0-beta.5)
  + Upgrade your project's ember-cli version - [docs](http://ember-cli.com/user-guide/#upgrading)
- Addon Developers
  + [`ember addon` diff](https://github.com/kellyselden/ember-addon-output/compare/v1.13.13...v2.2.0-beta.5)
  + No changes required
- Core Contributors
  + No changes required

#### Community Contributions

- [#5325](https://github.com/ember-cli/ember-cli/pull/5325) bump testem to latest to compensate for breakage in xmldom [@et](https://github.com/et)
- [#5331](https://github.com/ember-cli/ember-cli/pull/5331) Update blueprints for Ember Data 2.3.0 [@bmac](https://github.com/bmac)
- [#5332](https://github.com/ember-cli/ember-cli/pull/5332) testem v1.0.0 [@johanneswuerbach](https://github.com/johanneswuerbach)

Thank you to all who took the time to contribute!

### 2.2.0-beta.4

The following changes are required if you are upgrading from the previous
version:

- Users
  + [`ember new` diff](https://github.com/kellyselden/ember-cli-output/compare/v1.13.13...v2.2.0-beta.4)
  + Upgrade your project's ember-cli version - [docs](http://ember-cli.com/user-guide/#upgrading)
- Addon Developers
  + [`ember addon` diff](https://github.com/kellyselden/ember-addon-output/compare/v1.13.13...v2.2.0-beta.4)
  + No changes required
- Core Contributors
  + No changes required

#### Community Contributions

- [#5291](https://github.com/ember-cli/ember-cli/pull/5291) getCallerFile now comes from its own node_module [@stefanpenner](https://github.com/stefanpenner)
- [#5312](https://github.com/ember-cli/ember-cli/pull/5312) Add information about testing new features/bugfixes to the contributing.md file [@ohcibi](https://github.com/ohcibi)
- [#5313](https://github.com/ember-cli/ember-cli/pull/5313) Add missing `--silent` option to the output of `ember test --help` [@ohcibi](https://github.com/ohcibi)
- [#5327](https://github.com/ember-cli/ember-cli/pull/5327) [BUGFIX release] pin jQuery version [@stefanpenner](https://github.com/stefanpenner)

Thank you to all who took the time to contribute!

### 2.2.0-beta.3

The following changes are required if you are upgrading from the previous
version:

- Users
  + [`ember new` diff](https://github.com/kellyselden/ember-cli-output/compare/v1.13.13...v2.2.0-beta.3)
  + Upgrade your project's ember-cli version - [docs](http://ember-cli.com/user-guide/#upgrading)
  + Update `ember-cli-sri` to `^2.0.0`.
- Addon Developers
  + [`ember addon` diff](https://github.com/kellyselden/ember-addon-output/compare/v1.13.13...v2.2.0-beta.3)
  + No changes required
- Core Contributors
  + No changes required

#### Community Contributions

- [#5271](https://github.com/ember-cli/ember-cli/pull/5271) Update ember-cli-test-loader to 0.2.2. [@rwjblue](https://github.com/rwjblue)
- [#5274](https://github.com/ember-cli/ember-cli/pull/5274) Fix the order of  test files to append [@bitaculous](https://github.com/bitaculous)
- [#5278](https://github.com/ember-cli/ember-cli/pull/5278) Replace broccoli-sourcemap-concat usage with broccoli-concat. [@ballPointPenguin](https://github.com/ballPointPenguin)
- [#5286](https://github.com/ember-cli/ember-cli/pull/5286) Update `ember-cli-sri` minimum version to 2.0.0 [@jonathanKingston](https://github.com/jonathanKingston)
- [#5298](https://github.com/ember-cli/ember-cli/pull/5298) [INTERNAL] Update minimum Testem version to 1.0.0-rc.4. [@rwjblue](https://github.com/rwjblue)

Thank you to all who took the time to contribute!

### 2.2.0-beta.2

The following changes are required if you are upgrading from the previous
version:

- Users
  + [`ember new` diff](https://github.com/kellyselden/ember-cli-output/compare/v1.13.13...v2.2.0-beta.2)
  + Upgrade your project's ember-cli version - [docs](http://ember-cli.com/user-guide/#upgrading)
  + `ember-cli-content-security-policy` has been removed from the default project blueprint due to extremely poor ergonomics. If the addon is working well for you,
    please continue to use it.
- Addon Developers
  + [`ember addon` diff](https://github.com/kellyselden/ember-addon-output/compare/v1.13.13...v2.2.0-beta.2)
  + No changes required
- Core Contributors
  + No changes required

#### Community Contributions

- [#5247](https://github.com/ember-cli/ember-cli/pull/5247) Unfortunately remove `ember-cli-content-security-policy` from the default blueprint. [@stefanpenner](https://github.com/stefanpenner)
- [#5215](https://github.com/ember-cli/ember-cli/pull/5215) Fix CHANGELOG for ember-cli-qunit version. [@rwjblue](https://github.com/rwjblue)
- [#4981](https://github.com/ember-cli/ember-cli/pull/4981) Alphabetize the keys in dependencies and devDependencies (for addon creation). [@kellyselden](https://github.com/kellyselden)
- [#5181](https://github.com/ember-cli/ember-cli/pull/5181) Cleanup platform checker warning to make it clear when a given platform is deprecated or just untested. [@stefanpenner](https://github.com/stefanpenner)
- [#5252](https://github.com/ember-cli/ember-cli/pull/5252) Deprecate the usage of `app-prefix` and `app-suffix` `contentFor` hooks. [@nathanhammond](https://github.com/nathanhammond)
- [#5232](https://github.com/ember-cli/ember-cli/pull/5232) Update generate resource documentation [@johnotander](https://github.com/johnotander)
- [#5221](https://github.com/ember-cli/ember-cli/pull/5221) Replace `broccoli-sourcemap-concat` with `broccoli-concat` (the projects have been merged). [@stefanpenner](https://github.com/stefanpenner)
- [#5220](https://github.com/ember-cli/ember-cli/pull/5220) Fix instance-initializer-test blueprint. [@rwjblue](https://github.com/rwjblue)
- [#5230](https://github.com/ember-cli/ember-cli/pull/5230) Helper Unit test should pass a params array as first argument [@stefanpenner](https://github.com/stefanpenner)
- [#5241](https://github.com/ember-cli/ember-cli/pull/5241) Fix test server file serving (ensures static assets are found properly). [@stefanpenner](https://github.com/stefanpenner)
- [#5254](https://github.com/ember-cli/ember-cli/pull/5254) Update to Testem v1.0.0-rc1. [@johanneswuerbach](https://github.com/johanneswuerbach)
- [#5254](https://github.com/ember-cli/ember-cli/pull/5254) Detect global errors (i.e. parse errors from `assets/vendor.js`) when running `ember test` or `ember test --server`. [@johanneswuerbach](https://github.com/johanneswuerbach)

Thank you to all who took the time to contribute!

### 2.2.0-beta.1

The following changes are required if you are upgrading from the previous version:

- Users
  + [`ember new` diff](https://github.com/kellyselden/ember-cli-output/compare/v1.13.13...v2.2.0-beta.1)
  + Upgrade your project's ember-cli version - [docs](http://ember-cli.com/user-guide/#upgrading)
  + Users of `ember-cli-styles-reloader` should uninstall (as this functionality is now included in ember-cli by default).
  + Update the following entries in your `package.json`:
    * Remove `ember-cli-ic-ajax` (it is replaced by `ember-ajax`)
    * Add `ember-ajax` at `0.7.1`
    * `ember-cli-dependency-checker` to `^1.2.0`
    * `ember-cli-sri` to `^1.2.0`
    * `ember-cli-qunit` to `^1.1.0`
    * `ember-data` to `^2.2.1`
  + Update the following entries in your `bower.json`:
    * `ember` to `2.2.0`
    * `ember-data` to `^2.2.1`
    * `loader.js` to `^3.5.0`
    * `qunit` to `~1.20.0`
    * Remove `ember-qunit` (it is now bundled by `ember-cli-qunit` since `1.1.0`)
- Addon Developers
  + [`ember addon` diff](https://github.com/kellyselden/ember-addon-output/compare/v1.13.13...v2.2.0-beta.1)
  + No changes required
- Core Contributors
  + No changes required

#### Community Contributions

- [#5025](https://github.com/ember-cli/ember-cli/pull/5025) [ENHANCEMENT]  update loader.js, qunit and ember-ajax for app/addon blueprints [@jcope2013](https://github.com/jcope2013)
- [#5061](https://github.com/ember-cli/ember-cli/pull/5061) Testem 0.9.11 [@johanneswuerbach](https://github.com/johanneswuerbach)
- [#4994](https://github.com/ember-cli/ember-cli/pull/4994) add jshint helper command for tests [@gabrielgrant](https://github.com/gabrielgrant)
- [#5033](https://github.com/ember-cli/ember-cli/pull/5033) Added Node v5 to Appveyor [@patocallaghan](https://github.com/patocallaghan)
- [#4218](https://github.com/ember-cli/ember-cli/pull/4218) Add instance-initializer's blueprints family [@cibernox](https://github.com/cibernox)
- [#4476](https://github.com/ember-cli/ember-cli/pull/4476) Add additional documentation on treeFor* methods [@trentmwillis](https://github.com/trentmwillis)
- [#5172](https://github.com/ember-cli/ember-cli/pull/5172) Bump ember-cli-dependency-checker to v1.2.0 [@quaertym](https://github.com/quaertym)
- [#5108](https://github.com/ember-cli/ember-cli/pull/5108) Fix instance-intitalizer-test test-info import to use `ember-cli-test-info` [@trabus](https://github.com/trabus)
- [#5087](https://github.com/ember-cli/ember-cli/pull/5087) Upgraded ember-ajax to 0.7.1 [@ember-cli](https://github.com/ember-cli)
- [#5098](https://github.com/ember-cli/ember-cli/pull/5098) [ENHANCEMENT] Install htmlbars precompiler when generating component integration tests [@drspaniel](https://github.com/drspaniel)
- [#5077](https://github.com/ember-cli/ember-cli/pull/5077) loosen test [@ember-cli](https://github.com/ember-cli)
- [#5065](https://github.com/ember-cli/ember-cli/pull/5065) Programmatic access to the CLI [@eibrahim](https://github.com/eibrahim)
- [#5089](https://github.com/ember-cli/ember-cli/pull/5089) [BUGFIX] Forward `--config-file` test option to testem [@cspanring](https://github.com/cspanring)
- [#5075](https://github.com/ember-cli/ember-cli/pull/5075) disable bundling, npm client seems to have issues but npm service app… [@ember-cli](https://github.com/ember-cli)
- [#5066](https://github.com/ember-cli/ember-cli/pull/5066) bumps `broccoli-sourcemap-concat` version [@ember-cli](https://github.com/ember-cli)
- [#5107](https://github.com/ember-cli/ember-cli/pull/5107) [FEATURE] Implement addon black- and whitelist [@dschmidt](https://github.com/dschmidt)
- [#5094](https://github.com/ember-cli/ember-cli/pull/5094) [fixes #5092] remove long since deprecated this.Funnel usage from int… [@ember-cli](https://github.com/ember-cli)
- [#5104](https://github.com/ember-cli/ember-cli/pull/5104) Workaround for babel includePolyfill exception [@ef4](https://github.com/ef4)
- [#5189](https://github.com/ember-cli/ember-cli/pull/5189) updated markdown-it-terminal [@akatov](https://github.com/akatov)
- [#5139](https://github.com/ember-cli/ember-cli/pull/5139) Use ES6 shorthand property for layout in component blueprint [@martndemus](https://github.com/martndemus)
- [#5109](https://github.com/ember-cli/ember-cli/pull/5109) Fix body-parser suggested use due to deprecations [@knownasilya](https://github.com/knownasilya)
- [#5113](https://github.com/ember-cli/ember-cli/pull/5113) Remove trailing whitespace on component integration test [@ahmadsoe](https://github.com/ahmadsoe)
- [#5130](https://github.com/ember-cli/ember-cli/pull/5130) Update bower.json [@ember-cli](https://github.com/ember-cli)
- [#5132](https://github.com/ember-cli/ember-cli/pull/5132) [ENHANCEMENT] Make `EMBER_CLI_INJECT_LIVE_RELOAD_BASEURL` configurable [@jbescoyez](https://github.com/jbescoyez)
- [#5117](https://github.com/ember-cli/ember-cli/pull/5117) Update Ember to latest stable (2.2.0). [@rwjblue](https://github.com/rwjblue)
- [#5124](https://github.com/ember-cli/ember-cli/pull/5124) Update ember-cli-sri minimum version to 1.2.0. [@rwjblue](https://github.com/rwjblue)
- [#5125](https://github.com/ember-cli/ember-cli/pull/5125) Clarify `ember test --path` docs. [@ember-cli](https://github.com/ember-cli)
- [#5128](https://github.com/ember-cli/ember-cli/pull/5128) Adds Node 5 to allow_failures list [@ember-cli](https://github.com/ember-cli)
- [#5201](https://github.com/ember-cli/ember-cli/pull/5201) ember-cli-rails-addon now uses outputReady [@luma-institute](https://github.com/luma-institute)
- [#5168](https://github.com/ember-cli/ember-cli/pull/5168) fix swallowed failures [@ember-cli](https://github.com/ember-cli)
- [#5158](https://github.com/ember-cli/ember-cli/pull/5158) Change location of website [@leo](https://github.com/leo)
- [#5142](https://github.com/ember-cli/ember-cli/pull/5142) Fix merge issues introduced by #4476 [@trabus](https://github.com/trabus)
- [#5155](https://github.com/ember-cli/ember-cli/pull/5155) bump broccoli-merge-trees [@ember-cli](https://github.com/ember-cli)
- [#5149](https://github.com/ember-cli/ember-cli/pull/5149) cherry-picking changelog from stable [@ember-cli](https://github.com/ember-cli)
- [#5150](https://github.com/ember-cli/ember-cli/pull/5150) [INTERNAL] Set correct version of ember-cli [@jayeff](https://github.com/jayeff)
- [#5165](https://github.com/ember-cli/ember-cli/pull/5165) [ENHANCEMENT] Initial implementation of css hot realod [@gcollazo](https://github.com/gcollazo)
- [#5154](https://github.com/ember-cli/ember-cli/pull/5154) reduce number of funnels created to support other asset app.imports [@ember-cli](https://github.com/ember-cli)
- [#5159](https://github.com/ember-cli/ember-cli/pull/5159) Update appveyor.yml [@ember-cli](https://github.com/ember-cli)
- [#5144](https://github.com/ember-cli/ember-cli/pull/5144) [ENHANCEMENT] Cleans up generated application directory if `ember new` errors [@trek](https://github.com/trek)
- [#5179](https://github.com/ember-cli/ember-cli/pull/5179) Updating deprecations that use the deprecate utility [@gmurphey](https://github.com/gmurphey)
- [#5190](https://github.com/ember-cli/ember-cli/pull/5190) Only use `temp` dependency, not `tmp-sync` [@akatov](https://github.com/akatov)
- [#5180](https://github.com/ember-cli/ember-cli/pull/5180) add node (latest) and set to allowed failures [@ember-cli](https://github.com/ember-cli)
- [#5186](https://github.com/ember-cli/ember-cli/pull/5186) Fixing path issue in test for AppVeyor. [@gmurphey](https://github.com/gmurphey)
- [#5169](https://github.com/ember-cli/ember-cli/pull/5169) [BUGFIX] Bump quick-temp to 0.1.5, fix jshint error [@trabus](https://github.com/trabus)
- [#5185](https://github.com/ember-cli/ember-cli/pull/5185) Ensure rimraf is available to consumers. [@ember-cli](https://github.com/ember-cli)
- [#5171](https://github.com/ember-cli/ember-cli/pull/5171) Avoid Reexporter when loader supports index fallback. [@rwjblue](https://github.com/rwjblue)
- [#5184](https://github.com/ember-cli/ember-cli/pull/5184) more explicit jshint test run [@ember-cli](https://github.com/ember-cli)
- [#5197](https://github.com/ember-cli/ember-cli/pull/5197) update leek [@akatov](https://github.com/akatov)
- [#5204](https://github.com/ember-cli/ember-cli/pull/5204) [ENHANCEMENT] Add npm badge to README. [@adjohnson916](https://github.com/adjohnson916)
- [#5192](https://github.com/ember-cli/ember-cli/pull/5192) Use consistent double quotes in index.html blueprints [@Dhaulagiri](https://github.com/Dhaulagiri)
- [#5198](https://github.com/ember-cli/ember-cli/pull/5198) minor whitespace fix [@ember-cli](https://github.com/ember-cli)
- [#5205](https://github.com/ember-cli/ember-cli/pull/5205) Add addon-test-support tree. [@rwjblue](https://github.com/rwjblue)
- [#5206](https://github.com/ember-cli/ember-cli/pull/5206) Update ember-qunit to 0.4.17. [@rwjblue](https://github.com/rwjblue)
- [#5207](https://github.com/ember-cli/ember-cli/pull/5207) Make ember test helper clearer. [@rwjblue](https://github.com/rwjblue)
- [#5208](https://github.com/ember-cli/ember-cli/pull/5208) update some out of date deps [@ember-cli](https://github.com/ember-cli)
- [#5209](https://github.com/ember-cli/ember-cli/pull/5209) Ensure loader.js warning is easier to spot. [@rwjblue](https://github.com/rwjblue)
- [#5211](https://github.com/ember-cli/ember-cli/pull/5211) Update ember-cli-qunit to 1.1.0. [@rwjblue](https://github.com/rwjblue)
- [#5212](https://github.com/ember-cli/ember-cli/pull/5212) Update ember-data to 2.2.1. [@rwjblue](https://github.com/rwjblue)

Thank you to all who took the time to contribute!

### 1.13.13

The following changes are required if you are upgrading from the previous
version:

- Users
  + [`ember new` diff](https://github.com/kellyselden/ember-cli-output/compare/v1.13.12...v1.13.13)
  + default Ember.js version is now at `1.13.11`
  + Ember CLI SRI version was bumped to `^1.2.0`
  + Ember `loader.js` version was bumped to `3.4.0`
  + Testem version was bumped to `0.9.11`
- Addon Developers
  + [`ember addon` diff](https://github.com/kellyselden/ember-addon-output/compare/v1.13.12...v1.13.13)
- Core Contributors
  + No changes required

#### Community Contributions

- [#5061](https://github.com/ember-cli/ember-cli/pull/5061) Testem 0.9.11, [@johanneswuerbach](https://github.com/johanneswuerbach)
- [#5094](https://github.com/ember-cli/ember-cli/pull/5094) Remove deprecated `this.Funnel` usage, [@stefanpenner](https://github.com/stefanpenner)
- [#5075](https://github.com/ember-cli/ember-cli/pull/5075) Disable bundling, npm client seems to have issues, [@stefanpenner](https://github.com/stefanpenner)
- [#5104](https://github.com/ember-cli/ember-cli/pull/5104) Workaround for babel includePolyfill exception, [@ef4](https://github.com/ef4)
- [#5116](https://github.com/ember-cli/ember-cli/pull/5116) Bumps Ember version to `1.13.11`, [@stefanpenner](https://github.com/stefanpenner)
- [#5116](https://github.com/ember-cli/ember-cli/pull/5116) Bumps Ember CLI SRI to `^1.2.0`, [@rwjblue](https://github.com/rwjblue)

### 1.13.12

The following changes are required if you are upgrading from the previous
version:

- Users
  + [`ember new` diff](https://github.com/kellyselden/ember-cli-output/compare/v1.13.8...v1.13.12)
  + changes to `tests/index.html` file. All tests are now in a separate file, [diff](https://github.com/twokul/ember-cli-release-notes/commit/bd5ac542c0d6dd8e095553d6528ec40ae4be6b4e).
  + default Ember.js version is now at `1.13.10`
  + default Ember Data version is now at `1.13.14`
  + Upgrade your project's ember-cli version - [docs](http://ember-cli.com/user-guide/#upgrading)
- Addon Developers
  + [`ember addon` diff](https://github.com/kellyselden/ember-addon-output/compare/v1.13.8...v1.13.12)
- Core Contributors
  + No changes required

#### Community Contributions

- [#4838](https://github.com/ember-cli/ember-cli/pull/4838) Add `npm test` to Addon README [@elwayman02](https://github.com/elwayman02)
- [#4756](https://github.com/ember-cli/ember-cli/pull/4756) Discard runCommand stdout/stderr unless we have a test failure [@joliss](https://github.com/joliss)
- [#4753](https://github.com/ember-cli/ember-cli/pull/4753) Upgraded ember-cli-app-version to 1.0.0 [@ember-cli](https://github.com/ember-cli)
- [#4235](https://github.com/ember-cli/ember-cli/pull/4235) Reintroduce comment regarding bodyParser on http-mock [@joostdevries](https://github.com/joostdevries)
- [#4728](https://github.com/ember-cli/ember-cli/pull/4728) Revert "Do not pack ember-cli-build.js" [@ember-cli](https://github.com/ember-cli)
- [#4846](https://github.com/ember-cli/ember-cli/pull/4846) Update ember-cli-htmlbars-inline-precompile dependency [@joliss](https://github.com/joliss)
- [#4757](https://github.com/ember-cli/ember-cli/pull/4757) Remove last use of broccoli-writer in test suite [@joliss](https://github.com/joliss)
- [#4765](https://github.com/ember-cli/ember-cli/pull/4765) Fix typo Brocolli → Broccoli [@lancedikson](https://github.com/lancedikson)
- [#4770](https://github.com/ember-cli/ember-cli/pull/4770) Updates configstore [@twokul](https://github.com/twokul)
- [#4774](https://github.com/ember-cli/ember-cli/pull/4774) Update ember-cli-shims to prevent errors on Ember < 1.13. [@rwjblue](https://github.com/rwjblue)
- [#4772](https://github.com/ember-cli/ember-cli/pull/4772) Implement a destroyApp helper. [@blimmer](https://github.com/blimmer)
- [#4771](https://github.com/ember-cli/ember-cli/pull/4771) Make default generated tests pass. [@blimmer](https://github.com/blimmer)
- [#4854](https://github.com/ember-cli/ember-cli/pull/4854) command unit test syncing [@kellyselden](https://github.com/kellyselden)
- [#4801](https://github.com/ember-cli/ember-cli/pull/4801) add a missing curved brackets [@dukex](https://github.com/dukex)
- [#4799](https://github.com/ember-cli/ember-cli/pull/4799) Bump ember-cli-dependency-checker to v1.1.0 [@quaertym](https://github.com/quaertym)
- [#4792](https://github.com/ember-cli/ember-cli/pull/4792) Replace Esperanto With Babel [@ember-cli](https://github.com/ember-cli)
- [#4783](https://github.com/ember-cli/ember-cli/pull/4783) bump viz [@ember-cli](https://github.com/ember-cli)
- [#4788](https://github.com/ember-cli/ember-cli/pull/4788) include FS usage monitoring [@ember-cli](https://github.com/ember-cli)
- [#4785](https://github.com/ember-cli/ember-cli/pull/4785) some safe runCommand removals [@kellyselden](https://github.com/kellyselden)
- [#4781](https://github.com/ember-cli/ember-cli/pull/4781) Set `ember serve --host` default to `undefined`. [@buschtoens](https://github.com/buschtoens)
- [#4796](https://github.com/ember-cli/ember-cli/pull/4796) tested needs null integrity value (since it always chan… [@ember-cli](https://github.com/ember-cli)
- [#4880](https://github.com/ember-cli/ember-cli/pull/4880) consolidate test setup to not use fixtures, instead use mocking [@kellyselden](https://github.com/kellyselden)
- [#4816](https://github.com/ember-cli/ember-cli/pull/4816) Allow OS to choose ephemeral port if --test-port=0 [@williamsbdev](https://github.com/williamsbdev)
- [#4815](https://github.com/ember-cli/ember-cli/pull/4815) Add Node.js 4.0 as valid platform version [@szines](https://github.com/szines)
- [#4839](https://github.com/ember-cli/ember-cli/pull/4839) addAddonsToProject for blueprints [@elwayman02](https://github.com/elwayman02)
- [#4826](https://github.com/ember-cli/ember-cli/pull/4826) Update bower deps. [@rwjblue](https://github.com/rwjblue)
- [#4844](https://github.com/ember-cli/ember-cli/pull/4844) fix failing tests [@ember-cli](https://github.com/ember-cli)
- [#4836](https://github.com/ember-cli/ember-cli/pull/4836) Make config replace cache [@ember-cli](https://github.com/ember-cli)
- [#4837](https://github.com/ember-cli/ember-cli/pull/4837) Add `Blueprint.prototype.filesPath`. [@rwjblue](https://github.com/rwjblue)
- [#4827](https://github.com/ember-cli/ember-cli/pull/4827) Update to broccoli-caching-writer 2.0.0 [@joliss](https://github.com/joliss)
- [#4829](https://github.com/ember-cli/ember-cli/pull/4829) broccoli-plugin{description -> annotation} [@ember-cli](https://github.com/ember-cli)
- [#4874](https://github.com/ember-cli/ember-cli/pull/4874) Add ability to specify a build path for running tests [@trentmwillis](https://github.com/trentmwillis)
- [#4863](https://github.com/ember-cli/ember-cli/pull/4863) remove duplicate in package.json [@lazybensch](https://github.com/lazybensch)
- [#4849](https://github.com/ember-cli/ember-cli/pull/4849) cleanup whitespace in the commands [@kellyselden](https://github.com/kellyselden)
- [#4857](https://github.com/ember-cli/ember-cli/pull/4857) Only exclude node_modules at root [@joliss](https://github.com/joliss)
- [#4881](https://github.com/ember-cli/ember-cli/pull/4881) add unit tests for blueprint help printing [@kellyselden](https://github.com/kellyselden)
- [#4913](https://github.com/ember-cli/ember-cli/pull/4913) adding addtional help tests [@kellyselden](https://github.com/kellyselden)
- [#4946](https://github.com/ember-cli/ember-cli/pull/4946) Fix beforeEach/afterEach callbacks with moduleForAcceptance. [@rwjblue](https://github.com/rwjblue)
- [#4954](https://github.com/ember-cli/ember-cli/pull/4954) Add smoke test for `moduleForAcceptance` [@seanpdoyle](https://github.com/seanpdoyle)
- [#4970](https://github.com/ember-cli/ember-cli/pull/4970) Upgrade testem to 0.9.8 [@rzurad](https://github.com/rzurad)
- [#4973](https://github.com/ember-cli/ember-cli/pull/4973) Lock down ember-router-generator@1.0.0 [@ember-cli](https://github.com/ember-cli)
- [#4989](https://github.com/ember-cli/ember-cli/pull/4989) added my "Why is CI broken?" tool to the readme [@ember-cli](https://github.com/ember-cli)
- [#5039](https://github.com/ember-cli/ember-cli/pull/5039) Add `UI.errorStream` [@seanpdoyle](https://github.com/seanpdoyle)
- [#5036](https://github.com/ember-cli/ember-cli/pull/5036) Remove native bundled dependencies [@patocallaghan](https://github.com/patocallaghan)
- [#5026](https://github.com/ember-cli/ember-cli/pull/5026) Add support for watchman 4 [@jcope2013](https://github.com/jcope2013)
- [#5020](https://github.com/ember-cli/ember-cli/pull/5020) explicitly test node 5.0 [@stefanpenner](https://github.com/stefanpenner)

Thank you to all who took the time to contribute!

### 1.13.8

The following changes are required if you are upgrading from the previous
version:

- Users
  + [`ember new` diff](https://github.com/kellyselden/ember-cli-output/commit/db09559dc922eafdfb6723969b53dfff1a8f5331)
  + default ember is now at 1.13.7 (but feel free to upgrade/downgrade as desired)
  + default ember-data is now at 1.13.8 (but feel free to upgrade/downgrade as desired)
  + for users with very large bower_components directories, rebuild times should improve
  + Upgrade your project's ember-cli version - [docs](http://ember-cli.com/user-guide/#upgrading)
  + If you haven't already, please remember to transition your Brocfile.js to ember-cli-build.js. [more details](https://github.com/ember-cli/ember-cli/blob/master/TRANSITION.md#brocfile-transition)
- Addon Developers
  + [`ember addon` diff](https://github.com/kellyselden/ember-addon-output/commit/aaf7faebf1ca721382d281dd3125b24c7a752c7e)
  + No changes required
- Core Contributors
  + No changes required

#### Community Contributions

- [#4599](https://github.com/ember-cli/ember-cli/pull/4599) Update valid-platform-version.js [@stefanpenner](https://github.com/stefanpenner)
- [#4590](https://github.com/ember-cli/ember-cli/pull/4590) Remove `ember update` mention in update-checker [@quaertym](https://github.com/quaertym)
- [#4582](https://github.com/ember-cli/ember-cli/pull/4582) blueprints/app/package.json: Sort scripts alphabetically [@Turbo87](https://github.com/Turbo87)
- [#4577](https://github.com/ember-cli/ember-cli/pull/4577) Adding more help acceptance tests [@kellyselden](https://github.com/kellyselden)
- [#4621](https://github.com/ember-cli/ember-cli/pull/4621) bump funnel, and prefer globs for includes. [@stefanpenner](https://github.com/stefanpenner)
- [#4598](https://github.com/ember-cli/ember-cli/pull/4598) bump timeout, see if iojs on CI becomes happy again [@stefanpenner](https://github.com/stefanpenner)
- [#4596](https://github.com/ember-cli/ember-cli/pull/4596) Bump version of ember-cli-app-version to 0.5.0 [@taras](https://github.com/taras)
- [#4591](https://github.com/ember-cli/ember-cli/pull/4591) Revert "Remove `ember update` mention in update-checker" [@stefanpenner](https://github.com/stefanpenner)
- [#4597](https://github.com/ember-cli/ember-cli/pull/4597) update to ember-cli-qunit v1.0.0 [@stefanpenner](https://github.com/stefanpenner)
- [#4593](https://github.com/ember-cli/ember-cli/pull/4593) Remove ember update mention in update-checker [@quaertym](https://github.com/quaertym)
- [#4628](https://github.com/ember-cli/ember-cli/pull/4628) a couple more tests that weren't being run [@kellyselden](https://github.com/kellyselden)
- [#4606](https://github.com/ember-cli/ember-cli/pull/4606) [TYPO] SRI changelog typo fix [@jonathanKingston](https://github.com/jonathanKingston)
- [#4601](https://github.com/ember-cli/ember-cli/pull/4601) update broccoli-caching-writer [@stefanpenner](https://github.com/stefanpenner);
- [#4630](https://github.com/ember-cli/ember-cli/pull/4630) Update blueprint dependencies [@btecu](https://github.com/btecu)
- [#4611](https://github.com/ember-cli/ember-cli/pull/4611) Update Ember Data dependency to 1.13.8 [@bmac](https://github.com/bmac)
- [#4638](https://github.com/ember-cli/ember-cli/pull/4638) broccoli-plugin now uses annotation, rather then our own convention o… [@stefanpenner](https://github.com/stefanpenner)
- [#4622](https://github.com/ember-cli/ember-cli/pull/4622) Upgrade merge trees [@stefanpenner](https://github.com/stefanpenner)
- [#4625](https://github.com/ember-cli/ember-cli/pull/4625) bump broccoli-caching-writer to 1.1.0 [@kellyselden](https://github.com/kellyselden)
- [#4627](https://github.com/ember-cli/ember-cli/pull/4627) fix test that was never being run [@kellyselden](https://github.com/kellyselden)
- [#4629](https://github.com/ember-cli/ember-cli/pull/4629) broccoli-asset-rev to 2.1.2 [@kellyselden](https://github.com/kellyselden)
- [#4632](https://github.com/ember-cli/ember-cli/pull/4632) Windows CI: Removed npm upgrade [@johanneswuerbach](https://github.com/johanneswuerbach)
- [#4636](https://github.com/ember-cli/ember-cli/pull/4636) Update Ember version to 1.13.7. [@rwjblue](https://github.com/rwjblue)
- [#4637](https://github.com/ember-cli/ember-cli/pull/4637) [INTERNAL] Prefer globs over RegExps as funnel arguments [@dschmidt](https://github.com/dschmidt)
- [#4642](https://github.com/ember-cli/ember-cli/pull/4642) bump broccoli-funnel [@stefanpenner](https://github.com/stefanpenner)
- [#4643](https://github.com/ember-cli/ember-cli/pull/4643) Support a (now deprecated) single-argument use of addBowerPackageToProject [@mike-north](https://github.com/mike-north)

Thank you to all who took the time to contribute!

### 1.13.7

The following changes are required if you are upgrading from the previous
version:

- Users
  + [`ember new` diff](https://github.com/kellyselden/ember-cli-output/commit/6a41c5cd7f0f68e7cf710268376d0349c5b57171)
  + Upgrade your project's ember-cli version - [docs](http://ember-cli.com/user-guide/#upgrading)
  + If you haven't already, please remember to transition your Brocfile.js to ember-cli-build.js. [more details](https://github.com/ember-cli/ember-cli/blob/master/TRANSITION.md#brocfile-transition)
- Addon Developers
  + [`ember addon` diff](https://github.com/kellyselden/ember-addon-output/commit/f6f61d55c31d631203bc5491432b435e2cc807c2)
  + No changes required
- Core Contributors
  + No changes required

#### Community Contributions

- [#4558](https://github.com/ember-cli/ember-cli/pull/4558) ensure we apply patches at the right part of the release. [@stefanpenner](https://github.com/ember-cli)
- [#4559](https://github.com/ember-cli/ember-cli/pull/4559) bundle testem [@stefanpenner](https://github.com/ember-cli)
- [#4560](https://github.com/ember-cli/ember-cli/pull/4560) Update ember-qunit to 0.4.9. [@rwjblue](https://github.com/rwjblue)
- [#4561](https://github.com/ember-cli/ember-cli/pull/4561) Upgrade to Broccoli 0.16.5 [@joliss](https://github.com/joliss)
- [#4564](https://github.com/ember-cli/ember-cli/pull/4564) add 1.13.6 diffs to changelog [@kellyselden](https://github.com/kellyselden)
- [#4569](https://github.com/ember-cli/ember-cli/pull/4569) Update Ember to v1.13.6. [@rwjblue](https://github.com/rwjblue)
- [#4572](https://github.com/ember-cli/ember-cli/pull/4572) Update QUnit version to 1.18.0. [@rwjblue](https://github.com/rwjblue)
- [#4589](https://github.com/ember-cli/ember-cli/pull/4589) Fixes issue with smoke test failure. [@rickharrison](https://github.com/rickharrison)

Thank you to all who took the time to contribute!

### 1.13.6

The following changes are required if you are upgrading from the previous
version:

- Users
  + [`ember new` diff](https://github.com/kellyselden/ember-cli-output/commit/c36b2e35b9ef2a66d6f01f360831c6ec9707c5d7)
  + Upgrade your project's ember-cli version - [docs](http://ember-cli.com/user-guide/#upgrading)
  + If you haven't already, please remember to transition your Brocfile.js to ember-cli-build.js. [more details](https://github.com/ember-cli/ember-cli/blob/master/TRANSITION.md#brocfile-transition)
- Addon Developers
  + [`ember addon` diff](https://github.com/kellyselden/ember-addon-output/commit/d77330079ca14a1d0e39383cce87565c1c2d742f)
  + No changes required
- Core Contributors
  + No changes required

#### Community Contributions

- [#3239](https://github.com/ember-cli/ember-cli/pull/3239) ENHANCEMENT: Added `--test-port`/`testPort` option to configure test port [@patocallaghan](https://github.com/patocallaghan)
- [#4545](https://github.com/ember-cli/ember-cli/pull/4545) bump es6modules to fix IE8 issue [@stefanpenner](https://github.com/ember-cli)
- [#4549](https://github.com/ember-cli/ember-cli/pull/4549) adding 1.13.5 diff to changelog [@kellyselden](https://github.com/kellyselden)
- [#4553](https://github.com/ember-cli/ember-cli/pull/4553) [Bugfix] addAddonToProject fix for 1.13.5 [@jasonmit](https://github.com/jasonmit)

Thank you to all who took the time to contribute!

### 1.13.5

The following changes are required if you are upgrading from the previous
version:

- Users
  + [`ember new` diff](https://github.com/kellyselden/ember-cli-output/commit/750a6ba374fc8bb2bbb6102fcb9db399dd1c2472)
  + Upgrade your project's ember-cli version - [docs](http://ember-cli.com/user-guide/#upgrading)
  + If you haven't already, please remember to transition your Brocfile.js to ember-cli-build.js. [more details](https://github.com/ember-cli/ember-cli/blob/master/TRANSITION.md#brocfile-transition)
  + We now bundle ember.js 1.13.5 and ember-data 1.13.7 by default, but please note you can change these by updating bower.json
  + We have included support for [Subresource Integrity (SRI)](http://www.w3.org/TR/SRI) by default, to find out more checkout our site's [SRI section](http://ember-cli.com/user-guide/#subresource-integrity)
  + Please note: Testem will now error if a specified runner is missing.
  + When installing ember-cli, one can use `npm install ember-cli --no-optional` to skip all native dependencies.
- Addon Developers
  + [`ember addon` diff](https://github.com/kellyselden/ember-addon-output/commit/ace30d3fecafee7e27ae5d75254096a08ede2a6c)
  + No changes required
- Core Contributors
  + No changes required

#### Community Contributions

- [#4471](https://github.com/ember-cli/ember-cli/pull/4471) Make the Examples less confusing [@mdragon](https://github.com/mdragon)
- [#4367](https://github.com/ember-cli/ember-cli/pull/4367) [BUGFIX] Adding check for undefined inRepoAddon option in Blueprint.prototype.\_locals. [@gmurphey](https://github.com/gmurphey)
- [#4411](https://github.com/ember-cli/ember-cli/pull/4411) Removing unknown command from `ember help`. [@gmurphey](https://github.com/gmurphey)
- [#4405](https://github.com/ember-cli/ember-cli/pull/4405) Fix default generated integration test. [@blimmer](https://github.com/blimmer)
- [#4406](https://github.com/ember-cli/ember-cli/pull/4406) [ENHANCEMENT] Let ember install take multiple addons [@DanielOchoa](https://github.com/DanielOchoa)
- [#4478](https://github.com/ember-cli/ember-cli/pull/4478) Store acceptance test application in test context. [@rwjblue](https://github.com/rwjblue)
- [#4413](https://github.com/ember-cli/ember-cli/pull/4413) Add clarity for 0.2.7 to 1.13.x transition (build) [@pixelhandler](https://github.com/pixelhandler)
- [#4416](https://github.com/ember-cli/ember-cli/pull/4416) bump sourcemap-concat version [@kwikPRs](https://github.com/kwikPRs)
- [#4419](https://github.com/ember-cli/ember-cli/pull/4419) Nuke 'ember update' [@jonnii](https://github.com/jonnii)
- [#4488](https://github.com/ember-cli/ember-cli/pull/4488) Update Ember to 1.13.5. [@rwjblue](https://github.com/rwjblue)
- [#4440](https://github.com/ember-cli/ember-cli/pull/4440) EmberAddon Should Merge Defaults [@chadhietala](https://github.com/chadhietala)
- [#4438](https://github.com/ember-cli/ember-cli/pull/4438) Fix Ember CLI project update link [@balinterdi](https://github.com/balinterdi)
- [#4428](https://github.com/ember-cli/ember-cli/pull/4428) Update #watchman message to point to correct url [@supabok](https://github.com/supabok)
- [#4430](https://github.com/ember-cli/ember-cli/pull/4430) Handle a wide variety of bower endpoints [@truenorth](https://github.com/truenorth)
- [#4454](https://github.com/ember-cli/ember-cli/pull/4454) Always use Brocfile (with deprecation messaging) if it exists [@gmurphey](https://github.com/gmurphey)
- [#4452](https://github.com/ember-cli/ember-cli/pull/4452) [ENHANCEMENT] Detect & skip lib install on http-mock gen [@sivakumar-kailasam](https://github.com/sivakumar-kailasam)
- [#4456](https://github.com/ember-cli/ember-cli/pull/4456) Updating getPort logic to use liveReloadHost. Fixes #4455. [@gmurphey](https://github.com/gmurphey)
- [#4443](https://github.com/ember-cli/ember-cli/pull/4443) Prevent live-reload-port collisions (by default) [@stefanpenner](https://github.com/stefanpenner)
- [#4457](https://github.com/ember-cli/ember-cli/pull/4457) Removing extraneous newline from the component-test blueprint [@gmurphey](https://github.com/gmurphey)
- [#4447](https://github.com/ember-cli/ember-cli/pull/4447) Update to Ember 1.13.4. [@rwjblue](https://github.com/rwjblue)
- [#4449](https://github.com/ember-cli/ember-cli/pull/4449) [ENHANCEMENT] Add --skip-router flag to route blueprint generator [@sivakumar-kailasam](https://github.com/sivakumar-kailasam)
- [#4484](https://github.com/ember-cli/ember-cli/pull/4484) Updating route blueprint to write to router when dummy flag is used [@gmurphey](https://github.com/gmurphey)
- [#4468](https://github.com/ember-cli/ember-cli/pull/4468) [fixes #4467] ensure commands that fail do to being run in the wrong … [@stefanpenner](https://github.com/stefanpenner)
- [#4474](https://github.com/ember-cli/ember-cli/pull/4474) [fixes #4328] patch engion.io-client to use any XMLHTTPRequest, but t… [@stefanpenner](https://github.com/stefanpenner)
- [#4462](https://github.com/ember-cli/ember-cli/pull/4462) Make ember destroy and ember generate give a better error when called… [@marcioj](https://github.com/marcioj)
- [#4466](https://github.com/ember-cli/ember-cli/pull/4466) Native deps now gone [@stefanpenner](https://github.com/stefanpenner)
- [#4465](https://github.com/ember-cli/ember-cli/pull/4465) ensure reexporter doesn't introduce instability during builds [@stefanpenner](https://github.com/stefanpenner)
- [#4516](https://github.com/ember-cli/ember-cli/pull/4516) update ember-cli-qunit to mitigate some leaks [@stefanpenner](https://github.com/stefanpenner)
- [#4489](https://github.com/ember-cli/ember-cli/pull/4489) [ENHANCEMENT] Testem v0.9.0 [@johanneswuerbach](https://github.com/johanneswuerbach)
- [#4483](https://github.com/ember-cli/ember-cli/pull/4483) Adding in ember-cli-sri into application package.json by default [@jonathanKingston](https://github.com/jonathanKingston)
- [#4524](https://github.com/ember-cli/ember-cli/pull/4524) Update ember-qunit to 0.4.6. [@rwjblue](https://github.com/rwjblue)
- [#4490](https://github.com/ember-cli/ember-cli/pull/4490) Fix code of conduct markdown formatting [@max](https://github.com/max)
- [#4495](https://github.com/ember-cli/ember-cli/pull/4495) bump ember-export-application-global [@stefanpenner](https://github.com/stefanpenner)
- [#4498](https://github.com/ember-cli/ember-cli/pull/4498) Testem v0.9.0 [@johanneswuerbach](https://github.com/johanneswuerbach)
- [#4514](https://github.com/ember-cli/ember-cli/pull/4514) component-unit blueprint - trim component content by default [@ramybenaroya](https://github.com/ramybenaroya)
- [#4534](https://github.com/ember-cli/ember-cli/pull/4534) add os to version output [@kellyselden](https://github.com/kellyselden)
- [#4536](https://github.com/ember-cli/ember-cli/pull/4536) Remove unnecessary `"use strict";`s in "app.js" [@nathanhammond](https://github.com/nathanhammond)
- [#4538](https://github.com/ember-cli/ember-cli/pull/4540) Updated ember-qunit to 0.4.7 [@stefanpenner](https://github.com/stefanpenner)

Thank you to all who took the time to contribute!

### 1.13.1

The following changes are required if you are upgrading from the previous
version:

- Users
  + [`ember new` diff](https://github.com/kellyselden/ember-cli-output/commit/f1425c5073a33dfb7ff60d5254fd340046f578bd)
  + Upgrade your project's ember-cli version - [docs](http://ember-cli.com/user-guide/#upgrading)
- Addon Developers
  + [`ember addon` diff](https://github.com/kellyselden/ember-addon-output/commit/dc309f7655a2cde4cd81bb75d8f274087e9d82f8)
  + No changes required
- Core Contributors
  + No changes required

#### Community Contributions

- [#4398](https://github.com/ember-cli/ember-cli/pull/4398) [BUGFIX] Fixes #4397 add silentError with deprecation [@trabus](https://github.com/trabus)

Thank you to all who took the time to contribute!
### 1.13.0

The following changes are required if you are upgrading from the previous
version:

- Users
  + [`ember new` diff](https://github.com/kellyselden/ember-cli-output/commit/e83bf78f9be69a6dcedd5a7e16402c6b874efceb)
  + Upgrade your project's ember-cli version - [docs](http://ember-cli.com/user-guide/#upgrading)
  + `Brocfile.js` has been deprecated in favor of `ember-cli-build.js`. See [TRANSITION.md](https://github.com/ember-cli/ember-cli/blob/master/TRANSITION.md) for details on how to transition your `Brocfile.js` code to `ember-cli-build.js`.
  + Components are now generated with integration tests by default instead of unit tests. Component unit tests can still be generated separately with: `ember g component-test foo-bar -unit`.
  + Services can now be generated into pod structure.
- Addon Developers
  + [`ember addon` diff](https://github.com/kellyselden/ember-addon-output/commit/c8496e7574826520ead230009068a6313a9712e4)
  + `Brocfile.js` has been deprecated in favor of `ember-cli-build.js`. See [TRANSITION.md](https://github.com/ember-cli/ember-cli/blob/master/TRANSITION.md) for details on how to transition your `Brocfile.js` code to `ember-cli-build.js`.
  + Blueprints can now be generated into the `tests/dummy/app` folder with the `--dummy` flag.
  + Scoped npm dependencies are now supported.
- Core Contributors
  + fs.existsSync is deprecated, use exists-sync instead.

#### Community Contributions
- [#4378](https://github.com/ember-cli/ember-cli/pull/4378) Update Ember to 1.13.3 [@rwjblue](https://github.com/rwjblue)
- [#4395](https://github.com/ember-cli/ember-cli/pull/4395) Update ember-data to 1.13.5 [@trabus](https://github.com/trabus)
- [#4217](https://github.com/ember-cli/ember-cli/pull/4217) [BUGFIX] generating tests inside addons no longer generates addon export file [@trabus](https://github.com/trabus)
- [#4212](https://github.com/ember-cli/ember-cli/pull/4212) fix friendly test description for transforms [@csantero](https://github.com/csantero)
- [#4214](https://github.com/ember-cli/ember-cli/pull/4214) [BUGFIX] correct relative import path for nested adapters [@trabus](https://github.com/trabus)
- [#4215](https://github.com/ember-cli/ember-cli/pull/4215) extract clean-base-url to its own module [@stefanpenner](https://github.com/stefanpenner)
- [#4197](https://github.com/ember-cli/ember-cli/pull/4197) [BUGFIX] add default for path option in component blueprint locals [@trabus](https://github.com/trabus)
- [#4316](https://github.com/ember-cli/ember-cli/pull/4316) fs.existsSync deprecated, replace with exists-sync [@jasonmit](https://github.com/jasonmit)
- [#4224](https://github.com/ember-cli/ember-cli/pull/4224) extract silent-error to its own addon [@stefanpenner](https://github.com/stefanpenner)
- [#4319](https://github.com/ember-cli/ember-cli/pull/4319) Update tmp.js [@jjmiv](https://github.com/jjmiv)
- [#4228](https://github.com/ember-cli/ember-cli/pull/4228) add 0.2.7 diffs [@kellyselden](https://github.com/kellyselden)
- [#4227](https://github.com/ember-cli/ember-cli/pull/4227) Extract process relative require [@stefanpenner](https://github.com/stefanpenner)
- [#4226](https://github.com/ember-cli/ember-cli/pull/4226) extract node-modules-path as its own module [@stefanpenner](https://github.com/stefanpenner)
- [#4326](https://github.com/ember-cli/ember-cli/pull/4326) Drop unused line from app blueprint [@ef4](https://github.com/ef4)
- [#4254](https://github.com/ember-cli/ember-cli/pull/4254) [BUGFIX] Closes #4253. Add `skipHelp` as an available option to commands. [@DanielOchoa](https://github.com/DanielOchoa)
- [#4249](https://github.com/ember-cli/ember-cli/pull/4249) Passing options to tiny-lr (live reload) for HTTPS support [@dosco](https://github.com/dosco)
- [#4239](https://github.com/ember-cli/ember-cli/pull/4239) Fix JSDoc issues [@Turbo87](https://github.com/Turbo87)
- [#4242](https://github.com/ember-cli/ember-cli/pull/4242) Add devDependencies "up to date" badge to README [@truenorth](https://github.com/truenorth)
- [#4251](https://github.com/ember-cli/ember-cli/pull/4251) [BUGFIX] Fix generated addon acceptance test [@trabus](https://github.com/trabus)
- [#4240](https://github.com/ember-cli/ember-cli/pull/4240) Added ember-cli-release to app/addon devDeps blueprint for simple release cutting [@jayphelps](https://github.com/jayphelps)
- [#4286](https://github.com/ember-cli/ember-cli/pull/4286) [Deprecation] Introduce new build file [@chadhietala](https://github.com/chadhietala)
- [#4280](https://github.com/ember-cli/ember-cli/pull/4280) [ENHANCEMENT] Add pod support for services blueprint [@trabus](https://github.com/trabus)
- [#4272](https://github.com/ember-cli/ember-cli/pull/4272) [ENHANCEMENT] Generate component-tests into `tests/integration` by default [@trabus](https://github.com/trabus)
- [#4261](https://github.com/ember-cli/ember-cli/pull/4261) bump ember-cli-htmlbars [@stefanpenner](https://github.com/stefanpenner)
- [#4266](https://github.com/ember-cli/ember-cli/pull/4266) [fixes #4264] [@stefanpenner](https://github.com/stefanpenner)
- [#4270](https://github.com/ember-cli/ember-cli/pull/4270) [BUGFIX] don't allow ember init to create an application without project name [@dukex/bugfix](https://github.com/dukex/bugfix)
- [#4278](https://github.com/ember-cli/ember-cli/pull/4278) Fix 2 typos in livereload-server-test [@jrobeson](https://github.com/jrobeson)
- [#4271](https://github.com/ember-cli/ember-cli/pull/4271) Adding support for private npm modules in blueprints. Closes #4256. [@gmurphey](https://github.com/gmurphey)
- [#4263](https://github.com/ember-cli/ember-cli/pull/4263) [fixes #4260] postprocessTree hook for templates [@stefanpenner](https://github.com/stefanpenner)
- [#4347](https://github.com/ember-cli/ember-cli/pull/4347) ES3+ and for ES5+ deprecation free keys + forEach [@stefanpenner](https://github.com/stefanpenner)
- [#4292](https://github.com/ember-cli/ember-cli/pull/4292) Cleanup pr4283 [@stefanpenner](https://github.com/stefanpenner)
- [#4284](https://github.com/ember-cli/ember-cli/pull/4284) Update ember-resolver to 0.1.17. [@rwjblue](https://github.com/rwjblue)
- [#4287](https://github.com/ember-cli/ember-cli/pull/4287) [ENHANCEMENT] Add ability to generate blueprints into addon `tests/dummy/app` [@trabus](https://github.com/trabus)
- [#4290](https://github.com/ember-cli/ember-cli/pull/4290) Pass the correct port property to LiveReload server [@jrobeson](https://github.com/jrobeson)
- [#4282](https://github.com/ember-cli/ember-cli/pull/4282) Display the LiveReload server address as url [@jrobeson](https://github.com/jrobeson)
- [#4288](https://github.com/ember-cli/ember-cli/pull/4288) Update ember-cli-htmlbars to 0.7.9. [@rwjblue](https://github.com/rwjblue)
- [#4376](https://github.com/ember-cli/ember-cli/pull/4376) Update initializer-test blueprint [@quaertym](https://github.com/quaertym)
- [#4306](https://github.com/ember-cli/ember-cli/pull/4306) [ENHANCEMENT] Print notification when modifying router.js [@trabus](https://github.com/trabus)
- [#4377](https://github.com/ember-cli/ember-cli/pull/4377) Add a test-page option to the test command [@jrjohnson](https://github.com/jrjohnson)
- [#4341](https://github.com/ember-cli/ember-cli/pull/4341) Update ember-load-initializers to 0.1.5 [@jmurphyau](https://github.com/jmurphyau)
- [#4322](https://github.com/ember-cli/ember-cli/pull/4322) Update ADDON_HOOKS.md [@jjmiv](https://github.com/jjmiv)
- [#4334](https://github.com/ember-cli/ember-cli/pull/4334) Cache processed styles tree to prevent double style builds. [@rwjblue](https://github.com/rwjblue)
- [#4309](https://github.com/ember-cli/ember-cli/pull/4309) [ENHANCEMENT] Name blueprint in generate and destroy output message [@trabus](https://github.com/trabus)
- [#4327](https://github.com/ember-cli/ember-cli/pull/4327) Bring tests jshintrc closer to app jshintrc [@ef4](https://github.com/ef4)
- [#4344](https://github.com/ember-cli/ember-cli/pull/4344) [ENHANCEMENT] Fix typo in test command description. [@fabianrbz](https://github.com/fabianrbz)
- [#4362](https://github.com/ember-cli/ember-cli/pull/4362) extract preprocessor-registry -> ember-cli-preprocessor-registry [@stefanpenner](https://github.com/stefanpenner)
- [#4348](https://github.com/ember-cli/ember-cli/pull/4348) Do not pack ember-cli-build.js [@chadhietala](https://github.com/chadhietala)
- [#4343](https://github.com/ember-cli/ember-cli/pull/4343) bump to ember-resolve 0.1.18 – which fixes deprecations while continu… [@stefanpenner](https://github.com/stefanpenner)
- [#4349](https://github.com/ember-cli/ember-cli/pull/4349) enable both relative and absolute treePaths (npm v3 fix) [@stefanpenner](https://github.com/stefanpenner)
- [#4359](https://github.com/ember-cli/ember-cli/pull/4359) Update helper blueprint to use `Ember.Helper.helper` [@balinterdi](https://github.com/balinterdi)
- [#4354](https://github.com/ember-cli/ember-cli/pull/4354) Upgrade to ember-cli-app-version 0.4.0 [@taras](https://github.com/taras)
- [#4370](https://github.com/ember-cli/ember-cli/pull/4370) Remove unexpected final newline [@treyhunner](https://github.com/treyhunner)
- [#4374](https://github.com/ember-cli/ember-cli/pull/4374) Update appveyor.yml [@stefanpenner](https://github.com/stefanpenner)
- [#4382](https://github.com/ember-cli/ember-cli/pull/4382) Update ember-cli-qunit to 0.3.15. [@rwjblue](https://github.com/rwjblue)
- [#4384](https://github.com/ember-cli/ember-cli/pull/4384) [ENHANCEMENT] Add block-template assertion to generated component integration test [@trabus](https://github.com/trabus)
- [#4385](https://github.com/ember-cli/ember-cli/pull/4385) Dependency updates [@truenorth](https://github.com/truenorth)

Thank you to all who took the time to contribute!

### 0.2.7

The following changes are required if you are upgrading from the previous
version:

- Users
  + [`ember new` diff](https://github.com/kellyselden/ember-cli-output/commit/8cd6f5ee0012d3e4960dd9204c9e459f05babd15)
  + Upgrade your project's ember-cli version - [docs](http://ember-cli.com/user-guide/#upgrading)
- Addon Developers
  + [`ember addon` diff](https://github.com/kellyselden/ember-addon-output/commit/d59788f7a175376a16e8f4890ac40e6eabb7b9dd)
  + No changes required
- Core Contributors
  + No changes required

#### Community Contributions

- [#4196](https://github.com/ember-cli/ember-cli/pull/4196) [BUGFIX] Adding fileMapToken __name__ for route-addon blueprint. [@gmurphey](https://github.com/gmurphey)
- [#4203](https://github.com/ember-cli/ember-cli/pull/4203) [BUGFIX] acceptance-test blueprint no longer generates addon re-export in app folder [@trabus](https://github.com/trabus)
- [#4206](https://github.com/ember-cli/ember-cli/pull/4206) [Bugfix] Addon.prototype.compileTemplates should not use deprecated t… [@stefanpenner](https://github.com/stefanpenner)
- [#4207](https://github.com/ember-cli/ember-cli/pull/4207) [fixes #4205] allow null addonTemplates. [@stefanpenner](https://github.com/stefanpenner)
- [#4208](https://github.com/ember-cli/ember-cli/pull/4208) Drop ncp for cpr [@stefanpenner](https://github.com/stefanpenner)
- [#4210](https://github.com/ember-cli/ember-cli/pull/4210) Upgrade ember-try dependency in addon blueprint [@kategengler](https://github.com/kategengler)

Thank you to all who took the time to contribute!

### 0.2.6

The following changes are required if you are upgrading from the previous
version:

- Users
  + [`ember new` diff](https://github.com/kellyselden/ember-cli-output/commit/734a6b49d4c88ea6431d2793b49477aed70fc220)
  + Upgrade your project's ember-cli version - [docs](http://ember-cli.com/user-guide/#upgrading)
  + `ember server` can now be started over `https`. Default ssl
    certificate and ssl key paths are `ssl/server.crt` and
    `ssl/server.key` respectively. Custom paths can be added with
    `--ssl-cert` and `--ssl-key` [#3550](https://github.com/ember-cli/ember-cli/issues/3550).
  + `ember test` now accepts a `reporter` option, it passes this option to Testem with the reporter to use `[tap|dot|xunit]` [#4106](https://github.com/ember-cli/ember-cli/pull/4106).
  + `app/views` is not longer included in the default project blueprint [#4083](https://github.com/ember-cli/ember-cli/pull/4083).
  + Added again `podModulePrefix` to `app.js`. We still need
    podModulePrefix for the time being, it can be removed again when
    the state of pods has been finalized.
  + New apps include a `.watchmanconfig` which tells `watchman` to ignoring `tmp` dir [#4101](https://github.com/ember-cli/ember-cli/issues/4101).
  + Updated `ember-data` to `1.0.0-beta.18`. Install with `npm install --save-dev ember-data@1.0.0-beta.18`.
  + Unit tests for components are now flagged as such [#4177](https://github.com/ember-cli/ember-cli/pull/4177).
- Addon Developers
  + [`ember addon` diff](https://github.com/kellyselden/ember-addon-output/commit/c5db8de5351628f532535f5f6e76e6da8d259299)
  + A new hook is available: `treeForAddonTemplates` which allows you to specify the templates tree. For more info on how to use this hook see [the following issue](https://github.com/yapplabs/ember-modal-dialog/issues/34).
  + Route blueprint now works within addons [#4152](https://github.com/ember-cli/ember-cli/pull/4152).
  + A new generator is available, `ember g route-addon` allows you to create import wrappers for your addon's routes.
- Core Contributors
  + We started to merge pull-request as part of the quest to improve code quality, keep them coming! [#3730](https://github.com/ember-cli/ember-cli/issues/3730).

#### Community Contributions

- [#4143](https://github.com/ember-cli/ember-cli/pull/4143) [BUGFIX] Blueprint.load verify blueprint is in a directory [@trabus](https://github.com/trabus)
- [#4035](https://github.com/ember-cli/ember-cli/pull/4035) Add a verification step to fail the build when tests are filtered with .only [@marcioj](https://github.com/marcioj)
- [#4091](https://github.com/ember-cli/ember-cli/pull/4091) fix name of ember-cli-dependency-checker [@bantic](https://github.com/bantic)
- [#3854](https://github.com/ember-cli/ember-cli/pull/3854) [ENHANCEMENT] install:addon command will show a deprecation message before running the install command. [@DanielOchoa](https://github.com/DanielOchoa)
- [#3550](https://github.com/ember-cli/ember-cli/pull/3550) Add ability to start ember serve on https [@drogus](https://github.com/drogus)
- [#3786](https://github.com/ember-cli/ember-cli/pull/3786) Throw if templating a file fails [@davewasmer](https://github.com/davewasmer)
- [#4026](https://github.com/ember-cli/ember-cli/pull/4026) Revert "Test powershell for appveyor builds" [@stefanpenner](https://github.com/stefanpenner)
- [#4148](https://github.com/ember-cli/ember-cli/pull/4148) extract common SilentError debug/throw logic [@stefanpenner](https://github.com/stefanpenner)
- [#4104](https://github.com/ember-cli/ember-cli/pull/4104) [BUGFIX] Fix custom blueprint options for destroy command [@trabus](https://github.com/trabus)
- [#4106](https://github.com/ember-cli/ember-cli/pull/4106) [ENHANCEMENT] Adding Report option to 'ember test' [@step2yeung](https://github.com/step2yeung)
- [#4155](https://github.com/ember-cli/ember-cli/pull/4155) Updating in-addon and in-repo-addon adapters [@gmurphey](https://github.com/gmurphey)
- [#4123](https://github.com/ember-cli/ember-cli/pull/4123) Remove duplication in lib/utilities/test-info [@quaertym](https://github.com/quaertym)
- [#4114](https://github.com/ember-cli/ember-cli/pull/4114) [Bugfix] 1.4 diff displayed removal before addition. [@stefanpenner](https://github.com/stefanpenner)
- [#4108](https://github.com/ember-cli/ember-cli/pull/4108) Update ember-disable-proxy-controller to 1.0.0 [@cibernox](https://github.com/cibernox)
- [#4116](https://github.com/ember-cli/ember-cli/pull/4116) gzip served files. [@stefanpenner](https://github.com/stefanpenner)
- [#4120](https://github.com/ember-cli/ember-cli/pull/4120) [fixes #4083] remove views dir by default [@stefanpenner](https://github.com/stefanpenner)
- [#4159](https://github.com/ember-cli/ember-cli/pull/4159) Add `treeForAddonTemplates` hook. [@lukemelia](https://github.com/lukemelia)
- [#4142](https://github.com/ember-cli/ember-cli/pull/4142) Installation checker [@stefanpenner](https://github.com/stefanpenner)
- [#4132](https://github.com/ember-cli/ember-cli/pull/4132) Revert "Remove podModulePrefix from app.js" [@trabus](https://github.com/trabus)
- [#4141](https://github.com/ember-cli/ember-cli/pull/4141) ENHANCEMENT More advanced detection of whether outputPath is a parent of the project directory [@catbieber](https://github.com/catbieber)
- [#4138](https://github.com/ember-cli/ember-cli/pull/4138) Extract unknown command [@quaertym](https://github.com/quaertym)
- [#4139](https://github.com/ember-cli/ember-cli/pull/4139) [fixes #4133] warn if helper without `-` is generated [@stefanpenner](https://github.com/stefanpenner)
- [#4124](https://github.com/ember-cli/ember-cli/pull/4124) [ENHANCEMENT] Add watchmanconfig file to blueprints [@mikegrassotti](https://github.com/mikegrassotti)
- [#4152](https://github.com/ember-cli/ember-cli/pull/4152) [ENHANCEMENT] Updating route blueprint to work within addons and create route-addon… [@stefanpenner](https://github.com/stefanpenner)
- [#4157](https://github.com/ember-cli/ember-cli/pull/4157) Add Code Climate config [@chrislopresto](https://github.com/chrislopresto)
- [#4150](https://github.com/ember-cli/ember-cli/pull/4150) Code Quality: npm-install.js, npm-uninstall.js D -> A [@jkarsrud](https://github.com/jkarsrud)
- [#4146](https://github.com/ember-cli/ember-cli/pull/4146) Code Quality: addon.js, project.js D -> C [@jkarsrud](https://github.com/jkarsrud)
- [#4147](https://github.com/ember-cli/ember-cli/pull/4147) Detect ember-cli from deps as well as devDeps [@searls](https://github.com/searls)
- [#4154](https://github.com/ember-cli/ember-cli/pull/4154) remove duplication from normalize entity name [@tyleriguchi](https://github.com/tyleriguchi)
- [#4158](https://github.com/ember-cli/ember-cli/pull/4158) Allow addons to have pod based templates [@pzuraq](https://github.com/pzuraq)
- [#4160](https://github.com/ember-cli/ember-cli/pull/4160) Friendlier comments for Brocfile in addons [@igorT](https://github.com/igorT)
- [#4162](https://github.com/ember-cli/ember-cli/pull/4162) Remove unused variables [@quaertym](https://github.com/quaertym)
- [#4163](https://github.com/ember-cli/ember-cli/pull/4163) Bump ember-data to v1.0.0-beta.18 [@quaertym](https://github.com/quaertym)
- [#4166](https://github.com/ember-cli/ember-cli/pull/4166) upgrade node-require-timings [@stefanpenner](https://github.com/stefanpenner)
- [#4168](https://github.com/ember-cli/ember-cli/pull/4168) Allow internal cli parameters to be configurable by other cli tools [@rodyhaddad](https://github.com/rodyhaddad )
- [#4177](https://github.com/ember-cli/ember-cli/pull/4177) Flag component unit tests as such [@mixonic](https://github.com/mixonic)
- [#4187](https://github.com/ember-cli/ember-cli/pull/4187) isbinaryfile is used in more the just development [@stefanpenner](https://github.com/ember-clistefanpenner)
- [#4188](https://github.com/ember-cli/ember-cli/pull/4188) Fixed type annotations [@Turbo87](https://github.com/Turbo87)

Thank you to all who took the time to contribute!

### 0.2.5

The following changes are required if you are upgrading from the previous
version:

- Users
  + [`ember new` diff](https://github.com/kellyselden/ember-cli-output/commit/f49b35bbb243b6e3b8e20fb2a9c69a2fa13a6aec)
  + Upgrade your project's ember-cli version - [docs](http://ember-cli.com/user-guide/#upgrading)
  + package.json
     + Upgrade `ember-cli-qunit` to `0.3.13`.
     + Make sure that `ember-cli-dependency-checker` is using caret `^1.0.0`.
  + bower.json
     + Upgrade `ember-qunit` to `0.3.3`.
- Addon Developers
  + [`ember addon` diff](https://github.com/kellyselden/ember-addon-output/commit/8ef831d2df8abad6445ca7bfa732518c6d8777af)
  + No changes required
- Core Contributors
+ No changes required


#### Community Contributions

- [#4076](https://github.com/ember-cli/ember-cli/pull/4076) Use caret version for stable dependencies in project blueprint. [@abuiles](https://github.com/abuiles)
- [#4087](https://github.com/ember-cli/ember-cli/pull/4087) Bump ember-cli-qunit to v0.3.13 (ember-qunit@0.3.3). [@rwjblue](https://github.com/rwjblue)

### 0.2.4

The following changes are required if you are upgrading from the previous
version:

- Users
  + [`ember new` diff](https://github.com/kellyselden/ember-cli-output/commit/964c80924d665adfde3ce31acaac5c26b95a1bc0)
  + Upgrade your project's ember-cli version - [docs](http://ember-cli.com/user-guide/#upgrading)
  + Apps now have [ember-disable-proxy-controllers](https://github.com/cibernox/ember-disable-proxy-controllers)
    included by default, this ensures that autogenerated controllers
    always are regular `Ember.Controller` instead of the deprecated
    proxy ones. This does not affect explicitly created controllers.
  + Generated routes always use `this.route` (`this.resource` is no longer used).
  + The command `ember install:bower` has been removed.
  + Pod components can now be generated outside the
    `app/pods/components` (or `app/components` sans podModulePrefix)
    folder with the `--path` option. `ember g component foo-bar -p
    -path foo` generates into `app/foo/foo-bar/component.js`
  + The `ember new` command now has a `--directory` option, allowing
    you to generate into a directory that differs from your app
    name. `ember new foo -dir bar` generates an app named `foo` into a
    directory named `bar`.
  + Generated apps no longer have `podModulePrefix` in the config.
  + All blueprints have been updated to use shorthand ES6 syntax for importing and exporting.
  + package.json
     + Upgrade `ember-cli-qunit` to `0.3.12`
     + Upgrade `ember-cli-dependency-checker` to `1.0.0`
  + bower.json
     + Bundled ember `v1.12`
     + Upgrade bower.json `ember-qunit` to `0.3.2` for glimmer support.
- Addon Developers
  + [`ember addon` diff](https://github.com/kellyselden/ember-addon-output/commit/4175b66d0911c9ea454daaefb219d11b334f1bab)
  + No changes required
- Core Contributors
  + No changes required

#### Community Contributions

- [#3965](https://github.com/ember-cli/ember-cli/pull/3965) fixup doc generator test [@stefanpenner](https://github.com/stefanpenner)
- [#3822](https://github.com/ember-cli/ember-cli/pull/3822) adding 0.2.3 diffs [@kellyselden](https://github.com/kellyselden)
- [#3384](https://github.com/ember-cli/ember-cli/pull/3384) Test powershell for appveyor builds [@stefanpenner](https://github.com/stefanpenner)
- [#3771](https://github.com/ember-cli/ember-cli/pull/3771) [ENHANCEMENT] Support custom node_module paths [@jakehow](https://github.com/jakehow)
- [#3820](https://github.com/ember-cli/ember-cli/pull/3820) [ENHANCEMENT] Change blueprint command options to type String to avoid nopt transformations [@rodyhaddad](https://github.com/rodyhaddad)
- [#3698](https://github.com/ember-cli/ember-cli/pull/3698) adding docker for linux testing/debugging [@kellyselden](https://github.com/kellyselden)
- [#3973](https://github.com/ember-cli/ember-cli/pull/3973) Config cache unc share [@stefanpenner](https://github.com/stefanpenner)
- [#3836](https://github.com/ember-cli/ember-cli/pull/3836) Suggestion: Adding test coverage to pull requests [@kellyselden](https://github.com/kellyselden)
- [#3827](https://github.com/ember-cli/ember-cli/pull/3827) [BUGFIX] Fixes availableOptions in custom blueprints [@trabus](https://github.com/trabus)
- [#3825](https://github.com/ember-cli/ember-cli/pull/3825) Exclude dist/ from addon npm publishes by default [@jayphelps](https://github.com/jayphelps)
- [#3826](https://github.com/ember-cli/ember-cli/pull/3826) [fixes #3712] rethrow errors in build task [@marcioj](https://github.com/marcioj)
- [#3978](https://github.com/ember-cli/ember-cli/pull/3978) Update broccoli-es6modules [@marcioj](https://github.com/marcioj)
- [#3882](https://github.com/ember-cli/ember-cli/pull/3882) Removes bower install command. [@willrax](https://github.com/willrax)
- [#3869](https://github.com/ember-cli/ember-cli/pull/3869) [BUGFIX] Use posix path for in-repo-addons in package.json [@trabus](https://github.com/trabus)
- [#3846](https://github.com/ember-cli/ember-cli/pull/3846) [BUGFIX] Prevent addon-import blueprint from generating if entity name is undefined [@trabus](https://github.com/trabus)
- [#3851](https://github.com/ember-cli/ember-cli/pull/3851) Use shorthand ES6 syntax for addon -> app re-exports [@jayphelps](https://github.com/jayphelps)
- [#3848](https://github.com/ember-cli/ember-cli/pull/3848) writeError now looks for filename as well as file [@wagenet](https://github.com/wagenet)
- [#3858](https://github.com/ember-cli/ember-cli/pull/3858) move github to normal dependencies to hack around: https://github.com/np... [@stefanpenner](https://github.com/stefanpenner)
- [#3856](https://github.com/ember-cli/ember-cli/pull/3856) Use shorthand ES6 re-export for addon-imports as well, which landed in #3690 [@jayphelps](https://github.com/jayphelps)
- [#3842](https://github.com/ember-cli/ember-cli/pull/3842) Add remove packages [@jonathanKingston](https://github.com/jonathanKingston)
- [#3845](https://github.com/ember-cli/ember-cli/pull/3845) [BUGFIX] Fix ability to generate blueprints (blueprint, http-mock, http-proxy, and tests) inside addons [@trabus](https://github.com/trabus)
- [#3853](https://github.com/ember-cli/ember-cli/pull/3853) Cache `node_modules` and `bower_components` in CI [@seanpdoyle](https://github.com/seanpdoyle)
- [#3994](https://github.com/ember-cli/ember-cli/pull/3994) update sane + broccoli-sane-watcher [@stefanpenner](https://github.com/stefanpenner)
- [#3949](https://github.com/ember-cli/ember-cli/pull/3949) adding a shared folder with host, and fixing git PATH [@kellyselden](https://github.com/kellyselden)
- [#3937](https://github.com/ember-cli/ember-cli/pull/3937) [BUGFIX] Merge app/styles from addons with overwrite: true. Fixes #3930. [@yapplabs](https://github.com/yapplabs)
- [#3895](https://github.com/ember-cli/ember-cli/pull/3895) [Enhancement] PhantomJS 2.0 running on travis-ci [@truenorth](https://github.com/truenorth)
- [#3921](https://github.com/ember-cli/ember-cli/pull/3921) [Enhancement] Ember-try & parallel travis-ci scenario tests for addons [@truenorth](https://github.com/truenorth)
- [#3936](https://github.com/ember-cli/ember-cli/pull/3936) Replace 'this.resource' with 'this.route' in generators [@HeroicEric](https://github.com/HeroicEric)
- [#3946](https://github.com/ember-cli/ember-cli/pull/3946) [ENHANCEMENT] Add host option to `ember test`. [@wangjohn](https://github.com/wangjohn)
- [#3909](https://github.com/ember-cli/ember-cli/pull/3909) test blueprints now use consistent, less-opinionated import style [@jayphelps](https://github.com/jayphelps)
- [#3891](https://github.com/ember-cli/ember-cli/pull/3891) Fixes problem in initializer tests generated in addons [@marcioj](https://github.com/marcioj)
- [#3889](https://github.com/ember-cli/ember-cli/pull/3889) Updating dev folder to help with debugging [@kellyselden](https://github.com/kellyselden)
- [#3916](https://github.com/ember-cli/ember-cli/pull/3916) Disable directory listings on development server [@joliss](https://github.com/joliss)
- [#3887](https://github.com/ember-cli/ember-cli/pull/3887) Bump ember router generator and allow index routes [@abuiles](https://github.com/abuiles)
- [#3915](https://github.com/ember-cli/ember-cli/pull/3915) Always create addon trees when developing an addon [@marcioj](https://github.com/marcioj)
- [#3901](https://github.com/ember-cli/ember-cli/pull/3901) bump blueprints to latest released ember [@stefanpenner](https://github.com/stefanpenner)
- [#3913](https://github.com/ember-cli/ember-cli/pull/3913) Remove podModulePrefix from app.js [@knownasilya](https://github.com/knownasilya)
- [#3945](https://github.com/ember-cli/ember-cli/pull/3945) [ENHANCEMENT] Friendly test names and descriptions [@eccegordo/feature](https://github.com/eccegordo/feature)
- [#3922](https://github.com/ember-cli/ember-cli/pull/3922) Export test output dir via ENV [@ef4](https://github.com/ef4)
- [#3919](https://github.com/ember-cli/ember-cli/pull/3919) Remove connect-restreamer. [@abuiles](https://github.com/abuiles)
- [#4021](https://github.com/ember-cli/ember-cli/pull/4021) Allow custom history location types. [@stefanpenner](https://github.com/stefanpenner)
- [#3950](https://github.com/ember-cli/ember-cli/pull/3950) allow override of os.EOL in tests [@stefanpenner](https://github.com/stefanpenner)
- [#3962](https://github.com/ember-cli/ember-cli/pull/3962) Disable any file watching done by testem [@johanneswuerbach](https://github.com/johanneswuerbach)
- [#3968](https://github.com/ember-cli/ember-cli/pull/3968) node-glob doesn’t work with windows shares… [@stefanpenner](https://github.com/stefanpenner)
- [#3951](https://github.com/ember-cli/ember-cli/pull/3951) [ENHANCEMENT] Add --directory flag to `ember new` [@HeroicEric](https://github.com/HeroicEric)
- [#3956](https://github.com/ember-cli/ember-cli/pull/3956) Bump ember-route-generator to match #3936. [@abuiles](https://github.com/abuiles)
- [#3954](https://github.com/ember-cli/ember-cli/pull/3954) [ENHANCEMENT] Generate component pods outside components folder [@trabus](https://github.com/trabus)
- [#3958](https://github.com/ember-cli/ember-cli/pull/3958) Fix indentation in `crossdomain.xml` [@arthurvr](https://github.com/arthurvr)
- [#3967](https://github.com/ember-cli/ember-cli/pull/3967) allow override of os.EOL in tests [@stefanpenner](https://github.com/stefanpenner)
- [#3959](https://github.com/ember-cli/ember-cli/pull/3959) Add `Disallow:` to robots.txt [@arthurvr](https://github.com/arthurvr)
- [#3966](https://github.com/ember-cli/ember-cli/pull/3966) increase timeouts, and use mocha’s inheriting config [@stefanpenner](https://github.com/stefanpenner)
- [#4039](https://github.com/ember-cli/ember-cli/pull/4039) Update ember-qunit to support glimmer [@knownasilya](https://github.com/knownasilya)
- [#4000](https://github.com/ember-cli/ember-cli/pull/4000) use `escape-string-regexp` module [@sindresorhus](https://github.com/sindresorhus)
- [#3975](https://github.com/ember-cli/ember-cli/pull/3975) included modules is no longer needed [@stefanpenner](https://github.com/stefanpenner)
- [#3982](https://github.com/ember-cli/ember-cli/pull/3982) Changed markdown-color blue to bright-blue to be the same on all platforms [@trabus](https://github.com/trabus)
- [#3984](https://github.com/ember-cli/ember-cli/pull/3984) Allow io.js-next in development in 'valid-platform-version' [@laiso](https://github.com/laiso)
- [#3974](https://github.com/ember-cli/ember-cli/pull/3974) Resolve sync [@stefanpenner](https://github.com/stefanpenner)
- [#3976](https://github.com/ember-cli/ember-cli/pull/3976) Relative require [@stefanpenner](https://github.com/stefanpenner)
- [#3996](https://github.com/ember-cli/ember-cli/pull/3996) Warns when npm or bower dependencies aren't installed [@marcioj](https://github.com/marcioj)
- [#4024](https://github.com/ember-cli/ember-cli/pull/4024) Appveyor: Use `run` instead of `run-script` [@knownasilya](https://github.com/knownasilya)
- [#4033](https://github.com/ember-cli/ember-cli/pull/4033) Bump ember-cli-dependency-checker to v0.1.0 [@quaertym](https://github.com/quaertym)
- [#4027](https://github.com/ember-cli/ember-cli/pull/4027) Re-order postBuild hook [@chadhietala](https://github.com/chadhietala)
- [#4008](https://github.com/ember-cli/ember-cli/pull/4008) Disable leek for `ember -v` [@twokul](https://github.com/twokul)
- [#4020](https://github.com/ember-cli/ember-cli/pull/4020) Allowed failures [@stefanpenner](https://github.com/stefanpenner)
- [#4007](https://github.com/ember-cli/ember-cli/pull/4007) Hide Python on appveyor so npm won't build native extentions [@raytiley](https://github.com/raytiley)
- [#4022](https://github.com/ember-cli/ember-cli/pull/4022) Run all tests again [@marcioj](https://github.com/marcioj)
- [#4032](https://github.com/ember-cli/ember-cli/pull/4032) Update ember-cli-qunit to v0.3.2 [@HeroicEric](https://github.com/HeroicEric)
- [#4037](https://github.com/ember-cli/ember-cli/pull/4037) Add ember-disable-proxy-controllers to app blueprint [@cibernox](https://github.com/cibernox)
- [#4046](https://github.com/ember-cli/ember-cli/pull/4046) Upgrade ember-cli-htmlbars to 0.7.6 [@teddyzeenny](https://github.com/teddyzeenny)
- [#4057](https://github.com/ember-cli/ember-cli/pull/4057) [INTERNAL] Fix tests to expect single line qunit import [@trabus](https://github.com/trabus)
- [#4058](https://github.com/ember-cli/ember-cli/pull/4058) Bump ember-cli-dependency-checker to v1.0.0 [@quaertym](https://github.com/quaertym)
- [#4059](https://github.com/ember-cli/ember-cli/pull/4059) Update Ember-data to beta 17 [@cibernox](https://github.com/cibernox)
- [#4065](https://github.com/ember-cli/ember-cli/pull/4065) Update to Ember 1.12.0. [@rwjblue](https://github.com/rwjblue)

Thank you to all who took the time to contribute!


### 0.2.3

The following changes are required if you are upgrading from the previous
version:

- Users
  + [`ember new` diff](https://github.com/kellyselden/ember-cli-output/commit/0aaabc98378600e116da0fcc5b75c1a8b00ce541)
  + Upgrade your project's ember-cli version - [docs](http://ember-cli.com/user-guide/#upgrading)
  + `ember install <addon-name>` now is the correct way to install an add-on (not `ember install:npm <addon-name>`)
  + babel has been upgraded to `5.0.0`, be sure any configuration to babel is updated accordingly
  + bundled ember is now 1.11.1
  + when existing test --server, tmp files should once again be correctly cleaned up.
- Addon Developers
  + [`ember addon` diff](https://github.com/kellyselden/ember-addon-output/commit/567f9f2db157ce835c116ffde1567cc8c709ae0c)
  + No changes required
- Core Contributors
  + No changes required
  + Code Climate was added: https://codeclimate.com/github/ember-cli/ember-cli,
    we have been making steady progress in improving our code quality and coverage.
    As new code enters the system, we should ensure we continue to improve.

#### Community Contributions

- [#3782](https://github.com/ember-cli/ember-cli/pull/3782) add OS X as a CI target for travis [@stefanpenner](https://github.com/stefanpenner)
- [#3711](https://github.com/ember-cli/ember-cli/pull/3711) adding changelog diffs [@kellyselden](https://github.com/kellyselden)
- [#3703](https://github.com/ember-cli/ember-cli/pull/3703) [ENHANCEMENT] Add testem --launch option to ember test command [@jrjohnson](https://github.com/jrjohnson)
- [#3598](https://github.com/ember-cli/ember-cli/pull/3598) [ENHANCEMENT] Replace install:addon with install, remove install:bower and install:npm [@DanielOchoa](https://github.com/DanielOchoa)
- [#3690](https://github.com/ember-cli/ember-cli/pull/3690) [ENHANCEMENT] Addon-import support for built-in blueprints [@trabus](https://github.com/trabus)
- [#3700](https://github.com/ember-cli/ember-cli/pull/3700) fixes #3613 - added path.normalize [@swelham](https://github.com/swelham)
- [#3412](https://github.com/ember-cli/ember-cli/pull/3412) Changes match application regex [@twokul](https://github.com/twokul)
- [#3789](https://github.com/ember-cli/ember-cli/pull/3789) Code Quality: ember-app.js F -> D [@kellyselden](https://github.com/kellyselden)
- [#3731](https://github.com/ember-cli/ember-cli/pull/3731) Promise cleanup [@stefanpenner](https://github.com/stefanpenner)
- [#3722](https://github.com/ember-cli/ember-cli/pull/3722) Updated included hook example [@RSSchermer](https://github.com/RSSchermer)
- [#3713](https://github.com/ember-cli/ember-cli/pull/3713) The unbundling [@stefanpenner](https://github.com/stefanpenner)
- [#3725](https://github.com/ember-cli/ember-cli/pull/3725) increase timeouts, and use mocha’s inheriting config strategy to prevent... [@stefanpenner](https://github.com/stefanpenner)
- [#3727](https://github.com/ember-cli/ember-cli/pull/3727) misc cleanup [@stefanpenner](https://github.com/stefanpenner)
- [#3794](https://github.com/ember-cli/ember-cli/pull/3794) BUGFIX fixes vars-on-top error in ESLint [@jonathanKingston](https://github.com/jonathanKingston)
- [#3759](https://github.com/ember-cli/ember-cli/pull/3759) Order bower dependencies alphabetically [@pmdarrow](https://github.com/pmdarrow)
- [#3736](https://github.com/ember-cli/ember-cli/pull/3736) [fixes #3732] configure YAM with the Project.root. [@stefanpenner](https://github.com/stefanpenner)
- [#3743](https://github.com/ember-cli/ember-cli/pull/3743) no longer bundle testem, allow it to drift along semver [@stefanpenner](https://github.com/stefanpenner)
- [#3756](https://github.com/ember-cli/ember-cli/pull/3756) adding a blueprint uninstall test [@kellyselden](https://github.com/kellyselden)
- [#3750](https://github.com/ember-cli/ember-cli/pull/3750) add developer requirements to CONTRIBUTING.md [@jakehow](https://github.com/jakehow)
- [#3748](https://github.com/ember-cli/ember-cli/pull/3748) Fix wording [@jbrown](https://github.com/jbrown)
- [#3740](https://github.com/ember-cli/ember-cli/pull/3740) Remove dead code [@IanVS](https://github.com/IanVS)
- [#3747](https://github.com/ember-cli/ember-cli/pull/3747) code quality refactor of blueprint model [@kellyselden](https://github.com/kellyselden)
- [#3755](https://github.com/ember-cli/ember-cli/pull/3755) return currentURL() rather than path, ref #3719 [@mariogintili](https://github.com/mariogintili)
- [#3800](https://github.com/ember-cli/ember-cli/pull/3800) [fixes #3799] fix jshint [@stefanpenner](https://github.com/stefanpenner)
- [#3780](https://github.com/ember-cli/ember-cli/pull/3780) Upgrade to npm 2.7.6 [@davewasmer](https://github.com/davewasmer)
- [#3775](https://github.com/ember-cli/ember-cli/pull/3775) Code quality blueprint duplicates [@kellyselden](https://github.com/kellyselden)
- [#3762](https://github.com/ember-cli/ember-cli/pull/3762) Improved serializer-test blueprint [@bmac](https://github.com/bmac)
- [#3778](https://github.com/ember-cli/ember-cli/pull/3778) bump to babel 5.0 [@stefanpenner](https://github.com/stefanpenner)
- [#3764](https://github.com/ember-cli/ember-cli/pull/3764) Version bump ember-load-initializers to handle instance initializers [@jasonmit](https://github.com/jasonmit)
- [#3769](https://github.com/ember-cli/ember-cli/pull/3769) Babel 5.0 now separates codeFrame from error.{message, stack} [@stefanpenner](https://github.com/stefanpenner)
- [#3804](https://github.com/ember-cli/ember-cli/pull/3804) increase some timeouts and prefer mocha’s inheriting timers [@stefanpenner](https://github.com/stefanpenner)
- [#3798](https://github.com/ember-cli/ember-cli/pull/3798) adding coverage badge to readme [@stefanpenner](https://github.com/stefanpenner)
- [#3781](https://github.com/ember-cli/ember-cli/pull/3781) bump to a non-vulnerable semver module [@stefanpenner](https://github.com/stefanpenner)
- [#3784](https://github.com/ember-cli/ember-cli/pull/3784) Add ember-try for addons. [@rwjblue](https://github.com/rwjblue)
- [#3795](https://github.com/ember-cli/ember-cli/pull/3795) Code Climate: adding test coverage [@kellyselden](https://github.com/kellyselden)
- [#3797](https://github.com/ember-cli/ember-cli/pull/3797) Update to ember-qunit 0.3.1. [@rwjblue](https://github.com/rwjblue)
- [#3801](https://github.com/ember-cli/ember-cli/pull/3801) moving coverage repo key to travis env variable [@kellyselden](https://github.com/kellyselden)
- [#3802](https://github.com/ember-cli/ember-cli/pull/3802) remove pre-mature process.exit when existing `ember test —server` [@stefanpenner](https://github.com/stefanpenner)
- [#3803](https://github.com/ember-cli/ember-cli/pull/3803) update testem [@stefanpenner](https://github.com/stefanpenner)
- [#3809](https://github.com/ember-cli/ember-cli/pull/3809) Fix url format of isGitRepo [@stefanpenner](https://github.com/stefanpenner)
- [#3812](https://github.com/ember-cli/ember-cli/pull/3812) update ember to 1.11.1 in the default blueprint [@stefanpenner](https://github.com/stefanpenner)

Thank you to all who took the time to contribute!

### 0.2.2

The following changes are required if you are upgrading from the previous
version:

- Users
  + [`ember new` diff](https://github.com/kellyselden/ember-cli-output/commit/1c47557e629d88ec399786bd3f06995a251e6f0f)
  + updated to ember 1.11.0
  + Upgrade your project's ember-cli version - [docs](http://ember-cli.com/user-guide/#upgrading)
  + `ember init` once again works inside an addon.
  + error live-reloading now actually works!
  + npm WARN for `makeError` and `tmpl` have been fixed
  + ember-qunit was updated from `0.2.8` -> `0.3.0`, `this.render()` in a test now no-longer returns a jQuery object.

- Addon Developers
  + [`ember addon` diff](https://github.com/kellyselden/ember-addon-output/commit/4bb6c82e5411560c6d21517755d6a2276bad9a39)
  + Addons now have `ember-disable-prototype-extensions` included by default,
    this ensures add-ons are written in a way that works regardless of the
    consumers prototype extension preference.

  + the following addon API's in has been deprecated:
    * `this.mergeTrees`       -> `require('mergeTrees');`
    * `this.Funnel`           -> `require('broccoli-funnel');`
    * `this.pickFiles`        -> `require('broccoli-funnel');`
    * `this.walkSync`         -> `require('walk-sync');`
    * `this.transpileModules` -> `require('broccoli-es6modules');`

  Rather then relying on them from ember-cli, add-ons should require them via NPM.

  + We now are using broccoli v0.15.3, which is a backwards compatible upgrade,
    but it does expose the new `rebuild` api, that will soon superseed the `read`
    api. TL;DR among other things, this paves the path to having a configurable
    tmp directory.

    We recommend broccoli-plugin authors to update as soon as they are able to.

    For more information checkout: [new rebuild api](https://github.com/broccolijs/broccoli/blob/master/docs/new-rebuild-api.md)

- Core Contributors

  + Keep being awesome!

#### Community Contributions

- [#3560](https://github.com/ember-cli/ember-cli/pull/3560) fixing the formatting from one line to two [@kellyselden](https://github.com/kellyselden)
- [#3622](https://github.com/ember-cli/ember-cli/pull/3622) [BUGFIX] Fix ember init inside an existing addon [@johanneswuerbach](https://github.com/johanneswuerbach)
- [#3469](https://github.com/ember-cli/ember-cli/pull/3469) [ENHANCEMENT] Update component-test test.js blueprint [@simonprev](https://github.com/simonprev)
- [#3565](https://github.com/ember-cli/ember-cli/pull/3565) [BUGFIX] temporarily disable podModulePrefix deprecation [@trabus](https://github.com/trabus)
- [#3601](https://github.com/ember-cli/ember-cli/pull/3601) Allow Node 0.13 in platform deprecation check. [@rwjblue](https://github.com/rwjblue)
- [#3585](https://github.com/ember-cli/ember-cli/pull/3585) [ENHANCEMENT] Add in-repo-addon generate and destroy support [@trabus](https://github.com/trabus)
- [#3674](https://github.com/ember-cli/ember-cli/pull/3674) Update nock dependency [@btecu](https://github.com/btecu)
- [#3636](https://github.com/ember-cli/ember-cli/pull/3636) [fixes #3618] we will add some acceptance tests in this area soon (rushi... [@stefanpenner](https://github.com/stefanpenner)
- [#3634](https://github.com/ember-cli/ember-cli/pull/3634) Resolves #3628 postprocessTree for styles with vendor + app [@jschilli](https://github.com/jschilli)
- [#3630](https://github.com/ember-cli/ember-cli/pull/3630) Fix minor typo's [@QuantumInformation](https://github.com/QuantumInformation)
- [#3631](https://github.com/ember-cli/ember-cli/pull/3631) [Documentation] adding new ember new and ember addon diffs [@kellyselden](https://github.com/kellyselden)
- [#3680](https://github.com/ember-cli/ember-cli/pull/3680) Updates [@stefanpenner](https://github.com/stefanpenner)
- [#3645](https://github.com/ember-cli/ember-cli/pull/3645) Add ember-disable-prototype-extensions to addons by default. [@rwjblue](https://github.com/rwjblue)
- [#3642](https://github.com/ember-cli/ember-cli/pull/3642) Check if style file with project name exists [@btecu](https://github.com/btecu)
- [#3639](https://github.com/ember-cli/ember-cli/pull/3639) Bump ember-data to beta-16.1 [@bmac](https://github.com/bmac)
- [#3682](https://github.com/ember-cli/ember-cli/pull/3682) strip ansi from babel errors for now. [@stefanpenner](https://github.com/stefanpenner)
- [#3655](https://github.com/ember-cli/ember-cli/pull/3655) Uses Ember.keys instead of Object.keys in reexport [@danmcclain](https://github.com/danmcclain)
- [#3646](https://github.com/ember-cli/ember-cli/pull/3646) Add `chai` as dependency. [@rwjblue](https://github.com/rwjblue)
- [#3647](https://github.com/ember-cli/ember-cli/pull/3647) add timeouts until we improve the mocha <-> custom runner timeout stuff [@stefanpenner](https://github.com/stefanpenner)
- [#3648](https://github.com/ember-cli/ember-cli/pull/3648) Update broccoli-sane-watcher. [@rwjblue](https://github.com/rwjblue)
- [#3691](https://github.com/ember-cli/ember-cli/pull/3691) Update Ember to 1.11.0. [@rwjblue](https://github.com/rwjblue)
- [#3675](https://github.com/ember-cli/ember-cli/pull/3675) Restore addon pick files [@stefanpenner](https://github.com/stefanpenner)
- [#3673](https://github.com/ember-cli/ember-cli/pull/3673) Update Broccoli to 0.15.3 [@joliss](https://github.com/joliss)
- [#3672](https://github.com/ember-cli/ember-cli/pull/3672) Use broccoli-funnel instead of broccoli-static-compiler [@joliss](https://github.com/joliss)
- [#3666](https://github.com/ember-cli/ember-cli/pull/3666) Tweaks [@stefanpenner](https://github.com/stefanpenner)
- [#3669](https://github.com/ember-cli/ember-cli/pull/3669) Update dependencies [@btecu](https://github.com/btecu)
- [#3677](https://github.com/ember-cli/ember-cli/pull/3677) Export return value from Router.map (closes #3676). [@abuiles](https://github.com/abuiles)
- [#3681](https://github.com/ember-cli/ember-cli/pull/3681) Deprecate funnel and pickfiles [@stefanpenner](https://github.com/stefanpenner)
- [#3692](https://github.com/ember-cli/ember-cli/pull/3692) Replace lodash-node with lodash [@btecu](https://github.com/btecu)
- [#3696](https://github.com/ember-cli/ember-cli/pull/3696) Update markdown-it and markdown-it-terminal [@stefanpenner](https://github.com/stefanpenner)
- [#3704](https://github.com/ember-cli/ember-cli/pull/3704) Live reload fix [@stefanpenner](https://github.com/stefanpenner)
- [#3705](https://github.com/ember-cli/ember-cli/pull/3705) Fix initial commit message [@xymbol](https://github.com/xymbol)

Thank you to all who took the time to contribute!

### 0.2.1

The following changes are required if you are upgrading from the previous
version:

- Users
  + [`ember new` diff](https://github.com/kellyselden/ember-cli-output/commit/e4d36aa2ce99ebb288cd596270e7b38da90f535e)
  + Upgrade your project's ember-cli version - [docs](http://ember-cli.com/user-guide/#upgrading)
  + Mostly just bug-fixes and "Nice things"
  + build errors now live-reload and correctly display build failure in the browser. [more-details](https://github.com/ember-cli/ember-cli/pull/3576)
- Addon Developers
  + [`ember addon` diff](https://github.com/kellyselden/ember-addon-output/commit/5d87ed789651b1fbecf9a30d7b82eb86e0629bd2)
  + UI is now provided to the AddonDiscovery
  + ember-cli-babel is now included in the default blueprint, this is still optional but enabled by default

#### Community Contributions

- [#3555](https://github.com/ember-cli/ember-cli/pull/3555) [BUGFIX] Generate mixin in addon/mixins when inside an addon project [@trabus](https://github.com/trabus)
- [#3476](https://github.com/ember-cli/ember-cli/pull/3476) Removes initializer mention from service generator help text [@corpulentcoffee](https://github.com/corpulentcoffee)
- [#3433](https://github.com/ember-cli/ember-cli/pull/3433) [ENHANCEMENT] Prevent addon generation in existing ember-cli project [@cbrock](https://github.com/cbrock)
- [#3463](https://github.com/ember-cli/ember-cli/pull/3463) disable visual progress effect in dumb terminals [@jesse-black](https://github.com/jesse-black)
- [#3440](https://github.com/ember-cli/ember-cli/pull/3440) Enforcing newlines in template files results in unwanted Nodes [@jclem](https://github.com/jclem)
- [#3484](https://github.com/ember-cli/ember-cli/pull/3484) Component blueprint only import layout when generated inside addon [@trabus](https://github.com/trabus)
- [#3505](https://github.com/ember-cli/ember-cli/pull/3505) Update testem to 0.7.5 [@johanneswuerbach](https://github.com/johanneswuerbach)
- [#3481](https://github.com/ember-cli/ember-cli/pull/3481) BUGFIX Fixes #3472 Check for 'usePods' instead of 'pod'. [@jankrueger](https://github.com/jankrueger)
- [#3493](https://github.com/ember-cli/ember-cli/pull/3493) Fix helper test failing by default [@kimroen](https://github.com/kimroen)
- [#3488](https://github.com/ember-cli/ember-cli/pull/3488) ENHANCEMENT: update-checker.js should use environment http_proxy if detected [@xomaczar](https://github.com/xomaczar)
- [#3483](https://github.com/ember-cli/ember-cli/pull/3483) Ensure that addons pass the `ui` into their AddonDiscovery. [@rwjblue](https://github.com/rwjblue)
- [#3501](https://github.com/ember-cli/ember-cli/pull/3501) [Enhancement] Architecture Diagram [@visheshjoshi](https://github.com/visheshjoshi)
- [#3562](https://github.com/ember-cli/ember-cli/pull/3562) dist can be watched, it really is just tmp that matters. This prevents p... [@stefanpenner](https://github.com/stefanpenner)
- [#3540](https://github.com/ember-cli/ember-cli/pull/3540) [fixes #3520, #3174] disable ES3SafeFilter if babel is present, as babel... [@stefanpenner](https://github.com/stefanpenner)
- [#3508](https://github.com/ember-cli/ember-cli/pull/3508) Update ember-cli-app-version [@btecu](https://github.com/btecu)
- [#3518](https://github.com/ember-cli/ember-cli/pull/3518) [BUGFIX] Add missing bind when server already in use [@bdvholmes](https://github.com/bdvholmes)
- [#3539](https://github.com/ember-cli/ember-cli/pull/3539) add tmp dir to npmignore [@ahmadsoe](https://github.com/ahmadsoe)
- [#3515](https://github.com/ember-cli/ember-cli/pull/3515) [BUGFIX] Fixes nested component generation in addons with correct relative path for template import [@trabus](https://github.com/trabus)
- [#3517](https://github.com/ember-cli/ember-cli/pull/3517) Use node 0.12 on Windows CI [@johanneswuerbach](https://github.com/johanneswuerbach)
- [#3535](https://github.com/ember-cli/ember-cli/pull/3535) Update ADDON_HOOKS.md [@ahmadsoe](https://github.com/ahmadsoe)
- [#3533](https://github.com/ember-cli/ember-cli/pull/3533) [BUGFIX] Replace marked with markdown-it [@trabus](https://github.com/trabus)
- [#3583](https://github.com/ember-cli/ember-cli/pull/3583) Updated license copyright date range [@jayphelps](https://github.com/jayphelps)
- [#3546](https://github.com/ember-cli/ember-cli/pull/3546) [ENHANCEMENT] Add podModulePrefix deprecation for generate and destroy commands [@trabus](https://github.com/trabus)
- [#3544](https://github.com/ember-cli/ember-cli/pull/3544) Add links with watchman info to cli output [@felixbuenemann](https://github.com/felixbuenemann)
- [#3545](https://github.com/ember-cli/ember-cli/pull/3545) [BUGFIX] Ensure `package.json` `main` entry point is used for addon lookup. [@rwjblue](https://github.com/rwjblue)
- [#3541](https://github.com/ember-cli/ember-cli/pull/3541) [fixes #3520, #3174] bump es3-safe-recast [@stefanpenner](https://github.com/stefanpenner)
- [#3594](https://github.com/ember-cli/ember-cli/pull/3594) fix broken link [@kellyselden](https://github.com/kellyselden)
- [#3564](https://github.com/ember-cli/ember-cli/pull/3564) Added babel to addons package.json dependencies by default [@jayphelps](https://github.com/jayphelps)
- [#3559](https://github.com/ember-cli/ember-cli/pull/3559) [Documentation] add ref to ember-cli-output and ember-addon-output [@kellyselden](https://github.com/kellyselden)
- [#3571](https://github.com/ember-cli/ember-cli/pull/3571) [BREAKING ENHANCEMENT] Update ember-cli-content-security-policy to v0.4.0 [@sir-dunxalot/enhancement](https://github.com/sir-dunxalot/enhancement)
- [#3572](https://github.com/ember-cli/ember-cli/pull/3572) Specify node version (0.12) for CI [@quaertym](https://github.com/quaertym)
- [#3576](https://github.com/ember-cli/ember-cli/pull/3576) ensure a build-failure is “live-reloaded” to the user. [@stefanpenner](https://github.com/stefanpenner)
- [#3578](https://github.com/ember-cli/ember-cli/pull/3578) Teaches updateChecker about dev builds [@twokul](https://github.com/twokul)
- [#3579](https://github.com/ember-cli/ember-cli/pull/3579) allow for ./server to export express app [@calvinmetcalf](https://github.com/calvinmetcalf)
- [#3581](https://github.com/ember-cli/ember-cli/pull/3581) Resolves #3534 - addon postprocessTrees for styles [@jschilli](https://github.com/jschilli)
- [#3593](https://github.com/ember-cli/ember-cli/pull/3593) add command uninstall:npm [@kellyselden](https://github.com/kellyselden)
- [#3604](https://github.com/ember-cli/ember-cli/pull/3604) Testem update [@johanneswuerbach](https://github.com/johanneswuerbach)
- [#3611](https://github.com/ember-cli/ember-cli/pull/3611) Bump ember-data to beta-16 [@bmac](https://github.com/bmac)

Thank you to all who took the time to contribute!

### 0.2.0

#### Addon Formatting

Support for addon's without an entry point script (either `index.js` by default or the script specified by ember-addon main in the addon's `package.json`
has been removed. An addon must have at least the following:

```javascript
module.exports = {
  name: "addons-name-here"
};
```

This should *not* pose a problem for the vast majority of addons.

#### Addon Nesting

This release updates the way that addons can be nested, and contains some breaking changes in non-default addon configurations.

Prior versions of Ember CLI maintained a flat addon structure, so that all addons (of any depth) would be added to the consuming
application. This has led to many issues, like the inability to use preprocessors (i.e. ember-cli-htmlbars, ember-cli-sass, etc)
in nested addons.

For the majority of apps, the update from 0.1.15 to 0.2.0 is non-breaking and should not cause significant concern.

For addon creators, make sure to update to use the `setupPreprocessorRegistry` hook (documented [here](https://github.com/ember-cli/ember-cli/blob/master/ADDON_HOOKS.md))
if you need to add a preprocessor to the registry.  You can review the update process in
[ember-cli-htmlbars#38](https://github.com/ember-cli/ember-cli-htmlbars/pull/38) or [ember-cli-coffeescript#60](https://github.com/kimroen/ember-cli-coffeescript/pull/60)
which show how to maintain support for both 0.1.x and 0.2.0 in an addon.

The following changes are required if you are upgrading from the previous version:

- Users
  + [`ember new` diff](https://github.com/kellyselden/ember-cli-output/commit/d3080cd44b2b62cef45e7f723c18c862b7789f9d)
  + Upgrade your project's ember-cli version - [docs](http://ember-cli.com/user-guide/#upgrading)
  + The 6to5 project has been renamed to Babel.  See [the blog post](http://babeljs.io/blog/2015/02/15/not-born-to-die/) for more details.
  + The default blueprint has been updated to work with Ember 1.10 by default.
  + Update the following packages in your `package.json`:
    * Remove `broccoli-ember-hbs-template-compiler`. Uninstall with `npm uninstall --save-dev broccoli-ember-hbs-template-compiler`.
    * Remove `ember-cli-6to5`. Uninstall with `npm uninstall --save-dev ember-cli-6to5`.
    * Add `ember-cli-babel`. Install with `npm install --save-dev ember-cli-babel`.
    * Add `ember-cli-htmlbars`. Install with `npm install --save-dev ember-cli-htmlbars`.
    * Updated `ember-cli-qunit` to 0.3.9.  Install with `npm install --save-dev ember-cli-qunit@0.3.9`.
    * Updated `ember-data` to 1.0.0-beta.15. Install with `npm install --save-dev ember-data@1.0.0-beta.15`.
    * Updated `ember-cli-dependency-checker` to 0.0.8. Install with `npm install --save-dev ember-cli-dependency-checker@0.0.8`.
    * Updated `ember-cli-app-version` to 0.3.2. Install with `npm install --save-dev ember-cli-app-version@0.3.2`.
  + Update the following packages in your `bower.json`:
    * Removed `handlebars`. Uninstall with `bower uninstall --save handlebars`.
    * Updated `ember` to 1.10.0. Install with `bower install --save ember#1.10.0`.
    * Updated `ember-data` to 1.0.0-beta.15. Install with `bower install --save ember-data#1.0.0-beta.15`.
    * Updated `ember-cli-test-loader` to 0.1.3.  Install with `bower install --save ember-cli-test-loader#0.1.3`.
    * Updated `ember-resolver` to 0.1.12. Install with `bower install --save ember-resolver`.
    * Updated `loader.js` to 3.2.0.
- Addon Developers
  + [`ember addon` diff](https://github.com/kellyselden/ember-addon-output/commit/c78af207563593e5cb33a9a79d5d249cb134c1f9)
  + Usage of the `included` hook to add items to the `registry` will need to be refactored to use the newly added `setupPreprocessorRegistry` hook instead.
- Core Contributors
  + No changes required

#### Community Contributions

- [#3246](https://github.com/ember-cli/ember-cli/pull/3246) [ENHANCEMENT] Update the service blueprint to use `Ember.Service` (and remove usage of an initializer). [@ohcibi](https://github.com/ohcibi)
- [#3054](https://github.com/ember-cli/ember-cli/pull/3054) [ENHANCEMENT] Updated `loader.js` to the latest version. [@stefanpenner](https://github.com/stefanpenner)
- [#3216](https://github.com/ember-cli/ember-cli/pull/3216) [BUGFIX] Do not default to development asset [@martndemus](https://github.com/martndemus)
- [#3237](https://github.com/ember-cli/ember-cli/pull/3237) [BUGFIX] Blueprint templates with undefined variables should fallback to raw text [@davewasmer](https://github.com/davewasmer)
- [#3288](https://github.com/ember-cli/ember-cli/pull/3288) [ENHANCEMENT] Override default port with `PORT` env var [@knownasilya](https://github.com/knownasilya)
- [#3158](https://github.com/ember-cli/ember-cli/pull/3158) [INTERNAL] add more steps to release.md [@raytiley](https://github.com/raytiley)
- [#3160](https://github.com/ember-cli/ember-cli/pull/3160) [BUGFIX] Don't override the request's path [@dmathieu](https://github.com/dmathieu)
- [#3367](https://github.com/ember-cli/ember-cli/pull/3367) [ENHANCEMENT] Prevent spotlight from indexing `tmp`. [@stefanpenner](https://github.com/stefanpenner)
- [#3336](https://github.com/ember-cli/ember-cli/pull/3336) [ENHANCEMENT] Nested addons should be overrideable from parent. [@rwjblue](https://github.com/rwjblue)
- [#3335](https://github.com/ember-cli/ember-cli/pull/3335) [ENHANCEMENT] Allow shared nested addons to be properly discovered. [@rwjblue](https://github.com/rwjblue)
- [#3312](https://github.com/ember-cli/ember-cli/pull/3312) [BUGFIX] ADDON_HOOKS.md - fixed broken and outdated links [@leandrocp](https://github.com/leandrocp)
- [#3326](https://github.com/ember-cli/ember-cli/pull/3326) [ENHANCEMENT] Print deprecation warning for Node 0.10. [@rwjblue](https://github.com/rwjblue)
- [#3317](https://github.com/ember-cli/ember-cli/pull/3317) [ENHANCEMENT] Remove express & glob from default app package.json. [@rwjblue](https://github.com/rwjblue)
- [#3383](https://github.com/ember-cli/ember-cli/pull/3383) [ENHANCEMENT] Use Ember.HTMLBars by default in new helpers. [@maxwerr](https://github.com/maxwerr)
- [#3355](https://github.com/ember-cli/ember-cli/pull/3355) [ENHANCEMENT] Add `ui` to `Project` and `Addon` instances. [@rwjblue](https://github.com/rwjblue)
- [#3341](https://github.com/ember-cli/ember-cli/pull/3341) [ENHANCEMENT] Improve blueprint help output method (markdown support) [@trabus](https://github.com/trabus)
- [#3349](https://github.com/ember-cli/ember-cli/pull/3349) [BUGFIX] Allow deprecated lookup of invalid packages. [@rwjblue](https://github.com/rwjblue)
- [#3353](https://github.com/ember-cli/ember-cli/pull/3353) [BUGFIX] Allow generated acceptance tests to be in directories [@koriroys](https://github.com/koriroys)
- [#3345](https://github.com/ember-cli/ember-cli/pull/3345) [ENHANCEMENT] Check if blueprint exists before printing help [@trabus](https://github.com/trabus)
- [#3338](https://github.com/ember-cli/ember-cli/pull/3338) [ENHANCEMENT] Update resolver to 0.1.12 [@teddyzeenny](https://github.com/teddyzeenny)
- [#3401](https://github.com/ember-cli/ember-cli/pull/3401) [BUGFIX] Fixes accidental global Error object pollution. [@stefanpenner](https://github.com/stefanpenner)
- [#3363](https://github.com/ember-cli/ember-cli/pull/3363) [ENHANCEMENT] Bump ember-cli-dependency-checker to v0.0.8 [@quaertym](https://github.com/quaertym)
- [#3358](https://github.com/ember-cli/ember-cli/pull/3358) [ENHANCEMENT] CI=true puts the UI into `silent` writeLevel [@stefanpenner](https://github.com/stefanpenner)
- [#3361](https://github.com/ember-cli/ember-cli/pull/3361) [ENHANCEMENT] Update `loader.js` to 3.0.2 [@stefanpenner](https://github.com/stefanpenner)
- [#3356](https://github.com/ember-cli/ember-cli/pull/3356) [ENHANCEMENT] Generate blueprint inside addon generates into addon folder with re-export in app folder [@trabus](https://github.com/trabus)
- [#3378](https://github.com/ember-cli/ember-cli/pull/3378) [ENHANCEMENT] Only generate JSHint warnings for the addon being developed [@teddyzeenny](https://github.com/teddyzeenny)
- [#3375](https://github.com/ember-cli/ember-cli/pull/3375) [ENHANCEMENT] JSHint addon before preprocessing the JS [@teddyzeenny](https://github.com/teddyzeenny)
- [#3373](https://github.com/ember-cli/ember-cli/pull/3373) [ENHANCEMENT] Provide a helpful error when an addon does not have a template compiler. [@rwjblue](https://github.com/rwjblue)
- [#3386](https://github.com/ember-cli/ember-cli/pull/3386) [ENHANCEMENT] Display localhost in console instead of 0.0.0.0. [@rwjblue](https://github.com/rwjblue)
- [#3391](https://github.com/ember-cli/ember-cli/pull/3391) [ENHANCEMENT] Update ember-cli-qunit to 0.3.9. [@rwjblue](https://github.com/rwjblue)
- [#3410](https://github.com/ember-cli/ember-cli/pull/3410) [ENHANCEMENT] Use correct bound helper params for HTMLBars [@jbrown](https://github.com/jbrown)
- [#3428](https://github.com/ember-cli/ember-cli/pull/3428) [BUGFIX] Lock glob and rimraf to prevent EEXISTS errors. [@raytiley](https://github.com/raytiley)
- [#3435](https://github.com/ember-cli/ember-cli/pull/3435) [ENHANCEMENT] Update bundled npm [@stefanpenner](https://github.com/stefanpenner)
- [#3436](https://github.com/ember-cli/ember-cli/pull/3436) [ENHANCEMENT] Update Broccoli to 0.13.6 to provide errors on new API. [@rwjblue](https://github.com/rwjblue)
- [#3438](https://github.com/ember-cli/ember-cli/pull/3438) [BUGFIX] Ensure nested addon registry matches addon order. [@rwjblue](https://github.com/rwjblue)
- [#3456](https://github.com/ember-cli/ember-cli/pull/3456) [BUGFIX] Update ember-cli-app-version to 0.3.2 [@taras](https://github.com/taras)

Thank you to all who took the time to contribute!

### 0.2.0-beta.1

This release updates the way that addons can be nested, and contains some breaking changes in non-default addon configurations.

Prior versions of Ember CLI maintained a flat addon structure, so that all addons (of any depth) would be added to the consuming
application. This has led to many issues, like the inability to use preprocessors (i.e. ember-cli-htmlbars, ember-cli-sass, etc)
in nested addons.

For the majority of apps, the update from 0.1.15 to 0.2.0 is non-breaking and should not cause significant concern.

For addon creators, make sure to update to use the `setupPreprocessorRegistry` hook (documented [here](https://github.com/ember-cli/ember-cli/blob/master/ADDON_HOOKS.md))
if you need to add a preprocessor to the registry.  You can review the update process in
[ember-cli-htmlbars#38](https://github.com/ember-cli/ember-cli-htmlbars/pull/38) or [ember-cli-coffeescript#60](https://github.com/kimroen/ember-cli-coffeescript/pull/60)
which show how to maintain support for both 0.1.x and 0.2.0 in an addon.

The following changes are required if you are upgrading from the previous version:

- Users
  + [`ember new` diff](https://github.com/kellyselden/ember-cli-output/commit/d717009d95d75cee1800e8ba9f52c24d117acb12)
  + Upgrade your project's ember-cli version - [docs](http://ember-cli.com/user-guide/#upgrading)
  + The 6to5 project has been renamed to Babel.  See [the blog post](http://babeljs.io/blog/2015/02/15/not-born-to-die/) for more details.
  + The default blueprint has been updated to work with Ember 1.10 by default.
  + Update the following packages in your `package.json`:
    * Remove `broccoli-ember-hbs-template-compiler`. Uninstall with `npm uninstall --save-dev broccoli-ember-hbs-template-compiler`.
    * Remove `ember-cli-6to5`. Uninstall with `npm uninstall --save-dev ember-cli-6to5`.
    * Add `ember-cli-babel`. Install with `npm install --save-dev ember-cli-babel`.
    * Add `ember-cli-htmlbars`. Install with `npm install --save-dev ember-cli-htmlbars`.
    * Updated `ember-cli-qunit` to 0.3.8.  Install with `npm install --save-dev ember-cli-qunit@0.3.8`.
    * Updated `ember-data` to 1.0.0-beta.15. Install with `npm install --save-dev ember-data@1.0.0-beta.15`.
  + Update the following packages in your `bower.json`:
    * Removed `handlebars`. Uninstall with `bower uninstall --save handlebars`.
    * Updated `ember` to 1.10.0. Install with `bower install --save ember#1.10.0`.
    * Updated `ember-data` to 1.0.0-beta.15. Install with `bower install --save ember-data#1.0.0-beta.15`.
    * Updated `ember-cli-test-loader` to 0.1.3.  Install with `bower install --save ember-cli-test-loader#0.1.3`.
- Addon Developers
  + [`ember addon` diff](https://github.com/kellyselden/ember-addon-output/commit/c7e8a2a97ab5d508ea3f586bc97fedffa5763a75)
  + Usage of the `included` hook to add items to the `registry` will need to be refactored to use the newly added `setupPreprocessorRegistry` hook instead.
- Core Contributors
  + No changes required

#### Community Contributions

- [#3166](https://github.com/ember-cli/ember-cli/pull/3166) [BREAKING ENHANCEMENT] Addon discovery and isolation [@lukemelia](https://github.com/lukemelia) / [@chrislopresto](https://github.com/chrislopresto) / [@rwjblue](https://github.com/rwjblue)
- [#3285](https://github.com/ember-cli/ember-cli/pull/3285) [INTERNAL ENHANCEMENT] Update to Testem 0.7 [@johanneswuerbach](https://github.com/johanneswuerbach)
- [#3295](https://github.com/ember-cli/ember-cli/pull/3295) [ENHANCEMENT] Update ember-data to 1.0.0-beta.15 [@bmac](https://github.com/bmac)
- [#3297](https://github.com/ember-cli/ember-cli/pull/3297) [ENHANCEMENT] Use ember-cli-babel instead of ember-cli-6to5 [@fivetanley](https://github.com/fivetanley)
- [#3298](https://github.com/ember-cli/ember-cli/pull/3298) [BUGFIX] Update ember-cli-qunit to v0.3.8. [@rwjblue](https://github.com/rwjblue)
- [#3301](https://github.com/ember-cli/ember-cli/pull/3301) [BUGFIX] Only add Handlebars to `vendor.js` if present in `bower.json`. [@rwjblue](https://github.com/rwjblue)

Thank you to all who took the time to contribute!

### 0.1.15

This release fixes a regression in 0.1.13. See [#3271](https://github.com/ember-cli/ember-cli/issues/3271) for details.

The following changes are required if you are upgrading from the previous version:

- Users
  + [`ember new` diff](https://github.com/kellyselden/ember-cli-output/commit/1f0bc0414b460da9c924e7e750d7bc5639b62f42)
  + Upgrade your project's ember-cli version - [docs](http://ember-cli.com/user-guide/#upgrading)
- Addon Developers
  + [`ember addon` diff](https://github.com/kellyselden/ember-addon-output/commit/0ba9b5980684c48c063a3d320914db90498f684a)
  + No changes required
- Core Contributors
  + No changes required

- [#3271](https://github.com/ember-cli/ember-cli/pull/3271) [HOTFIX] Update broccoli-funnel to v0.2.2.  [@rwjblue](https://github.com/rwjblue)


### 0.1.14

This release fixes a regression in 0.1.13. See [#3267](https://github.com/ember-cli/ember-cli/issues/3267) for details.

The following changes are required if you are upgrading from the previous version:

- Users
  + [`ember new` diff](https://github.com/kellyselden/ember-cli-output/commit/1f5c865c5979d35f1aac72d00f97bda86864667f)
  + Upgrade your project's ember-cli version - [docs](http://ember-cli.com/user-guide/#upgrading)
- Addon Developers
  + [`ember addon` diff](https://github.com/kellyselden/ember-addon-output/commit/cec7a598854db05f9190ebb6ef68d570592b8e6e)
  + No changes required
- Core Contributors
  + No changes required

- [#3267](https://github.com/ember-cli/ember-cli/pull/3267) [HOTFIX] Ensure reexports work to not cause an error on rebuild. [@rwjblue](https://github.com/rwjblue)


### 0.1.13

The following changes are required if you are upgrading from the previous version:

- Users
  + [`ember new` diff](https://github.com/kellyselden/ember-cli-output/commit/15a28d18f13b68d32b635535b168d1aa7c3f6d4d)
  + Upgrade your project's ember-cli version - [docs](http://ember-cli.com/user-guide/#upgrading)
  + Update the following packages in your `package.json`:
    * Updated `ember-cli-qunit` to 0.3.7.  Install with `npm install --save-dev ember-cli-qunit@0.3.7`.
    * Updated `ember-data` to 1.0.0-beta.14.1. Install with `npm install --save-dev ember-data@1.0.0-beta.14.1`.
    * Updated `ember-export-application-global` to 1.0.2. Install with `npm install --save-dev ember-export-application-global@^1.0.2`.
  + Update the following packages in your `bower.json`:
    * Updated `ember-data` to 1.0.0-beta.14.1. Install with `bower install --save ember-data#1.0.0-beta.14.1`.
    * Updated `ember-cli-test-loader` to 0.1.1.  Install with `bower install --save ember-cli-test-loader#0.1.1`.
    * Updated `ember-qunit` to 0.2.8. Install with `bower install --save ember-qunit#0.2.8`. Please review [Ember QUnit 0.2.x](http://reefpoints.dockyard.com/2015/02/06/ember-qunit-0-2.html) for background and impact.
    * Updated `ember-qunit-notifications` to 0.0.7. Install with `bower install --save ember-qunit-notifications#0.0.7`.
- Addon Developers
  + [`ember addon` diff](https://github.com/kellyselden/ember-addon-output/commit/8c1a672e0ccf0fe3c8f709191ff130cd20abb03e)
  + No changes required
- Core Contributors
  + No changes required

#### Community Contributions

- [#3218](https://github.com/ember-cli/ember-cli/pull/3218) [ENHANCEMENT] Add JS context {{content-for}} hooks. This allows addons to inject things into `vendor.js`/`my-app-name.js` without violating CSP or having to do crazy hacks. [@rwjblue](https://github.com/rwjblue)
- [#3156](https://github.com/ember-cli/ember-cli/pull/3156) [BUGFIX] Serve static files from `/test` if they exist. [@trek](https://github.com/trek)
- [#3155](https://github.com/ember-cli/ember-cli/pull/3155) [BUGFIX] Guard against rawArgs being `undefined` [@chadhietala](https://github.com/chadhietala)
- [#3183](https://github.com/ember-cli/ember-cli/pull/3183) [BUGFIX] Use recent Esperanto update to allow ES3 safe output. [@rwjblue](https://github.com/rwjblue)
- [#3170](https://github.com/ember-cli/ember-cli/pull/3170) / [#3184](https://github.com/ember-cli/ember-cli/pull/3184) [#3255](https://github.com/ember-cli/ember-cli/pull/3255) [ENHANCEMENT] Update ember-qunit to 0.2.8. [@rwjblue](https://github.com/rwjblue) / [@jbrown](https://github.com/jbrown)
- [#3165](https://github.com/ember-cli/ember-cli/pull/3165) [BUGFIX] Fix `npm install --save-dev` ordering of default `package.json`. [@kellyselden](https://github.com/kellyselden)
- [#3164](https://github.com/ember-cli/ember-cli/pull/3164) [ENHANCEMENT] Enable asynchronous `Addon.prototype.serverMiddleware` hooks by returning a promise from the hook. [@taras](https://github.com/taras)
- [#3182](https://github.com/ember-cli/ember-cli/pull/3182) [INTERNAL ENHANCEMENT] Update `ember-router-generator` to ensure routes are injected into `router.js` with single quotes. [@abuiles](https://github.com/abuiles)
- [#3232](https://github.com/ember-cli/ember-cli/pull/3232) / [#3212](https://github.com/ember-cli/ember-cli/pull/3212) / [#3243](https://github.com/ember-cli/ember-cli/pull/3243) [INTERNAL ENHANCEMENT] Update testem to 0.6.39. [@joostdevries](https://github.com/joostdevries) / [@johanneswuerbach](https://github.com/johanneswuerbach)
- [#3203](https://github.com/ember-cli/ember-cli/pull/3203) / [#3252](https://github.com/ember-cli/ember-cli/pull/3252) [INTERNAL ENHANCEMENT] Bump broccoli-es6modules to v0.5.0. [@rwjblue](https://github.com/rwjblue)
- [#3197](https://github.com/ember-cli/ember-cli/pull/3197) [ENHANCEMENT] Update test blueprints to use [QUnit 2.0 compatible](http://qunitjs.com/upgrade-guide-2.x/) output. [@rwjblue](https://github.com/rwjblue)
- [#3199](https://github.com/ember-cli/ember-cli/pull/3199) [ENHANCEMENT] Provide locals to `Blueprint.prototype.beforeInstall`/`Blueprint.prototype.beforeUninstall` hooks. [@mattmarcum](https://github.com/mattmarcum)
- [#3188](https://github.com/ember-cli/ember-cli/pull/3188) [ENHANCEMENT] Update Ember Data version to 1.0.0-beta.14.1. [@abuiles](https://github.com/abuiles)
- [#3245](https://github.com/ember-cli/ember-cli/pull/3245) [ENHANCEMENT] Update ember-cli-qunit to v0.3.7. [@rwjblue](https://github.com/rwjblue)
- [#3231](https://github.com/ember-cli/ember-cli/pull/3231) [INTERNAL ENHANCEMENT] Remove extra Addon build steps. [@rwjblue](https://github.com/rwjblue)
- [#3236](https://github.com/ember-cli/ember-cli/pull/3236) [INTERNAL ENHANCEMENT] Remove module transpilation from Addon model. [@rwjblue](https://github.com/rwjblue)
- [#3242](https://github.com/ember-cli/ember-cli/pull/3242) [DOCS] Add `isDevelopingAddon` to `ADDON_HOOKS.md`. [@matthiasleitner](https://github.com/matthiasleitner)
- [#3244](https://github.com/ember-cli/ember-cli/pull/3244) [BUGFIX] Ensure that Blueprints are returned in a consistent order when looking them up. [@nathanpalmer](https://github.com/nathanpalmer)
- [#3251](https://github.com/ember-cli/ember-cli/pull/3251) Update ember-export-application-global to v1.0.2. [@rwjblue](https://github.com/rwjblue)
- [#3167](https://github.com/ember-cli/ember-cli/pull/3167) [ENHANCEMENT]`usePodsByDefault` in app config deprecated in favor of `usePods` in .ember-cli [@trabus](https://github.com/trabus)
- [#3260](https://github.com/ember-cli/ember-cli/pull/3260) [BUGFIX] Ensure newly generated project has an `app/styles/app.css` file (prevents a 404 on a newly generated project). [@rwjblue](https://github.com/rwjblue)

Thank you to all who took the time to contribute!

### 0.1.12

The following changes are required if you are upgrading from the previous version:

- Users
  + [`ember new` diff](https://github.com/kellyselden/ember-cli-output/commit/a9bbe9c3cebc9768bf3e239ae8b2e5b5387335bf)
  + Upgrade your project's ember-cli version - [docs](http://ember-cli.com/user-guide/#upgrading)
  + `package.json` changes:
    + Update `ember-cli-qunit` to 0.3.1.
    + Update `ember-cli-app-version` to 0.3.1.
- Addon Developers
  + [`ember addon` diff](https://github.com/kellyselden/ember-addon-output/commit/fb04f954b345a1f5a1d891b64d7a596b2f566a57)
  + No changes required
- Core Contributors
  + No changes required

#### Community Contributions

- [#3118](https://github.com/ember-cli/ember-cli/pull/3118) [BUGFIX] Fix conflicting aliases. The `serve` command `host` alias is now `H` [@taddeimania](https://github.com/taddeimania)
- [#3130](https://github.com/ember-cli/ember-cli/pull/3130) [ENHANCEMENT] Tomster looks fabulous without breaking `ember new`[@johnnyshields](https://github.com/johnnyshields)
- [#3132](https://github.com/ember-cli/ember-cli/pull/3132) [BUGFIX] Update ember-cli-qunit to v0.3.1. Fixes `tests/.jshintrc` being used instead of app `.jshintrc`. [@rwjblue](https://github.com/rwjblue)
- [#3133](https://github.com/ember-cli/ember-cli/pull/3133) [BUGFIX] Fix analytics being disabled by default. Users can opt out of anylytics with `--disable-analytics` [@stefanpenner](https://github.com/stefanpenner)
- [#3153](https://github.com/ember-cli/ember-cli/pull/3153) [ENHANCEMENT]  Remove deafult css from `app/styles/app.css` [@mattjmorrison](https://github.com/mattjmorrison)
- [#3132](https://github.com/ember-cli/ember-cli/pull/3157) [BUGFIX] Ensure `ember test --environment=production` runs JSHint. [@rwjblue](https://github.com/rwjblue)

Thank you to all who took the time to contribute!


### 0.1.11

* [`ember new` diff](https://github.com/kellyselden/ember-cli-output/commit/1f0fe5089efd1a28be810f261d6cd17a342fce7b)
* [`ember addon` diff](https://github.com/kellyselden/ember-addon-output/commit/52c9eca14e3d498786fc93a17e08a92688cd43a5)
* [#3126](https://github.com/ember-cli/ember-cli/pull/3126) hot-fix tomster ` -> ., prevents breaking the initial git commit

### 0.1.10

The following changes are required if you are upgrading from the previous version:

- Users
  + [`ember new` diff](https://github.com/kellyselden/ember-cli-output/commit/bc9e076e0bb2c00f183e479bf025cdce84eeca1a)
  + Upgrade your project's ember-cli version - [docs](http://ember-cli.com/user-guide/#upgrading)
  + `package.json` changes:
    + Add `ember-cli-app-version` at 0.3.0.
    + Add `ember-cli-uglify` at 1.0.1.
    + Update `ember-cli-qunit` to 0.3.0.
    + Update `ember-cli-6to5` to 3.0.0.
  + `bower.json` changes:
    + Update `ember-cli-test-loader` to 0.1.0.
- Addon Developers
  + [`ember addon` diff](https://github.com/kellyselden/ember-addon-output/commit/88b8bf1f22e47298cd79b91bf2ccc6e054d5354b)
  + No changes required
- Core Contributors
  + No changes required

#### Community Contributions

- [#2970](https://github.com/ember-cli/ember-cli/pull/2970) [ENHANCEMENT] - Added ember-cli-app-version to app blueprint - Close 2524 [@taras](https://github.com/taras)
- [#3086](https://github.com/ember-cli/ember-cli/pull/3086) [BUGFIX] Ensure that addon test-support trees are not JSHinted in the app. [@rwjblue](https://github.com/rwjblue)
- [#3085](https://github.com/ember-cli/ember-cli/pull/3085) [ENHANCEMENT] Better ASCII art [@johnnyshields](https://github.com/johnnyshields)
- [#3084](https://github.com/ember-cli/ember-cli/pull/3084) [ENHANCEMENT] Add `ember b` as `ember build` command alias. [@cbrock](https://github.com/cbrock)
- [#3092](https://github.com/ember-cli/ember-cli/pull/3092) [BUGFIX] Fix issues with running ember-cli in iojs. [@stefanpenner](https://github.com/stefanpenner)
- [#3096](https://github.com/ember-cli/ember-cli/pull/3096) [BUGFIX] Ensure that `ember g resource` uses custom blueprints (i.e. ember-cli-coffeescript or ember-cli-mocha) properly.  [@jluckyiv](https://github.com/jluckyiv)
- [#3106](https://github.com/ember-cli/ember-cli/pull/3106) [BUGFIX] Fixes file stat related crashes (i.e. using Sublime Text with atomic save enabled). [@raytiley](https://github.com/raytiley)
- [#3114](https://github.com/ember-cli/ember-cli/pull/3114) [BUGFIX] Update version of ES2015 module transpiler (Esperanto). Fixes many transpilation issues (including shadowed declarations and re-exports). [@rwjblue](https://github.com/rwjblue)
- [#3116](https://github.com/ember-cli/ember-cli/pull/3116) [Bugfix] Ensure that files starting with `app/styles*` and `app/templates*` are still available in the app tree. [@stefanpenner](https://github.com/stefanpenner)
- [#3119](https://github.com/ember-cli/ember-cli/pull/3110) [ENHANCEMENT] Update ember-cli-qunit to 0.2.0. [@rwjblue](https://github.com/rwjblue)
- [#3117](https://github.com/ember-cli/ember-cli/pull/3117) [ENHANCEMENT] Replace builtin minification with ember-cli-uglify [@jkarsrud](https://github.com/jkarsrud)
- [#3119](https://github.com/ember-cli/ember-cli/pull/3119) & [#3121](https://github.com/ember-cli/ember-cli/pull/3121) [ENHANCEMENT] Update ember-cli-qunit to v0.3.0. [@rwjblue](https://github.com/rwjblue)
- [#3122](https://github.com/ember-cli/ember-cli/pull/3122) [ENHANCEMENT] Make linting pluggable. [@ef4](https://github.com/ef4)
- [#3123](https://github.com/ember-cli/ember-cli/pull/3123) [ENHANCEMENT] Update ember-cli-6to5 to v3.0.0. [@stefanpenner](https://github.com/stefanpenner)


Thank you to all who took the time to contribute!

### 0.1.9

This release fixes a regression in 0.1.8. See [#3075](https://github.com/ember-cli/ember-cli/issues/3075) for details.

The following changes are required if you are upgrading from the previous version:

- Users
  + [`ember new` diff](https://github.com/kellyselden/ember-cli-output/commit/2275ca51593bae2f6fa91568869f36cd84c264c4)
  + Upgrade your project's ember-cli version - [docs](http://ember-cli.com/user-guide/#upgrading)
- Addon Developers
  + [`ember addon` diff](https://github.com/kellyselden/ember-addon-output/commit/d41dcf806a55056a5591dd4e81d712988be1e22f)
  + No changes required
- Core Contributors
  + No changes required

#### Community Contributions

- [#3077](https://github.com/ember-cli/ember-cli/pull/3077) [BUGFIX] Fix error `Cannot call method 'bind' of undefined` [@stefanpenner](https://github.com/stefanpenner)

Thank you to all who took the time to contribute!

### 0.1.8

The following changes are required if you are upgrading from the previous version:

- Users
  + [`ember new` diff](https://github.com/kellyselden/ember-cli-output/commit/ed4f5bcbff0641dba8eca8fe3a3ab96f1347a7cf)
  + Upgrade your project's ember-cli version - [docs](http://ember-cli.com/user-guide/#upgrading)
- Addon Developers
  + [`ember addon` diff](https://github.com/kellyselden/ember-addon-output/commit/237c74c0b5972c8ee1ef9b427809aaf93c53db6a)
  + No changes required
- Core Contributors
  + No changes required

#### Community Contributions

- [#3072](https://github.com/ember-cli/ember-cli/pull/3072) [BUGFIX] Update to app blueprint to use QUnit 1.17.1 [@rwjblue](https://github.com/rwjblue)
- [#3069](https://github.com/ember-cli/ember-cli/pull/3069) [BUGFIX] Fix style preprocessors for included addons [@pzuraq](https://github.com/pzuraq)
- [#3068](https://github.com/ember-cli/ember-cli/pull/3068) [ENHANCEMENT] Hide passed tests by default [@rwjblue](https://github.com/rwjblue)
- [#3036](https://github.com/ember-cli/ember-cli/pull/3036) [BUGFIX] Fix platform dependent path separator [@KarimBaaba](https://github.com/KarimBaaba)
- [#2754](https://github.com/ember-cli/ember-cli/pull/2754) [FEATURE] Allow addon commands to be classes [@chadhietala](https://github.com/chadhietala)
- [#2923](https://github.com/ember-cli/ember-cli/pull/2923) [ENHANCEMENT] Add disable-analytics option to all commands [@twokul](https://github.com/twokul)
- [#2901](https://github.com/ember-cli/ember-cli/pull/2901) [ENHANCEMENT] Improve boot by 300–400ms [@stefanpenner](https://github.com/stefanpenner)
- [#3049](https://github.com/ember-cli/ember-cli/pull/3049) [FEATURE] Add Test helper blueprint [@stefanpenner](https://github.com/stefanpenner)
- [#2826](https://github.com/ember-cli/ember-cli/pull/2826) [BUGFIX] Remove path.join from http-mock bluerint urls [@knownasilya](https://github.com/knownasilya)
- [#2983](https://github.com/ember-cli/ember-cli/pull/2983) [ENHANCEMENT] Update QUnit version [@wagenet](https://github.com/wagenet)
- [#2814](https://github.com/ember-cli/ember-cli/pull/2814) [ENHANCEMENT] Add listing of available addons [@rondale-sc](https://github.com/rondale-sc)
- [#3007](https://github.com/ember-cli/ember-cli/pull/3007) [FEATURE] Add a watcher option to the build command [@rauhryan](https://github.com/rauhryan)
- [#3039](https://github.com/ember-cli/ember-cli/pull/3039) [BUGFIX] Move static file check earlier so it only affects the default value [@krisselden](https://github.com/krisselden)
- [#3028](https://github.com/ember-cli/ember-cli/pull/3028) [BUGFIX] Update Testem (fixes timeouts and reloads with Pretender) [@johanneswuerbach](https://github.com/johanneswuerbach)
- [#3026](https://github.com/ember-cli/ember-cli/pull/3026) [BUGFIX] Correct comment in server blueprint [@ohcibi](https://github.com/ohcibi)
- [#3008](https://github.com/ember-cli/ember-cli/pull/3008) [BUGFIX] Clarify error message for ensuring hyphen presence in component name [@artfuldodger](https://github.com/artfuldodger)
- [#3009](https://github.com/ember-cli/ember-cli/pull/3009) [BUGFIX] Tweak error message for executing `ember unknownCommand` [@artfuldodger](https://github.com/artfuldodger)
- [#2996](https://github.com/ember-cli/ember-cli/pull/2996) [BUGFIX] Rename .npmignore in addon blueprint (fixes broken package) [@jgwhite](https://github.com/jgwhite)
- [#2995](https://github.com/ember-cli/ember-cli/pull/2995) [BUGFIX] Correct package.json ordering in app blueprint [@kellyselden](https://github.com/kellyselden)
- [#2984](https://github.com/ember-cli/ember-cli/pull/2984) [ENHANCEMENT] Add `"strict": false` to blueprint .jshintrc [@quaertym](https://github.com/quaertym)

Thank you to all who took the time to contribute!

### 0.1.7

- Users
  + [`ember new` diff](https://github.com/kellyselden/ember-cli-output/commit/22b868fb064631d9ed16e208db982ee808f05296)
  + Upgrade your project's ember-cli version - [docs](http://ember-cli.com/user-guide/#upgrading)
  + Uninstall ember-cli-esnext. It has been replaced by ember-cli-6to5 which will be added to your project from the upgrade steps.
- Addon Developers
  + [`ember addon` diff](https://github.com/kellyselden/ember-addon-output/commit/eb5319eb7fd626cc53bf0b5aee639167a031a4c5)
  + No changes required
- Core Contributors
  + No changes required

#### Using 6to5.

The module transpile step is still es3 safe, if you are concern about using
6to5 you can remove it from package.json.

#### Community Contributions

- [#2841](https://github.com/ember-cli/ember-cli/pull/2841) Add insecure-proxy option to `serve` command [@matthewlehner](https://github.com/matthewlehner)
- [#2922](https://github.com/ember-cli/ember-cli/pull/2922) 0.1.6 changelog [@stefanpenner](https://github.com/stefanpenner)
- [#2927](https://github.com/ember-cli/ember-cli/pull/2927) Cleanup badges [@knownasilya](https://github.com/knownasilya)
- [#2937](https://github.com/ember-cli/ember-cli/pull/2937) [BUGFIX] only include dependencies(not devDependencies) of included addons [@jakecraige](https://github.com/jakecraige)
- [#2951](https://github.com/ember-cli/ember-cli/pull/2951) Fix for aliases for hyphenated options [@marcioj](https://github.com/marcioj)
- [#2952](https://github.com/ember-cli/ember-cli/pull/2952) Fixes validation of shorthand commandOptions [@trabus](https://github.com/trabus)
- [#2960](https://github.com/ember-cli/ember-cli/pull/2960) Move from esnext to 6to5 [@stefanpenner](https://github.com/stefanpenner)
- [#2964](https://github.com/ember-cli/ember-cli/pull/2964) [Bugfix] when developing an add-on, it’s jshint tests would be duplicate... [@stefanpenner](https://github.com/stefanpenner)
- [#2965](https://github.com/ember-cli/ember-cli/pull/2965) Remove Hardcoded test-loader [@chadhietala](https://github.com/chadhietala)
- [#2976](https://github.com/ember-cli/ember-cli/pull/2976) debug logging for add-ons + projects [@stefanpenner](https://github.com/stefanpenner)

Thank you to all who took the time to contribute!

### 0.1.6

The following changes are required if you are upgrading from the previous version:

- Users
  + [`ember new` diff](https://github.com/kellyselden/ember-cli-output/commit/5c08ee64df8df8bd40c3e1fd9541e19c9db9b214)
  + Upgrade your project's ember-cli version - [docs](http://ember-cli.com/user-guide/#upgrading)
- Addon Developers
  + [`ember addon` diff](https://github.com/kellyselden/ember-addon-output/commit/82652c474424a118268383d429f4b054567bb966)
  + No changes required
- Core Contributors
  + Use `expect` over `assert` in tests going forward

#### Community Contributions

- [#2885](https://github.com/ember-cli/ember-cli/pull/2885) [ENHANCEMENT] NPM should use save-exact flags [@chadhietala](https://github.com/chadhietala)
- [#2840](https://github.com/ember-cli/ember-cli/pull/2840) [INTERNAL ]using 'expect' vs. assert. [@Mawaheb](https://github.com/Mawaheb)
- [#2669](https://github.com/ember-cli/ember-cli/pull/2669) [ENHANCEMENT] add .npmignore to addon blueprint [@pogopaule](https://github.com/pogopaule)
- [#2909](https://github.com/ember-cli/ember-cli/pull/2909) [INTERNAL] Use lib/ext/promise instead of RSVP directly [@zeppelin](https://github.com/zeppelin)
- [#2857](https://github.com/ember-cli/ember-cli/pull/2857) [ENHANCEMENT] Add descriptions to more Broccoli trees. [@rwjblue](https://github.com/rwjblue)
- [#2842](https://github.com/ember-cli/ember-cli/pull/2842) [INTERNAL] Prefer `expect` over `assert` for testing [@stavarotti](https://github.com/stavarotti)
- [#2847](https://github.com/ember-cli/ember-cli/pull/2847) [BUGFIX] Bump ember-router-generator (fixes WARN on description not present). [@abuiles](https://github.com/abuiles)
- [#2843](https://github.com/ember-cli/ember-cli/pull/2843) [INTERNAL] Unify using chai.expect [@twokul](https://github.com/twokul)
- [#2900](https://github.com/ember-cli/ember-cli/pull/2900) [INTERNAL] update some CI stuff [@stefanpenner](https://github.com/stefanpenner)
- [#2876](https://github.com/ember-cli/ember-cli/pull/2876) [BUGFIX] make sure adapter cannot extend from itself [@jakecraige](https://github.com/jakecraige)
- [#2869](https://github.com/ember-cli/ember-cli/pull/2869) [BUGFIX] Tolerate before & after references to missing addons [@ef4](https://github.com/ef4)
- [#2864](https://github.com/ember-cli/ember-cli/pull/2864) [ENHANCEMENT] the .gitkeep in /public can now be removed [@kellyselden](https://github.com/kellyselden)
- [#2887](https://github.com/ember-cli/ember-cli/pull/2887) [INTERNAL] I don’t think we need this anymore. [@stefanpenner](https://github.com/stefanpenner)
- [#2910](https://github.com/ember-cli/ember-cli/pull/2910) [DOCS] Update org references to ember-cli [@zeppelin](https://github.com/zeppelin)
- [#2911](https://github.com/ember-cli/ember-cli/pull/2911) [DOCS] More org updates to reference ember-cli [@Dhaulagiri](https://github.com/Dhaulagiri)
- [#2916](https://github.com/ember-cli/ember-cli/pull/2916) [BUGFIX] findAddonByName returning incorrect matches [@jakecraige](https://github.com/jakecraige)
- [#2918](https://github.com/ember-cli/ember-cli/pull/2918) [ENHANCEMENT] Updated testem [@johanneswuerbach](https://github.com/johanneswuerbach)
- [#2919](https://github.com/ember-cli/ember-cli/pull/2919) [ENHANCEMENT] implement Blueprint.prototype.addAddonToProject [@jakecraige](https://github.com/jakecraige)
- [#2920](https://github.com/ember-cli/ember-cli/pull/2920) [BUGFIX] explicitly bump broccoli-sourcemap-concat to fix #2890 [@krisselden](https://github.com/krisselden)
- [#2929](https://github.com/ember-cli/ember-cli/pull/2929) [BUGFIX] Bump ember-router-generator. [@abuiles](https://github.com/abuiles)
- [#2939](https://github.com/ember-cli/ember-cli/pull/2939) [ENHANCEMENT] Add a hook for postprocessing tests tree [@ef4](https://github.com/ef4)
- [#2941](https://github.com/ember-cli/ember-cli/pull/2941) [ENHANCEMENT] Bumped testem [@johanneswuerbach](https://github.com/johanneswuerbach)
- [#2944](https://github.com/ember-cli/ember-cli/pull/2944) [INTERNAL] update CONTRIBUTING.md [@jakecraige](https://github.com/jakecraige)

Thank you to all who took the time to contribute!

### 0.1.5

### Applications

- [`ember new` diff](https://github.com/kellyselden/ember-cli-output/commit/feb4dd773e2d68c8576b060c2973062ba83ed66a)

- [#2727](https://github.com/ember-cli/ember-cli/pull/2727) Added
  sourcemap support to the JS concatenation and minification steps of
  the build. This eliminates the need for the wrapInEval hack. Any
  Javascript preprocessors that produce sourcemaps will also be
  automatically incorporated into the final result. Sourcemaps are
  enabled by default in dev, to enable them in production pass
  `{sourcemaps: { enabled: true, extensions: ['js']}}` to your
  EmberApp constructor.

- [#2777](https://github.com/ember-cli/ember-cli/pull/2777) allowed
  the creation of components with slashes in their names since this is
  supported in Handlebars 2.0.

- [#2800](https://github.com/ember-cli/ember-cli/pull/2800) Added 3 new commands

  ```
  ember install
  ember install:bower moment
  ember install:npm ember-browserify
  ```

  They behave exactly as you'd expect. Install runs npm and bower
  install on the project. The last two simply pass in the package names
  you give it to the underlying task to do it.

- [#2805](https://github.com/ember-cli/ember-cli/pull/2805) Added the
  `install:addon` command, which installs an addon with NPM and then
  runs the included generator of the same name  if it provides one.

  If the blueprint for the installed addon requires arguments, then
  you can pass them too, for example, the `ember-cli-cordova` addon
  needs an extra argument which you can pass running the command as
  follows: `ember install:addon ember-cli-cordova com.myapp.app`.

- [#2565](https://github.com/ember-cli/ember-cli/pull/2565) added
  support for command options aliases, as well as aliases for
  predefined options, this means that some commands can use aliases
  for their existing options, for example, instead of running `ember g
  route foo --type route` we can now use the -route alias: `ember g
  route foo -route`.

  You can see available aliases for each command running `ember help`,
  they will show as `aliases: ` follow by the alias.

- [#2668](https://github.com/ember-cli/ember-cli/pull/2668) added the
  `prepend` flag to `app.import` in `Brocfile.js`, allowing to prepend
  a file to the vendor bundle rather than appended which is the
  default behaviour.

   ```
   // Brocfile.js
   app.import('bower_components/es5-shim/es5-shim.js', {
     type: 'vendor',
     prepend: true
   });
   ```

- [#2694](https://github.com/ember-cli/ember-cli/pull/2694) disabled
  default lookup & active generation logging in
  `config/environment.js`.

- [#2748](https://github.com/ember-cli/ember-cli/pull/2748) improved
  the router generator to support properly nested routes and
  resources, previously if you had a route similar like:

  ```
  Router.map(function() {
    this.route("foo");
  });
  ```

  And you did `ember g route foo/bar` the generated routes would be

  ```
  Router.map(function() {
    this.route("foo");
    this.route("foo/bar");
  });
  ```

  Now it keeps manages nested routes properly so the result would be:

  ```
  Router.map(function() {
    this.route("foo", function() {
      this.route("bar");
    });
  });
  ```

  Additionally the option `--path` was added so you can do things like
  `ember g route friends/edit --path=:friend_id/id` creating a nested
  route under `friends` like: `this.route('edit', {path: ':friend_id/edit'})`

- [#2734](https://github.com/ember-cli/ember-cli/pull/2734) changed
  the options for editorconfig so it won't remove trailing whitespace
  on .diff files.

- [#2788](https://github.com/ember-cli/ember-cli/pull/2788) added an
  `on('error')` handler to the proxy blueprint, with this your `ember
  server` won't be killed when receiving `socket hang up` from the
  `http-proxy`.

- [#2741](https://github.com/stefanpenner/ember-cli/pull/2741) updated `broccoli-asset-rev` to 2.0.0.

- [#2779](https://github.com/ember-cli/ember-cli/pull/2779) fixed a
  bug in your `.ember-cli` file, if you had a liveReloadPort of say
  "4200" it would not actually end up as that port. This casts the
  string to a number so that the port is set correctly.

- [#2817](https://github.com/ember-cli/ember-cli/pull/2817) added a
  new feature so [Leek](https://github.com/twokul/leek) can be
  configured through your `.ember-cli` file. It means you will be able
  to configure the URLs Leek sends requests to, with this you can plug
  internal tools and track usage patterns.

- [#2828](https://github.com/ember-cli/ember-cli/pull/2828) added the
  option to consume `app.env` before app instance creation in your
  Brocfile, this is useful if you want to pass environment-dependent
  options to the EmberApp constructor in your Brocfile:

  ```
  new EmberApp({
    someOption: EmberApp.env() === 'production' ? 'foo' : 'bar';
  });
  ```
- [#2829](https://github.com/ember-cli/ember-cli/pull/2829) fixed an
  issue on the model-test blueprint which was causing the build to fail
  when the options `needs` wasn't present.

- [#2832](https://github.com/ember-cli/ember-cli/pull/2832) added a
  buildError hook which will be called when an error occurs during the
  `preBuild` or `postBuild` hooks for addons, or when `builder#build`
  fails hook.

- [#2836](https://github.com/ember-cli/ember-cli/pull/2836) added a
  check when passing `--proxy` to `ember server`. If the URL doesn't
  include `http` or `https` then the command will fail since it
  requires the protocol in order to get the proxy working correctly.

#### Addons

- [`ember addon` diff](https://github.com/kellyselden/ember-addon-output/commit/1df573947070214b058e830e962a673fc9819925)

- [#2693](https://github.com/ember-cli/ember-cli/pull/2693) fixed an
  issue with blueprints ensuring that last loaded blueprint takes
  precedence.

- [#2805](https://github.com/ember-cli/ember-cli/pull/2805) Added the
  `install:addon` command, which installs an addon with NPM and then
  runs the included generator of the same name if it provides one,
  additionally if you addon generator's name is different to the addon
  name, you can pass the option `defaultBlueprint` in your
  `package.json` and the command will run the generator after
  installed. The following will run `ember g cordova-starter-kit`
  after it has successfully installed `ember-cli-cordova`

  ```
  name: 'ember-cli-cordova',
  'ember-addon': {
    defaultBlueprint: 'cordova-starter-kit'
  }
  ```
- [#2775](https://github.com/ember-cli/ember-cli/pull/2775) added a
  default `.jshintrc` for `in-repo-addons` so they are treated as
  `Node` applications.

### 0.1.4

#### Applications

* [`ember new` diff](https://github.com/kellyselden/ember-cli-output/commit/94439eb22e76e7e71be472c264bef40235583fa9)
* [BUGFIX] Use the container from the created Ember.Application for initializer tests. [#2582](https://github.com/stefanpenner/ember-cli/pull/2582)
* [ENHANCEMENT] Add extra contentFor hooks [#2588](https://github.com/stefanpenner/ember-cli/pull/2592)
  * `{{content-for 'head-footer'}}`
  * `{{content-for 'test-head-footer'}}`
  * `{{content-for 'body-footer'}}`
  * `{{content-for 'test-body-footer'}}`
* [BUGFIX] Create separate server blueprint to stop http-{mock,proxy} removing files [#2610](https://github.com/stefanpenner/ember-cli/pull/2610)
* [BUGFIX] Fixes `--proxy` so it proxies correctly to API's under subdomains [#2615](https://github.com/stefanpenner/ember-cli/pull/2615)
* [BUGFIX] Ensure `watchman` does not conflict with NPM's `watchman` package. [#2645](https://github.com/stefanpenner/ember-cli/pull/2645)
* [BUGFIX] Ensure that the generated meta tag is now self closing. [#2661](https://github.com/stefanpenner/ember-cli/pull/2661)

#### Addons

* [`ember addon` diff](https://github.com/kellyselden/ember-addon-output/commit/1ba17bff6003dd176a038113f412fc24a26b03d2)

### 0.1.3

#### Applications

  * [`ember new` diff](https://github.com/kellyselden/ember-cli-output/commit/25323aef6cd8a4e277dc451aa4fa0d80a1715acd)
  * [#2586](https://github.com/stefanpenner/ember-cli/pull/2586) Set locationType to none in tests.
  * [#2573](https://github.com/stefanpenner/ember-cli/pull/2574) Added --silent option for quieter UI
  * [#2458](https://github.com/stefanpenner/ember-cli/pull/2458) Added additional file watching mechanism: [Watchman](https://facebook.github.io/watchman/)
    This helps resolve the recent Node + Yosemite file watching issues, but also improves file watching (when available) for all `*nix` systems

    What is Watchman?

    Watchman runs as a standalone service, this allows it to manage file-watching for multiple consumers (in our case ember-cli apps)

    How do I used it?
      homebrew: `brew install watchman`
      other: https://facebook.github.io/watchman/docs/install.html
      windows: not supported yet, but it [may happen](https://github.com/facebook/watchman/issues/19)

    What happens if its not installed?

    We fall back to the existing watcher NodeWatcher

    How do I force it to fallback to NodeWatch

    ```sh
    ember <command> --watcher=node
    ```

    Common problem: `invalid watchman found, version: [2.9.8] did not satisfy [^3.0.0]` this basically means you have an older version of watchman installed. Be sure to install `3.0.0` and run `watchman shutdown-server` before re-starting your ember server.

  * [#2265](https://github.com/stefanpenner/ember-cli/pull/2265) Added auto-restarting of server and triggering of LR on `server/*` file changes
  * [#2535](https://github.com/stefanpenner/ember-cli/pull/2535) Updated broccoli-asset-rev to 1.0.0
  * [#2452](https://github.com/stefanpenner/ember-cli/pull/2452) Including [esnext](https://github.com/esnext/esnext) via `ember-cli-esnext` per default
  * [#2518](https://github.com/stefanpenner/ember-cli/pull/2518) improved HTTP logging when using http-mocks and proxy by using [morgan](https://www.npmjs.org/package/morgan)
  * [#2532](https://github.com/stefanpenner/ember-cli/pull/2532) Added support to run specific tests via `ember test --module` and `ember test --filter`
  * [#2514](https://github.com/stefanpenner/ember-cli/pull/2514) Added config.usePodsByDefault for users who wish to have blueprints run in `pod` mode all the time
  * Warn on invalid command options
  * Allow array of paths to the preprocessCss phase
  * Adding --pods support for adapters, serializers, and transforms
  * As part of the Ember 2.0 push  remove controller types.
  * http-mock now follows ember-data conventions
  * many of ember-cli internals now are instrumented with [debug]
    usage: `DEBUG=ember-cli:* ember <command>` to see ember-cli specific verbose logging.
  * Added ember-cli-dependency-checker to app's package.json
  * Added option to disable auto-start of ember app.
  * Added optional globbing to init with `ember init <glob-pattern>`, this allows you to re-blueprint a single file like: `ember init app/index.html`
  * Added support to test the app when built with `--env production`.
  * Update to Ember 1.8.1
  * Update to Ember Data v1.0.0-beta.11
  * [#2351](https://github.com/stefanpenner/ember-cli/pull/2351) Fix automatic generated model belongs-to and has-many relations to resolve test lookup.
  * [#1888](https://github.com/stefanpenner/ember-cli/pull/1888) Allow multiple SASS/LESS files to be built by populating `outputPaths.app.css` option
  * [#2523](https://github.com/stefanpenner/ember-cli/pull/2523) Added `outputPaths.app.html` option
  * [#2472](https://github.com/stefanpenner/ember-cli/pull/2472) Added Pod support for test blueprints.

  Add much more: [view entire diff](https://github.com/stefanpenner/ember-cli/compare/v0.1.2...v0.1.3)

#### Addons

  * [`ember addon` diff](https://github.com/kellyselden/ember-addon-output/commit/b75bc2c5e0d8d5f954d6c7adcb108f71fdef9ebf)
  * [#2505](https://github.com/stefanpenner/ember-cli/pull/2505) Added ability to dynamic add/remove module whitelist entries so that the [ember-browserify](https://github.com/ef4/ember-browserify) addon can work
  * [#2505](https://github.com/stefanpenner/ember-cli/pull/2505) Added an addon postprocess hook for all javascript
  * [#2271](https://github.com/stefanpenner/ember-cli/pull/2271) Added Addon.prototype.isEnabled for an addon to exclude itself from the project at runtime.
  * [#2451](https://github.com/stefanpenner/ember-cli/pull/2451) Ensure that in-repo addons are watched.
  * [#2411](https://github.com/stefanpenner/ember-cli/pull/2411) Add preBuild hook for addons.

### 0.1.2

#### Applications

* [`ember new` diff](https://github.com/kellyselden/ember-cli-output/commit/0e6a6834b46df72658225490073980c44413892f)
* [BREAKING ENHANCEMENT] Remove hard-coded support for `broccoli-less-single`, use `ember-cli-less` for `.less` support now. [#2210](https://github.com/stefanpenner/ember-cli/pull/2210)
* [ENHANCEMENT] Provide a helpful error if the configuration info cannot be read from the proper `<meta>` tag. [#2219](https://github.com/stefanpenner/ember-cli/pull/2219)
* [ENHANCEMENT] Allow test filtering from the command line. Running `ember test --filter "foo bar"` or `ember test --server --filter "foo bar"` will limit test runs
  to tests that contain "foo bar" in their module name or test name. [#2223](https://github.com/stefanpenner/ember-cli/pull/2223)
* [ENHANCEMENT] Add a few more `content-for` hooks to `index.html` and `tests/index.html`. [#2236](https://github.com/stefanpenner/ember-cli/pull/2236)
* [ENHANCEMENT] Properly display the file causing build errors in `ember build --watch` and `ember serve` commands. [#2237](https://github.com/stefanpenner/ember-cli/pull/2237), [#2246](https://github.com/stefanpenner/ember-cli/pull/2246), and [#2297](https://github.com/stefanpenner/ember-cli/pull/2297)
* [ENHANCEMENT] Update `broccoli-asset-rev` to 0.3.1. [#2250](https://github.com/stefanpenner/ember-cli/pull/2250)
* [ENHANCEMENT] Add `ember-export-application-global` to allow easier debugging. [#2270](https://github.com/stefanpenner/ember-cli/pull/2270)
* [BUGFIX] Fix default `.gitignore` to properly match `bower_components`. [#2285](https://github.com/stefanpenner/ember-cli/pull/2285)
* [ENHANCEMENT] Display `baseURL` in `ember serve` startup messages. [#2291](https://github.com/stefanpenner/ember-cli/pull/2291)
* [BUGFIX] Fix issues resulting in files outside of `tmp/` being removed due to following of symlinks. [#2290](https://github.com/stefanpenner/ember-cli/pull/2290) and [#2301](https://github.com/stefanpenner/ember-cli/pull/2301)
* [ENHANCEMENT] Add --watcher=polling option to `ember test --server`. This provides a work around for folks having `EMFILE` errors in some scenarios. [#2296](https://github.com/stefanpenner/ember-cli/pull/2296)
* [ENHANCEMENT] Allow opting out of storing the applications configuration in the generated `index.html` via `storeConfigInMeta` option in the `Brocfile.js`. [#2298](https://github.com/stefanpenner/ember-cli/pull/2298)
* [BUGFIX] Update ember-cli-content-security-policy and ember-cli-inject-live-reload packages to latest version. Allows livereload to function properly regardless
  of host (0.1.0 always assumed `localhost` for the livereload server). [#2306](https://github.com/stefanpenner/ember-cli/pull/2306)
* [ENHANCEMENT] Update internal dependencies to latest versions. [#2307](https://github.com/stefanpenner/ember-cli/pull/2307)
* [BUGFIX] Allow overriding of vendor files to not loose required ordering. [#2312](https://github.com/stefanpenner/ember-cli/pull/2312)
* [ENHANCEMENT] Add `bowerDirectory` to `Project` model (discovered on initialization). [#2287](https://github.com/stefanpenner/ember-cli/pull/2287)

#### Addons

* [`ember addon` diff](https://github.com/kellyselden/ember-addon-output/commit/333ec703fba364bf5d2dcb3cc1d04a7b65c246f0)
* [ENHANCEMENT] Allow addons to inject middleware into testem. [#2128](https://github.com/stefanpenner/ember-cli/pull/2128)
* [ENHANCEMENT] Add {{content-for 'body'}} to `app/index.html` and `tests/index.html`. [#2236](https://github.com/stefanpenner/ember-cli/pull/2236)
* [ENHANCEMENT] Add {{content-for 'test-head'}} to `tests/index.html`. [#2236](https://github.com/stefanpenner/ember-cli/pull/2236)
* [ENHANCEMENT] Add {{content-for 'test-body'}} to `tests/index.html`. [#2236](https://github.com/stefanpenner/ember-cli/pull/2236)
* [ENHANCEMENT] Allow adding multiple bower packages at once via `Blueprint.prototype.addBowerPackagesToProject`. [#2222](https://github.com/stefanpenner/ember-cli/pull/2222)
* [ENHANCEMENT] Allow adding multiple NPM packages at once via `Blueprint.prototype.addPackagesToProject`. [#2245](https://github.com/stefanpenner/ember-cli/pull/2245)
* [ENHANCEMENT] Ensure generated addons are in strict mode. [#2295](https://github.com/stefanpenner/ember-cli/pull/2295)
* [BUGFIX] Ensure that addon's with `addon/styles/app.css` are able to compile properly (copying contents of `addon/styles/app.css` into `vendor.css`). [#2301](https://github.com/stefanpenner/ember-cli/pull/2301)
* [ENHANCEMENT] Provide the `httpServer` instance to `serverMiddleware` (and `./server/index.js`). [#2302](https://github.com/stefanpenner/ember-cli/issues/2302)

#### Blueprints

* [ENHANCEMENT] Tweak helper blueprint to make it easier to test. [#2257](https://github.com/stefanpenner/ember-cli/pull/2257)
* [ENHANCEMENT] Streamline initializer and service blueprints. [#2260](https://github.com/stefanpenner/ember-cli/pull/2260)

### 0.1.1

#### Applications

* [`ember new` diff](https://github.com/kellyselden/ember-cli-output/commit/c97633f87717074986403e3ad87149d3bd8d1ee3)
* [BUGFIX] Fix symlink regression in Windows (update broccoli-file-remover to 0.3.1). [#2204](https://github.com/stefanpenner/ember-cli/pull/2204)

#### Addons

* [`ember addon` diff](https://github.com/kellyselden/ember-addon-output/commit/decc6c6c87071d271ee4b86dc292b7a353ead0e1)

### 0.1.0

#### Applications

* [`ember new` diff](https://github.com/kellyselden/ember-cli-output/commit/d35102254aeac097405167f2abeef57b92def518)
* [ENHANCEMENT] Add symlinking to speed up Broccoli builds. [#2125](https://github.com/stefanpenner/ember-cli/pull/2125)
* [BUGFIX] Fix issue with livereload in 0.0.47. [#2176](https://github.com/stefanpenner/ember-cli/pull/2176)
* [BUGFIX] Change content security policy addon to use report only mode by default. [#2190](https://github.com/stefanpenner/ember-cli/pull/2190)
* [ENHANCEMENT] Allow addons to customize their ES6 module prefix (for `addon` tree). [#2189](https://github.com/stefanpenner/ember-cli/pull/2189)
* [BUGFIX] Ensure all addon hooks are executed in addon test harness. [#2195](https://github.com/stefanpenner/ember-cli/pull/2195)

#### Addons

* [`ember addon` diff](https://github.com/kellyselden/ember-addon-output/commit/84fd1c523407e9fa7df7d2a664a14ddb543ea5e0)

### 0.0.47

#### Applications

* [`ember new` diff](https://github.com/kellyselden/ember-cli-output/commit/7c59cf59fa42a9bf585b52455e424e2553aeb2aa)
* [ENHANCEMENT] Add `--pod` option to blueprints for generate and destroy. Add `fileMapTokens` hook to blueprints, and optional
  blueprint file tokens `__path__` and `__test__` for pod support. [#1994](https://github.com/stefanpenner/ember-cli/pull/1994)
* [ENHANCEMENT] Provide better error messages when uncaught errors occur during `ember build` and `ember serve`. [#2043](https://github.com/stefanpenner/ember-cli/pull/2043)
* [ENHANCEMENT] Do not use inline `<script>` tags.  Set the stage for enabling content security policy. [#2058](https://github.com/stefanpenner/ember-cli/pull/2058)
* [ENHANCEMENT] Add [ember-cli-content-security-policy](https://github.com/rwjblue/ember-cli-content-security-policy) addon
  when running development server (see [content-security-policy.com](http://content-security-policy.com/) for details). [#2065](https://github.com/stefanpenner/ember-cli/pull/2065)
* [BREAKING] Remove `environment` and `getJSON` options to `EmberApp` (in the `Brocfile.js`).
* [ENHANCEMENT] Add `configPath` option to `EmberApp` (in the `Brocfile.js`) to allow using a custom file for obtaining configuration
  information. [#2068](https://github.com/stefanpenner/ember-cli/pull/2068)
* [BUGFIX] Use url.parse instead of manually checking baseURL. This allows `app://localhost/` URLs needed for node-webkit. [#2088](https://github.com/stefanpenner/ember-cli/pull/2088)
* [BUGFIX] Remove duplicate warning when generating controllers. [#2066](https://github.com/stefanpenner/ember-cli/pull/2066)
* [BREAKING ENHANCEMENT] Move `config` information out of the `assets/my-app-name.js` file and into a `<meta>` tag in the document `head`. [#2086](https://github.com/stefanpenner/ember-cli/pull/2086)
  * Removes `<my-app-name>/config/environments/*` from module system output.
  * Makes build output the same regardless of environment config.
  * Makes injection of custom config information as simple as adding/modifying/customizing the meta contents.
* [BREAKING BUGFIX] Update `loader.js` entry in `bower.json` to use the proper name.

  This requires editing `bower.json` to change:

```
  "loader": "stefanpenner/loader.js#1.0.1",
```

To:

```
  "loader.js": "stefanpenner/loader.js#1.0.1",
```
* [BREAKING ENHANCEMENT] Replace `{{BASE_TAG}}` in `index.html` with `{{content-for 'head'}}`. [#2153](https://github.com/stefanpenner/ember-cli/pull/2153)

#### Addons

* [`ember addon` diff](https://github.com/kellyselden/ember-addon-output/commit/de0caa4385998250786a975a32208ebff7fcbf87)
* [BUGFIX] `addon/` directory is no longer required when running local development server inside an addon. [#2044](https://github.com/stefanpenner/ember-cli/pull/2044)
* [BUGFIX] Use the specified name for the addon (was previously using `dummy` for all addon's names). [#2042](https://github.com/stefanpenner/ember-cli/pull/2042)
* [ENHANCEMENT] Add `Registry.prototype.remove` to make it easier to remove preprocessor plugins. [#2048](https://github.com/stefanpenner/ember-cli/pull/2048)
* [ENHANCEMENT] Add `Registry.prototype.extensionsForType` to make it easier to detect what extensions are support for a given type
  of file (`js`, `css`, or `template` files). [#2050](https://github.com/stefanpenner/ember-cli/pull/2050)
* [BUGFIX] Allow `addon` tree to contain any filetype that is known by the JS preprocessor registry. [#2054](https://github.com/stefanpenner/ember-cli/pull/2054)
* [BUGFIX] Ensure that addons cannot override the application configuration (in the `config` hook). [#2133](https://github.com/stefanpenner/ember-cli/pull/2133)
* [ENHANCEMENT] Allow addons to implement `contentFor` method to add string output into the associated
  `{{content-for 'foo'}}` section in `index.html`. [#2153](https://github.com/stefanpenner/ember-cli/pull/2153)

#### Blueprints

* [ENHANCEMENT] Add `description` for blueprints created by `ember generate blueprint`. [#2062](https://github.com/stefanpenner/ember-cli/pull/2062)
* [ENHANCEMENT] Add `in-repo-addon` generator. [#2072](https://github.com/stefanpenner/ember-cli/pull/2072)
* [ENHANCEMENT] Add `before` and `after` options to `Blueprint.prototype.insertIntoFile`. [#2122](https://github.com/stefanpenner/ember-cli/pull/2122)
* [ENHANCEMENT] Allow `git` based application blueprints. [#2103](https://github.com/stefanpenner/ember-cli/pull/2103)

### 0.0.46

#### Applications

* [`ember new` diff](https://github.com/kellyselden/ember-cli-output/commit/4127ceb7851f28dc32fe50eaeb618754b7fa6027)
* [BUGFIX] Addons shared the same `treePaths` and `treeForMethods` listing. This meant that an addon changing `this.treePaths.vendor` (for example) would modify where
  ALL addons looked for their vendor trees. [#2035](https://github.com/stefanpenner/ember-cli/pull/2035)

#### Addons

* [`ember addon` diff](https://github.com/kellyselden/ember-addon-output/commit/176915ef4c5b01e898db8a85cd2e11a83b7117c3)

### 0.0.45

#### Applications

* [`ember new` diff](https://github.com/kellyselden/ember-cli-output/commit/02106d8aa7873a07c05bf05f5c6ed08f7bb30311)
* [BREAKING ENHANCEMENT] Moved `modulePrefix` to `config/environment.js`. [#1933](https://github.com/stefanpenner/ember-cli/pull/1933)
* [BREAKING ENHANCEMENT] Remove `window.MyAppNameENV`. You will now need to import the configuration instead of relying on using the global.  [#1903](https://github.com/stefanpenner/ember-cli/pull/1903).

```javascript
import ENV from '<appName>/config/environment';
ENV.API_HOST; // example.com
```

* [ENHANCEMENT] Allowing config of asset output paths. [#1904](https://github.com/stefanpenner/ember-cli/pull/1904)
* [ENHANCEMENT] Add a default `.ember-cli` file and document disableAnalytics. [#1801](https://github.com/stefanpenner/ember-cli/pull/1801)
* [BUGFIX] Add location type for test environment. This generally makes using `ember test` with a custom baseURL work properly. [#1915](https://github.com/stefanpenner/ember-cli/pull/1915)
* [ENHANCEMENT] Allow multiple pre-processors per type (for example, using `broccoli-sass` AND `broccoli-less` is now possible). [#1918](https://github.com/stefanpenner/ember-cli/pull/1918)
* [ENHANCEMENT] Update `startApp` to provide app configuration. [#1329](https://github.com/stefanpenner/ember-cli/pull/1329)
* [BUGFIX] Remove manual `env === 'production'` checks. [#1929](https://github.com/stefanpenner/ember-cli/pull/1929)
* [BUGFIX] Fixed an issue where project.config() could be called with undefined environment when starting express server. [#1959](https://github.com/stefanpenner/ember-cli/pull/1959)
* [ENHANCEMENT] Improve blueprint self-documentation by adding additional details to `ember help generate`. [#1279](https://github.com/stefanpenner/ember-cli/pull/1279)
* [ENHANCEMENT] Update `broccoli-asset-rev`to `0.1.1`. [#1945](https://github.com/stefanpenner/ember-cli/pull/1945)
* [ENHANCEMENT] Update app blueprint's `package.json`/`bower.json` to depend on ember-data. [#1873](https://github.com/stefanpenner/ember-cli/pull/1873)
* [BUGFIX] Ensure that things loaded by server/index.js override addons. This changes the middleware ordering so that the app's middlewares are loaded *before*
  the internal middlewares. [#2008](https://github.com/stefanpenner/ember-cli/pull/2008)
* [BUGFIX] Removed broccoli-sweetjs from the internal preprocessor registry. [#2014](https://github.com/stefanpenner/ember-cli/pull/2014)
* [ENHANCEMENT] Pull `podModulePrefix` from config/environment.js. [#2024](https://github.com/stefanpenner/ember-cli/pull/2024)
* [BUGFIX] Exit with a non-zero exit code (to indicate failure), and provide a nice error message if `ember test` runs nothing. [#2025](https://github.com/stefanpenner/ember-cli/pull/2025)

#### Addons

* [`ember addon` diff](https://github.com/kellyselden/ember-addon-output/commit/d217efb35368ae89897896d4e4817711e01b2f6c)
* [ENHANCEMENT] Allow addons to return a public tree. By default anything in an addon's `public/` folder will be copied into a folder for that addon's name
in the output path. [#1930](https://github.com/stefanpenner/ember-cli/pull/1930)
* [BUGFIX] Remove extra nesting of `addon/styles` tree. Previously, the addon styles tree was looking for `addon/styles/styles/`. [#1964](https://github.com/stefanpenner/ember-cli/pull/1964)
* [ENHANCEMENT] Add `config` hook for addons. [#1972](https://github.com/stefanpenner/ember-cli/pull/1972)
* [BUGFIX] Ensure we do not add `ember-addon` twice when running `ember init` (to upgrade an addon). [#1982](https://github.com/stefanpenner/ember-cli/pull/1982)
* [BUGFIX] Allow `addon/templates` to be properly available inside the `my-addon-name.js` file with the correct module name. [#1983](https://github.com/stefanpenner/ember-cli/pull/1983)

#### Blueprints

* [ENHANCEMENT] Add empty function to resource blueprint when resource is singular. [#1946](https://github.com/stefanpenner/ember-cli/pull/1946)
* [BUGFIX] Do not inject application route into app/router.js. [#1953](https://github.com/stefanpenner/ember-cli/pull/1953)
* [ENHANCEMENT] Add `Blueprint.prototype.lookupBlueprint` which allows a blueprint to lookup other Blueprints. This makes it much easier to provide Blueprints that
  augment existing internal blueprints without having to copy and override them completely. [#2016](https://github.com/stefanpenner/ember-cli/pull/2016)

### 0.0.44

#### Applications

* [`ember new` diff](https://github.com/kellyselden/ember-cli-output/commit/d2bf0aa8e1868c45cff88b379b79d062646d1a62)
* [BUGFIX] Provide useful error message when `app/styles/app.ext` is not found. [#1866](https://github.com/stefanpenner/ember-cli/pull/1866) and [#1894](https://github.com/stefanpenner/ember-cli/pull/1894)
* [ENHANCEMENT] Updated dependency broccoli-es3-safe-recast. [#1891](https://github.com/stefanpenner/ember-cli/pull/1898) and [#1898](https://github.com/stefanpenner/ember-cli/pull/1898)
* [ENHANCEMENT] Updated dependency broccoli-merge-trees. [#1891](https://github.com/stefanpenner/ember-cli/pull/1898) and [#1898](https://github.com/stefanpenner/ember-cli/pull/1898)
* [ENHANCEMENT] Updated dependency fs-extra. [#1891](https://github.com/stefanpenner/ember-cli/pull/1898) and [#1898](https://github.com/stefanpenner/ember-cli/pull/1898)
* [ENHANCEMENT] Updated dependency proxy-middleware. [#1891](https://github.com/stefanpenner/ember-cli/pull/1898) and [#1898](https://github.com/stefanpenner/ember-cli/pull/1898)
* [ENHANCEMENT] Updated dependency tiny-lr. [#1891](https://github.com/stefanpenner/ember-cli/pull/1898) and [#1898](https://github.com/stefanpenner/ember-cli/pull/1898)
* [BUGFIX] Update `broccoli-caching-writer` to fix performance regression. [#1901](https://github.com/stefanpenner/ember-cli/pull/1901)
* [BUGFIX] Ensure that a `.bowerrc` without `directory` specified does not error. [#1902](https://github.com/stefanpenner/ember-cli/pull/1902)

#### Addons

* [`ember addon` diff](https://github.com/kellyselden/ember-addon-output/commit/56bc291bde44a0907284da0bfe10de69e3c0f876)
* [BUGFIX] Allow addons with styles to function properly. [#1892](https://github.com/stefanpenner/ember-cli/pull/1892)

#### Blueprints

* [BUGFIX] Fix `ember g http-mock foo` output to pass JSHint. [#1896](https://github.com/stefanpenner/ember-cli/pull/1896)

### 0.0.43

#### Applications

* [`ember new` diff](https://github.com/kellyselden/ember-cli-output/commit/a84279b975a550dc1f0befd2b066d4b1e7ff5c07)
* [BUGFIX] Fix ember init command in empty directory. [#1779](https://github.com/stefanpenner/ember-cli/pull/1779)
* [ENHANCEMENT] Add triggerEvent to `tests/.jshintrc`. [#1782](https://github.com/stefanpenner/ember-cli/pull/1782)
* [ENHANCEMENT] Allow opting out of analytics via `.ember-cli` config file. [#1797](https://github.com/stefanpenner/ember-cli/pull/1797)
* Bump `ember-cli-qunit` version.
* [BUGFIX] Update broccoli-caching-writer dependents to allow linking fallback (enables easier usage of ember-cli from within Vagrant). [#1799](https://github.com/stefanpenner/ember-cli/pull/1799)
* [BUGFIX] Avoid issue where `ember init` stalls on fresh system due to `bower install` prompting for permission to use analytics. [#1805](https://github.com/stefanpenner/ember-cli/pull/1805)
* [BUGFIX] Allow usage of standard Node.js functionality in `config/environments.js` (fixes a regression in 0.0.42). [#1809](https://github.com/stefanpenner/ember-cli/pull/1809)
* [ENHANCEMENT] Make current environment available modules. [#1820](https://github.com/stefanpenner/ember-cli/pull/1820)
* [BUGFIX] Ensures that AppNameENV and EmberENV are setup before the vendor files have been loaded (changes in 0.0.42 caused enabling Ember feature flags impossible from `config/environments.js`). [#1825](https://github.com/stefanpenner/ember-cli/pull/1825)
* [ENHANCEMENT] Ensures that the `<base>` tag changes when the config file is updated. [#1825](https://github.com/stefanpenner/ember-cli/pull/1825)
* [ENHANCEMENT] Injects the `/tests/index.html` with the test environment configuration (was previously whatever server was running). [#1825](https://github.com/stefanpenner/ember-cli/pull/1825)
* [ENHANCEMENT] `bower_components` and `vendor` are kept separate for import purposes. When we moved to separate directories for
  `bower_components/` and `vendor/` in 0.0.41, to allow for users to upgrade easier we merged those two folders into one single `vendor`
  tree.  This meant that you would still `app.import('vendor/baz/foo.js')` and `import Foo from 'vendor';` even if the file actually resides in
  `bower_components/`. This lead to much confusion and forced users to understand the internals that are going on (merging the two directories into `vendor/`).
  Now you would import things from `bower_components/` or `vendor/` if that is where they were on disk. [#1836](https://github.com/stefanpenner/ember-cli/pull/1836)
* [BUGFIX] Allow nested output path, if path does not previously exist. [#1872](https://github.com/stefanpenner/ember-cli/pull/1872)
* [ENHANCEMENT] Update `ember-cli-qunit` to 0.1.0. To avoid vendoring files in the addon and prevent having to run `bower install` within the addon
  itself (in a `postinstall` hook) the addon now installs its required packages directly into the applications `bower.json` file.
  This speeds up the build and make addon development much easier.  [#1877](https://github.com/stefanpenner/ember-cli/pull/1877)

#### Blueprints

* [BUGFIX] `ember g http-proxy` does not truncate the base path on proxied requests. [#1874](https://github.com/stefanpenner/ember-cli/pull/1874)
* [ENHANCEMENT] Add empty function to `ember g resource` generator. [#1817](https://github.com/stefanpenner/ember-cli/pull/1817)
* [ENHANCEMENT] Add {{outlet}} by default when generating a route template. [#1819](https://github.com/stefanpenner/ember-cli/pull/1819)
* [ENHANCEMENT] Remove use of deprecated `view.state` property. [#1826](https://github.com/stefanpenner/ember-cli/pull/1826)
* [BUGFIX] Allow blueprints without files. [#1829](https://github.com/stefanpenner/ember-cli/pull/1829)
* [ENHANCEMENT] Make `ember g adapter` extend from application adapter if present. [#1831](https://github.com/stefanpenner/ember-cli/pull/1831)
* [ENHANCEMENT] Add --base-class options to `ember g adapter`. [#1831](https://github.com/stefanpenner/ember-cli/pull/1831)
* [BUGFIX] Quote module name in object literal for `ember g http-mock`. [#1823](https://github.com/stefanpenner/ember-cli/pull/1823)
* [ENHANCEMENT] Add `Blueprint.prototype.addBowerPackageToProject`. [#1830](https://github.com/stefanpenner/ember-cli/pull/1830)
* [ENHANCEMENT] Add `Blueprint.prototype.insertIntoFile`. [#1857](https://github.com/stefanpenner/ember-cli/pull/1857)

#### Addons

* [`ember addon` diff](https://github.com/kellyselden/ember-addon-output/commit/165ee8069d32fc41bacb943bcb82acc691d0c628)
* [ENHANCEMENT] Expose Addon.prototype.isDevelopingAddon function. [#1785](https://github.com/stefanpenner/ember-cli/pull/1785)
* [ENHANCEMENT] Expose Addon.prototype.treeGenerator function, that automatically handles the
  returning an unwatchedTree vs the bare directory (therefore causing it to be watched). [#1785](https://github.com/stefanpenner/ember-cli/pull/1785)
* [ENHANCEMENT] Add default `Addon.prototype.blueprintsPath` implementation. Now if an addon has a `blueprints/` folder, it will be automatically used
  as the `blueprintsPath`. [#1876](https://github.com/stefanpenner/ember-cli/pull/1876)

### 0.0.42

#### Applications

* [`ember new` diff](https://github.com/kellyselden/ember-cli-output/commit/0e09ae86aa742450d4d88e72fc875a82c524e11f)
* [ENHANCEMENT] Throw an error if an Addon does not specify a name. [#1741](https://github.com/stefanpenner/ember-cli/pull/1741)
* [ENHANCEMENT] Extract `CoreObject` into a standalone package (`core-object`). [#1752](https://github.com/stefanpenner/ember-cli/pull/1752)
* [ENHANCEMENT] Set a default `baseURL` in `test` to allow `testem` to function properly with a custom `baseURL` specified. [#1748](https://github.com/stefanpenner/ember-cli/pull/1748)
* [BUGFIX] Update `broccoli-concat` to solve a performance issue with the recent addon changes (allows better caching when no changes are detected). [#1757](https://github.com/stefanpenner/ember-cli/pull/1757) and [#1766](https://github.com/stefanpenner/ember-cli/pull/1766)
* [BUGFIX] Bring `.bowerrc` file back for `app` blueprint. Helps alleviate upgrade issues, and ensures a parent directories `.bowerrc` cannot break an ember-cli app. [#1761](https://github.com/stefanpenner/ember-cli/pull/1761)
* [ENHANCEMENT] Update and clarify the default project README. [#1768](https://github.com/stefanpenner/ember-cli/pull/1768)
* [BUGFIX] Ensure that `app.import`'ed assets can be properly watched (and trigger a reload upon change). [#1774](https://github.com/stefanpenner/ember-cli/pull/1774)
* [BUGFIX] Ensure that `postBuild` hook is called on addons during `ember build`. [#1775](https://github.com/stefanpenner/ember-cli/pull/1775)
* [BREAKING ENHANCEMENT] Enabled automatic reloads on `config/environment.js` changes. [#1777](https://github.com/stefanpenner/ember-cli/pull/1777)
* [BREAKING ENHANCEMENT] Export the current configuration to a module (`my-app-name/config/environment'). [#1777](https://github.com/stefanpenner/ember-cli/pull/1777)

#### Addons

* [`ember addon` diff](https://github.com/kellyselden/ember-addon-output/commit/e716909c49c3b017385f4e128d3e5aa73a4558b6)

### 0.0.41

* [ENHANCEMENT] Allow calling `this._super.someMethodName()` in subclasses of CoreObject. [#1721](https://github.com/stefanpenner/ember-cli/pull/1721)
* [ENHANCEMENT] `.jshintrc`: disable esnext Promise global (prevents issues when RSVP Promise was intended but
  (non-universally-implemented) global Promise was used instead. [#1723](https://github.com/stefanpenner/ember-cli/pull/1723)
* [BUGFIX] Prevent deletion of files when invalid output-path is provided. [#1649](https://github.com/stefanpenner/ember-cli/pull/1649)
* [BUGFIX] Fix the /tests URL in IE8. [#1707](https://github.com/stefanpenner/ember-cli/pull/1707)
* [ENHANCEMENT] Remove `.bowerrc` file from application blueprint (will still use directory specified in `.bowerrc`, but uses the default
  of `bower_components/` if no `.bowerrc` exists). [#1679](https://github.com/stefanpenner/ember-cli/pull/1679)
* [BUGFIX] Fixes support for `.ember-cli` settings file. [#1676](https://github.com/stefanpenner/ember-cli/pull/1676)
* [BUGFIX] Blueprint: replace multiple occurences of `__name__` with module name. [#1658](https://github.com/stefanpenner/ember-cli/pull/1658)
* [ENHANCEMENT] Replace internal live-reload middleware with addon. [#1643](https://github.com/stefanpenner/ember-cli/pull/1643)
* [ENHANCEMENT] Add .travis.yml to app blueprint. [#1636](https://github.com/stefanpenner/ember-cli/pull/1636)
* [ENHANCEMENT] Allow individual Blueprints to determine if an entity name is required. [#1631](https://github.com/stefanpenner/ember-cli/pull/1631)
* [ENHANCEMENT] Move `qunit` support into an addon. [#1295](https://github.com/stefanpenner/ember-cli/pull/1295)
* [BUGFIX] Running `ember new foo-bar --dry-run` does not create new directory. [#1602](https://github.com/stefanpenner/ember-cli/pull/1602)
* [ENHANCEMENT] Allow addons to return an `addon` tree that will be namespaced with the addons name. [#1544](https://github.com/stefanpenner/ember-cli/pull/1544)
* [BUGFIX] Ensure non `assets/` files can be served from `public/` or when added via `app.import` (using the `destDir`). [#1549](https://github.com/stefanpenner/ember-cli/pull/1549)
* [ENHANCEMENT] Update `ember-resolver` version (allows for components and their templates to be grouped together). [#1540](https://github.com/stefanpenner/ember-cli/pull/1540)
* [ENHANCEMENT] Update `testem` version. [#1539](https://github.com/stefanpenner/ember-cli/pull/1539)
* [ENHANCEMENT] Remove `originate` from application blueprint.
* [ENHANCEMENT] Add EditorConfig file to blueprints. [#1507](https://github.com/stefanpenner/ember-cli/pull/1507)
* [ENHANCEMENT] Add `Blueprint#beforeInstall". [#1498](https://github.com/stefanpenner/ember-cli/pull/1498)
* [ENHANCEMENT] Add `--type` option (and check) to `controller` and `route` generators. [#1498](https://github.com/stefanpenner/ember-cli/pull/1498)
* [BUGFIX] Call `normalizeEntityName` hook before `locals` hook [#1717](https://github.com/stefanpenner/ember-cli/pull/1717)
* [ENHANCEMENT] replace multiple instances of __name__ in blueprints.
* [ENHANCEMENT] adds http-proxy for explicit, multi proxy use[#1474](https://github.com/stefanpenner/ember-cli/pull/1530)
* [BREAKING ENHANCEMENT] renames apiStub to http-mock to match other http-related generators [#1474] (https://github.com/stefanpenner/ember-cli/pull/1530)
* [ENHANCEMENT] Log proxy server traffic when using `ember serve --proxy` [#1583](https://github.com/stefanpenner/ember-cli/pull/1583)
* [ENHANCEMENT] Remove chain from express server [#1474](https://github.com/stefanpenner/ember-cli/pull/1474)
* [ENHANCEMENT] Remove Blueprint lookup failure stacktrace [#1476](https://github.com/stefanpenner/ember-cli/pull/1476)
* [ENHANCEMENT] --verbose errors option to have SilentError output stacktrace [#1480](https://github.com/stefanpenner/ember-cli/pull/1480)
* [BUGFIX] Modify service blueprint to create explicit injection [#1493](https://github.com/stefanpenner/ember-cli/pull/1493)
* [ENHANCEMENT] Generating a helper now also generates a test [#1503](https://github.com/stefanpenner/ember-cli/pull/1503)
* [BUGFIX] Do not run JSHint against trees returned from an addon.
* [BREAKING ENHANCEMENT] Addons can pull in test assets into test tree [#1453](https://github.com/stefanpenner/ember-cli/pull/1453)
* [BREAKING ENHANCEMENT] Addon model's \_root renamed to root [#1537](https://github.com/stefanpenner/ember-cli/pull/1537)
* [ENHANCEMENT] Addons can recursively add other addons [#1509](https://github.com/stefanpenner/ember-cli/pull/1509)
* [ENHANCEMENT] Upgrade `loader.js` to `1.0.1`. [#1543](https://github.com/stefanpenner/ember-cli/pull/1543)
* [BUGFIX] Allow `public/` to contain files in the root of the project. [#1549](https://github.com/stefanpenner/ember-cli/pull/1549)
* [ENHANCEMENT] Add `robots.txt` and `crossdomain.xml` files in the root of the project. [#1550](https://github.com/stefanpenner/ember-cli/pull/1550)
* [BUGFIX] Generating mixins and utils with several levels of nesting no longer produces a failing test. [#1551](https://github.com/stefanpenner/ember-cli/pull/1551)
* [BREAKING ENHANCEMENT] bower assets moved to bower_components instead of vendor [#1436](https://github.com/stefanpenner/ember-cli/pull/1436)
* [ENHANCEMENT] Move history support into a separate internal addon. [#1552](https://github.com/stefanpenner/ember-cli/pull/1552)
* [ENHANCEMENT] don't assume value of bowerrc.directory [#1553](https://github.com/stefanpenner/ember-cli/pull/1553)
* [ENHANCEMENT] es6 namespaced addons [#1544](https://github.com/stefanpenner/ember-cli/pull/1544)
* [ENHANCEMENT] Removed use of `memoize` from EmberApp. Allows multiple EmberApps to be instantiated [#1361](https://github.com/stefanpenner/ember-cli/issues/1361)
* [ENHANCEMENT] Add `ember destroy` command (removes files added by `generate` command). [#1547](https://github.com/stefanpenner/ember-cli/pull/1547)
* [BUGFIX] Ensure router.js is not modified when ember g route foo --dry-run [#1570](https://github.com/stefanpenner/ember-cli/pull/1570)
* [ENHANCEMENT] Add possibility to hide #ember-testing-container while testing [#1579](https://github.com/stefanpenner/ember-cli/pull/1579)
* [BUGFIX] Fix EmberAddon vendor tree [#1606](https://github.com/stefanpenner/ember-cli/pull/1606)
* [ENHANCEMENT] Addon blueprint [#1374](https://github.com/stefanpenner/ember-cli/pull/1374)
* [BUGFIX] Fix addons with empty directories [#]()
* [BUGFIX] Fix tests/helpers/start-app.js location from addon generator [#1626](https://github.com/stefanpenner/ember-cli/pull/1626)
* [BUGFIX] Allow addons to use history support middleware [#1632](https://github.com/stefanpenner/ember-cli/pull/1632)
* [ENHANCEMENT] Upgrade `broccoli-ember-hbs-template-compiler` to `1.6.1`.
* [ENHANCEMENT] Allow file patterns to be ignored by LiveReload [#1706](https://github.com/stefanpenner/ember-cli/pull/1706)
* [BUGFIX] Switch to OS-friendly line endings [#1718](https://github.com/stefanpenner/ember-cli/pull/1718)
* [BUGFIX] Prevent file deletions when the build `--output-path` is a parent directory [#1730](https://github.com/stefanpenner/ember-cli/pull/1730)

### 0.0.40

* [BUGFIX] fix detection of static files to allow periods in urls [#1399](https://github.com/stefanpenner/ember-cli/pull/1399)
* [BUGFIX] fix processing of import statements in css [#1400](https://github.com/stefanpenner/ember-cli/pull/1400)
* [BUGFIX] fix detection of requests to be proxied [#1263](https://github.com/stefanpenner/ember-cli/pull/1263)
* [BUGFIX] fix ember update (broken promises) [#1265](https://github.com/stefanpenner/ember-cli/pull/1265)
* [BUGFIX] eagerly requireing inquirer was costing ~100ms -> 150ms on boot [https://github.com/stefanpenner/ember-cli/commit/0ae78df5b4772b126facfed1d3203e9c695e80a1)
* [BUGFIX] Fix issue with invalid warnings (regarding files in the root of `vendor/`) on Windows. [#1264](https://github.com/stefanpenner/ember-cli/issues/1264)
* [BUGFIX] Fix addons being unable to use `app.import` to pull in non-js/css assets from their own `vendor/` tree. [#1159](https://github.com/stefanpenner/ember-cli/pull/1159)
* [ENHANCEMENT] When using `app.import` to import non-js/css assets, you can now specify the destination of the asset. [#1159](https://github.com/stefanpenner/ember-cli/pull/1159)
* [BUGFIX] Fix issue with `ember build` failing if the public/ folder was deleted. [#1270](https://github.com/stefanpenner/ember-cli/issues/1270)
* [BREAKING ENHANCEMENT] CoffeeScript support is now brought in by `ember-cli-coffeescript`. To use CoffeeScript with future versions run `npm install --save-dev ember-cli-coffeescript` (and `broccoli-coffee` is no longer needed as a direct dependency). [#1289](https://github.com/stefanpenner/ember-cli/pull/1289)
* [BUGFIX] `Blueprint.prototype.normalizeEntityName`'s return value should update the entity name. [#1283](https://github.com/stefanpenner/ember-cli/issues/1283)
* [BREAKING ENHANCEMENT] Move test only js/css assets into test-vendor.js and test-vendor.css respectively. [#1288](https://github.com/stefanpenner/ember-cli/pull/1288)
* [ENHANCEMENT] Update default Ember version to 1.6.0.
* [ENHANCEMENT] Display friendly error message when the server fails to start (e.g. address in use). [#1306](https://github.com/stefanpenner/ember-cli/pull/1306)
* [BREAKING ENHANCEMENT] Rename test-vendor.{css,js} to test-support.{css,js} to better reflect its role. [#1320](https://github.com/stefanpenner/ember-cli/pull/1320)
* [BUGFIX] Store version check information correctly, and only change the `lastVersionCheckAt` timestamp when the version is checked from npm. [#1323](https://github.com/stefanpenner/ember-cli/pull/1323)
* [BUGFIX] Update `broccoli-es3-safe-recast` to fix bugs with incorrectly replaced segments. [#1340](https://github.com/stefanpenner/ember-cli/pull/1340)
* [ENHANCEMENT] EmberApp can take jshintrc path options for app and test jshintrc files. [#1341](https://github.com/stefanpenner/ember-cli/pull/1341)
* [ENHANCEMENT] Using broccoli-sass > 0.2.0 now allows you to use .sass files. [#1367](https://github.com/stefanpenner/ember-cli/pull/1367)
* [ENHANCEMENT] EmberAddon constructor to build an EmberApp object with defaults for addon projects. [#1343](https://github.com/stefanpenner/ember-cli/pull/1343)
* [ENHANCEMENT] Allow addons to be vendored outside of node modules [#1370](https://github.com/stefanpenner/ember-cli/pull/1370)
* [ENHANCEMENT] Make "ember version" show NPM and Node version (versions of all loaded modules with "--verbose" switch). [#1307](https://github.com/stefanpenner/ember-cli/pull/1307)
* [BUGFIX] Duplicate-checking for generating routes now accounts for `"`-syntax. [#1371](https://github.com/stefanpenner/ember-cli/pull/1371)
* [BREAKING BUGFIX] Standard variables passed in to Blueprints now handle slashes better. Breaking if you relied on the old behavior. [#1278](https://github.com/stefanpenner/ember-cli/pull/1278)
* [BUGFIX] Generating a route named 'basic' no longer adds it to router.js. [#1390](https://github.com/stefanpenner/ember-cli/pull/1390)
* [ENHANCEMENT] EmberAddon constructor defaults `process.env.EMBER_ADDON_ENV` to "development". [#]()
* [ENHANCEMENT] Tests now run with the "test" environment by default, `config/environment.js` contains an (empty) section for the "test" environment [#1401](https://github.com/stefanpenner/ember-cli/pull/1401)
* [ENHANCEMENT] Add Git initialization to `ember new` command [#1369](https://github.com/stefanpenner/ember-cli/pull/1369)
* [ENHANCEMENT] Addons can export an object instead of a function [#1377](https://github.com/stefanpenner/ember-cli/pull/1377)
* [ENHANCEMENT] Addons will automatically load a generic addon constructor that includes app/vendor trees based on treesFor property if no main key is specified in package.json. [#1377](https://github.com/stefanpenner/ember-cli/pull/1377)
* [ENHANCEMENT] Disable `LOG_RESOLVER` flag to reduce console.log noise by default. [#1431](https://github.com/stefanpenner/ember-cli/pull/1431)
* [ENHANCEMENT] Update `broccoli-asset-rev`to `0.0.17`
* [ENHANCEMENT] Upgrade `ember-qunit` to `0.1.8`. [#1427](https://github.com/stefanpenner/ember-cli/pull/1427)
* [BUGFIX] Fix pod based templates (was broken with the advent of the `templates` tree). [#4138](https://github.com/stefanpenner/ember-cli/pull/1438)
* [ENHANCEMENT] ExpressServer middleware extracted to addons that are always pulled into every Project first [#1446](https://github.com/stefanpenner/ember-cli/pull/1446)

### 0.0.39

* [BUGFIX] `ember build --watch` should run until SIGTERM. [#1197](https://github.com/stefanpenner/ember-cli/issues/1197)
* [BUGFIX] Failed build should return non-zero exit code. [#1169](https://github.com/stefanpenner/ember-cli/pull/1169)
* [BUGFIX] improve startup time by up to 3x
* [BUGFIX] Ensure `ember generate` always operate in relation to project root. [#1165](https://github.com/stefanpenner/ember-cli/pull/1165)
* [ENHANCEMENT] Upgrade `ember-cli-ember-data` to `0.1.0`. [#1178](https://github.com/stefanpenner/ember-cli/pull/1178)
* [BUGFIX] Update `ember-cli-ic-ajax` to prevent warnings. [#1180](https://github.com/stefanpenner/ember-cli/pull/1180)
* [BUGFIX] Throw error when trailing slash present in argument to `ember generate`. [#1184](https://github.com/stefanpenner/ember-cli/pull/1184)
* [ENHANCEMENT] Don't expect `Ember` or `Em` to be global in tests. `Ember` or `Em` needs to be imported. [#1201](https://github.com/stefanpenner/ember-cli/pull/1201)
* [BUGFIX] Make behaviour of `--dry-run` more obvious & add `--skip-npm` and `--skip-bower`. [#1205](https://github.com/stefanpenner/ember-cli/pull/1205)
* [ENHANCEMENT] Remove .gitkeep files from `ember init` inside an existing project [#1209](https://github.com/stefanpenner/ember-cli/pull/1209)
* [ENHANCEMENT] Addons can add commands to the local `ember` command. [#1196](https://github.com/stefanpenner/ember-cli/pull/1196)
* [ENHANCEMENT] Addons can implement a postBuild hook. [#1215](https://github.com/stefanpenner/ember-cli/pull/1215)
* [ENHANCEMENT] Addons can add post-processing steps to the `Brocfile.js` process. [#1214](https://github.com/stefanpenner/ember-cli/pull/1214)
* [ENHANCEMENT] `broccoli-asset-rev` has been moved to an addon using the standard addon post-processing hooks. [#1214](https://github.com/stefanpenner/ember-cli/pull/1214)
* [ENHANCEMENT] Allow `app.toTree` to accept an array of additional trees to merge in the final output. [#1214](https://github.com/stefanpenner/ember-cli/pull/1214)
* [BUGFIX] Only run JSHint after preprocessing. [#1221](https://github.com/stefanpenner/ember-cli/pull/1221)
* [ENHANCEMENT] Addons can add blueprints. [#1222](https://github.com/stefanpenner/ember-cli/pull/1222)
* [ENHANCEMENT] Allow testing of production assets. [#1230](https://github.com/stefanpenner/ember-cli/pull/1230)
* [ENHANCEMENT] Provide Ember CLI version to Project model. [#1239](https://github.com/stefanpenner/ember-cli/pull/1239)
* [BREAKING ENHANCEMENT] Split `app/templates` into its own tree to prevent preprocessing template files as if they were JavaScript. [#1238](https://github.com/stefanpenner/ember-cli/pull/1238)
* [ENHANCEMENT] Print a warning when using `app.import` for assets in the root of `vendor/` (this is a significant performance penalty).
* [ENHANCEMENT] Model generation no longer requires an attribute type. [#1252](https://github.com/stefanpenner/ember-cli/pull/1252)
* [ENHANCEMENT] Allow vendor files to be configurable. [#1187](https://github.com/stefanpenner/ember-cli/pull/1187)


### 0.0.38

* accidentally deploy with node v0.0.11 which builds an invalid package

### 0.0.37

* [BREAKING BUGFIX] ensure the CLI exits with the correct status, fixes hanging tests and some non-graceful exit cleanups [#1150](https://github.com/stefanpenner/ember-cli/pull/1150)
* [BUGFIX] Ensure EDITOR is set before allowing edit in ember init. [#1090](https://github.com/stefanpenner/ember-cli/pull/1090)
* [BUGFIX] Display message to user when diff cannot be applied cleanly [#1091](https://github.com/stefanpenner/ember-cli/pull/1091)
* [ENHANCEMENT] Notify when an ember-cli update is available, and add `ember update` command. [#899](https://github.com/stefanpenner/ember-cli/pull/899)
* [BUGFIX] Ensure that build output directory is cleaned up properly. [#1122](https://github.com/stefanpenner/ember-cli/pull/1122)
* [BUGFIX] Ensure that non-zero exit code is used when running `ember test` with failing tests. [#1123](https://github.com/stefanpenner/ember-cli/pull/1123)
* [BREAKING ENHANCEMENT] Change the expected interface for the `./server/index.js` file. It now receives the instantiated `express` server. [#1097](https://github.com/stefanpenner/ember-cli/pull/1097)
* [ENHANCEMENT] Allow addons to provide server side middlewares. [#1097](https://github.com/stefanpenner/ember-cli/pull/1097)
* [ENHANCEMENT] Automatically pluralize the attribute when generating a model. [#1120](https://github.com/stefanpenner/ember-cli/pull/1120)
* [BUGFIX] Make sure non-dasherized model attributes are also added to generated tests. [#1120](https://github.com/stefanpenner/ember-cli/pull/1120)
* [ENHANCEMENT] Upgrade `ember-qunit-notifications` to `0.0.3`. [#1117](https://github.com/stefanpenner/ember-cli/pull/1117)
* [ENHANCEMENT] Allow addons to specify load ordering. [#1132](https://github.com/stefanpenner/ember-cli/pull/1132)
* [ENHANCEMENT] Adds `ember build --watch` [#1131](https://github.com/stefanpenner/ember-cli/pull/1131)
* [BREAKING ENHANCEMENT] Accept options as second parameter of ember-app#import. Pass modules as exports. [#1121](https://github.com/stefanpenner/ember-cli/pull/1121)

### 0.0.36

* deployed bundled package with outdated bundled depds... Likely user
  error (by @stefanpenner)

### 0.0.35

* [BUGFIX] Ensure that vendored JS files are concatted in a safe way (to prevent issues with ASI). [#988](https://github.com/stefanpenner/ember-cli/pull/988)
* [ENHANCEMENT] Use the `Project` model to load the project name and environment configuration (removes boilerplate from `Brocfile.js`). [#989](https://github.com/stefanpenner/ember-cli/pull/989)
* [BUGFIX] Pass `--port` option through when calling `ember test --port 8987` (allows overriding the port when running concurrent `ember test` commands). [#991](https://github.com/stefanpenner/ember-cli/pull/991)
* [ENHANCEMENT] Add `.ember-cli` configuration file. [#563](https://github.com/stefanpenner/ember-cli/pull/563)
* [ENHANCEMENT] Add edit capability to `ember init`. [#1000](https://github.com/stefanpenner/ember-cli/pull/1000)
* [ENHANCEMENT] Add the current environment to the application config (the `MyApplicationENV` global). [#1017](https://github.com/stefanpenner/ember-cli/pull/1017)
* [BUGFIX] Ensure that the project `.jshintrc` file is looked up in the project's root. [#1019](https://github.com/stefanpenner/ember-cli/pull/1019)
* [ENHANCEMENT] Allow addons to hook into the application build process. [#1025](https://github.com/stefanpenner/ember-cli/pull/1025)
* [ENHANCEMENT] Allow addons to register custom preprocessors. [#1030](https://github.com/stefanpenner/ember-cli/pull/1030)
* [BUGFIX] Prevent route blueprint adding duplicate entries to router.js [#1042](https://github.com/stefanpenner/ember-cli/pull/1042)
* [ENHANCEMENT] Add blueprint listing in ember help generate. [#952](https://github.com/stefanpenner/ember-cli/pull/952)
* [BUGFIX] Add missing descriptions for `build`, `serve`, and `test` commands. [#1045](https://github.com/stefanpenner/ember-cli/issues/1045)
* [ENHANCEMENT] Do not remove output directory. This allows easier cross-project symlinking (previous behavior broke the link when the output path was destroyed). [#1034](https://github.com/stefanpenner/ember-cli/pull/1034)
* [ENHANCEMENT] Keep output path (`/dist` by default) up to date with both `ember server` and `ember build`. [#1034](https://github.com/stefanpenner/ember-cli/pull/1034)
* [ENHANCEMENT] Use the `ember-cli-ic-ajax` addon to bring in ic-ajax. [#1047](https://github.com/stefanpenner/ember-cli/issues/1047)
* [ENHANCEMENT] Use the `ember-cli-ember-data` addon to bring in ember-data. [#1047](https://github.com/stefanpenner/ember-cli/issues/1047)
* [BUGFIX] Allow fingerprinting to be enabled/disabled in a more custom way. [#1066](https://github.com/stefanpenner/ember-cli/pull/1066)
* [ENHANCEMENT] Use `ember-addon` as the "addon" keyword. [#1071](https://github.com/stefanpenner/ember-cli/pull/1071)
* [ENHANCEMENT] loader should now support CJS mode of AMD.
* [ENHANCEMENT] Upgrade broccoli-asset-rev to 0.0.6 and allow passing a `customHash` in fingerprint options. [#1024](https://github.com/stefanpenner/ember-cli/pull/1024)

### 0.0.34

* [BUGFIX] broccoli-es6-safe-recast now once again has one-at-a-time semantics this improves incremental rebuild performance
* [BUGFIX] upgrade broccoli-sane-watcher to include better error messages when attempting to watch non-existent files
* [ENHANCEMENT] Allow opting out of `ES3SafeFilter`. [#966](https://github.com/stefanpenner/ember-cli/pull/966)
* [ENHANCEMENT] Provide `--watcher` option for switching between polling and events-based file watching. [#970](https://github.com/stefanpenner/ember-cli/pull/970)
* [BUGFIX] Ensure that tmp/ is cleaned up after running `ember server` or `ember test --server`. [#971](https://github.com/stefanpenner/ember-cli/pull/971)
* [BUGFIX] Fix errors with certain `generate` commands that depend on `inflection`. [f016820](https://github.com/stefanpenner/ember-cli/commit/f016820)
* [BUGFIX] Do not wrap `vendor` assets in eval when `wrapInEval` is set. [#983](https://github.com/stefanpenner/ember-cli/pull/983)
* [ENHANCEMENT] Use `wrapInEval` by default for application assets when running in development. [#983](https://github.com/stefanpenner/ember-cli/pull/983)
* [ENHANCEMENT] Add integration-test blueprint [#985](https://github.com/stefanpenner/ember-cli/pull/985)

### 0.0.33

* [BUGFIX] broccoli-sane-watcher now recovers after filters throw [#940](https://github.com/stefanpenner/ember-cli/pull/940)
* [ENHANCEMENT] Use ember-data.prod.js when ENV=production [#909](https://github.com/stefanpenner/ember-cli/pull/909).
* [BUGFIX] Ensure that config/environment is findable and required when setting up baseURL for server. [#916](https://github.com/stefanpenner/ember-cli/pull/916)
* [BUGFIX] Fix importing of non-JS/CSS [#915](https://github.com/stefanpenner/ember-cli/pull/915)
* [ENHANCEMENT] Use `window.MyProjectNameENV` instead of `window.ENV`. [#922](https://github.com/stefanpenner/ember-cli/pull/922)
* [BUGFIX] Disallow projects with periods in their name. [#927](https://github.com/stefanpenner/ember-cli/pull/927)
* [ENHANCEMENT] Allow customization of Javascript minification options. [#928](https://github.com/stefanpenner/ember-cli/pull/928)
* [BUGFIX] TestServer now waits until the build is done before starting. [#932](https://github.com/stefanpenner/ember-cli/pull/932)
* [ENHANCEMENT] Upgrade `leek` to `0.0.6`. [#934](https://github.com/stefanpenner/ember-cli/pull/934)
* [BUGFIX] `leek` upgrade fixes [#642](https://github.com/stefanpenner/ember-cli/issues/642), [#709](https://github.com/stefanpenner/ember-cli/issues/709)
* [ENHANCEMENT] Allow disabling of automatic fingerprinting. [#930](https://github.com/stefanpenner/ember-cli/pull/930)
* [ENHANCEMENT] Update ember-cli-shims to add `ember-data` shim. [#941](https://github.com/stefanpenner/ember-cli/pull/941)
* [ENHANCEMENT] Update default jshint settings to require importing Ember. [#941](https://github.com/stefanpenner/ember-cli/pull/941)
* [ENHANCEMENT] Bring generators in-house via blueprints. [#747](https://github.com/stefanpenner/ember-cli/pull/747)
* [BUGFIX] Only process application code with ES3SafeFilter. [#949](https://github.com/stefanpenner/ember-cli/pull/949)
* [ENHANCEMENT] Separate application code from vendor code. Generate `/assets/vendor.js` for vendored code. [#949](https://github.com/stefanpenner/ember-cli/pull/949)
* [ENHANCEMENT] Provide `registry` access from `EmberApp`. [#955](https://github.com/stefanpenner/ember-cli/pull/955)
* [BUGFIX] Ensure that `EmberENV` is setup (to allow enabling flagged features). [#958](https://github.com/stefanpenner/ember-cli/pull/958)

### 0.0.29

* [ENHANCEMENT] less CPU intensive watching thanks to @krisselden's https://github.com/krisselden/broccoli-sane-watcher and @amasad's https://github.com/amasad/sane
* [BUGFIX] Upgrade broccoli-es6-concatenator to 0.1.6 to fix a concatenation issue. [broccoli-es6-concatenator#17](https://github.com/joliss/broccoli-es6-concatenator/pull/17)
* [BUGFIX] prevent pointless event emitter memory leak warning [#850](https://github.com/stefanpenner/ember-cli/pull/850)
* [ENHANCEMENT] add and es3 safe transpile step: specifically promise.catch and promise.finally -> promise['catch'] & promise['finally']. In addition we cover afew more variables see: https://github.com/stefanpenner/es3-safe-recast [#823](https://github.com/stefanpenner/ember-cli/pull/823)
* [ENHANCEMENT] Load the vendor.css in the rendered HTML. [#728](http://github.com/stefanpenner/ember-cli/pull/728)
* [ENHANCEMENT] Allow `testem` port to be specified when running `ember test --server`. [#729](https://github.com/stefanpenner/ember-cli/pull/729)
* [BUGFIX] Use EMBER_ENV if specified in ENV_VARIABLES `EMBER_ENV=production ember build`. [#753](https://github.com/stefanpenner/ember-cli/pull/753)
* [ENHANCEMENT] If both EMBER_ENV and --environment are specified, use EMBER_ENV. [#753](https://github.com/stefanpenner/ember-cli/pull/753)
* [ENHANCEMENT] Update broccoli-jshint to 0.5.0 (more efficient caching for faster rebuilds). [#758](https://github.com/stefanpenner/ember-cli/pull/758)
* [ENHANCEMENT] Ensure that the `app/templates/components` directory is created automatically. [#761](https://github.com/stefanpenner/ember-cli/pull/761)
* [BUGFIX] For `ember-init`, Use app name if specified, over package.json or cwd name. [#792](https://github.com/stefanpenner/ember-cli/pull/792)
* [ENHANCEMENT] Add support for Web Notifications for QUnit test suite with ember-qunit-notifications. [#804](https://github.com/stefanpenner/ember-cli/pull/804)
* [BUGFIX] Ensure that files in app/ are JSHinted properly. [#832](https://github.com/stefanpenner/ember-cli/pull/832)
* [ENHANCEMENT] Update ember-load-initializers to 0.0.2.
* [ENHANCEMENT] Add broccoli-asset-rev for fingerprinting + source re-writing. [#814](https://github.com/stefanpenner/ember-cli/pull/814)
* [BUGFIX] Prevent broccoli from watching `node_modules/ember-cli/lib/broccoli/`. [#857](https://github.com/stefanpenner/ember-cli/pull/857)
* [BUGFIX] Prevent collision between running `ember server` and `ember test --server` simultaneously. [#862](https://github.com/stefanpenner/ember-cli/pull/862)
* [ENHANCEMENT] Show timing and slow tree listing for each rebuild. [#860](https://github.com/stefanpenner/ember-cli/pull/860) & [#865](https://github.com/stefanpenner/ember-cli/pull/865)
* [BUGFIX] Disable `wrapInEval` by default. [#866](//github.com/stefanpenner/ember-cli/pull/866)
* [ENHANCEMENT] Allow passing `tests` and `hinting` to `new EmberApp()`. [#876](https://github.com/stefanpenner/ember-cli/pull/876)
* [BUGFIX] Prevent slow tree printout during `ember test --server` from bleeding through `testem` UI.[#877](https://github.com/stefanpenner/ember-cli/pull/877)
* [ENHANCEMENT] Remove unused `vendor/_loader.js` file. [#880](https://github.com/stefanpenner/ember-cli/pull/880)
* [ENHANCEMENT] Allow disabling JSHint tests from within QUnit UI. [#878](https://github.com/stefanpenner/ember-cli/pull/878)
* [ENHANCEMENT] Upgrade `ember-resolver` to `0.1.1` (and lock down version in `bower.json`). [#885](https://github.com/stefanpenner/ember-cli/pull/885)

### 0.0.28

* [FEATURE] The `baseURL` in your `environment.js` now gets the leading and trailing slash automatically if you omit them. [#683](https://github.com/stefanpenner/ember-cli/pull/683)
* [FEATURE] The development server now serves the site under the specified `baseURL`. [#683](https://github.com/stefanpenner/ember-cli/pull/683)
* [FEATURE] Expose server: Bring back the API stub's functionality, give users the opportunity to add their own middleware. [#683](https://github.com/stefanpenner/ember-cli/pull/683)
* [ENHANCEMENT] `project.require()` can now be used to require files from the user's project. [#683](https://github.com/stefanpenner/ember-cli/pull/683)
* [ENHANCEMENT] Plugins can fall back to alternate file extensions (i.e scss, sass)
* [BUGFIX] Fix incorrect generation of all `vendor/` assets in build output. [#645](https://github.com/stefanpenner/ember-cli/pull/645)
* [ENHANCEMENT] Update to Broccoli 0.12. Prevents double initial rebuilds when running `ember server`. [#648](https://github.com/stefanpenner/ember-cli/pull/648)
* [BREAKING ENHANCEMENT] The generated `app.js` and `app.css` files are now named for your application name. [#638](https://github.com/stefanpenner/ember-cli/pull/638)
* [ENHANCEMENT] added first iteration of a slow but thorough acceptance
  test. A new app is generated, depedencies resolve, and the test for
  that base app are run.  [#614](https://github.com/stefanpenner/ember-cli/pull/614)
* [ENHANCEMENT] Use handlebars-runtime in production. [#675](https://github.com/stefanpenner/ember-cli/pull/675)
* [BUGFIX] Do not watch `vendor/` for changes (watching vendor dramatically increases CPU usage). [#693](https://github.com/stefanpenner/ember-cli/pull/693)
* [ENHANCEMENT] Minify CSS [#688](https://github.com/stefanpenner/ember-cli/pull/688)
* [ENHANCEMENT] Allows using app.import for things other than JS and CSS (i.e. fonts, images, json, etc). [#699](https://github.com/stefanpenner/ember-cli/pull/699)
* [BUGFIX] Fix `ember --help` output for test and version commands. [#701](https://github.com/stefanpenner/ember-cli/pull/701)
* [BUGFIX] Fix package.json preprocessor dependencies not being included in the registry. [#703](https://github.com/stefanpenner/ember-cli/pull/703)
* [BUGFIX] Update `testem` version to fix error thrown for certain assertions when running `ember test`, also fixes issue with `ember test --server` in Node 0.10. [#714](https://github.com/stefanpenner/ember-cli/pull/714)

### 0.0.27

* [BUGFIX] ` ENV.LOG_MODULE_RESOLVER` must be set pre-1.6 to get better container logging.
* [FEATURE] Added support for ember-scripts preprocessing.
* [ENHANCEMENT] Refactor `blueprint.js` to remove unnecessary variable assignment, change double iteration to simple reduce, and remove function that only swapped arguments and called through. [#537](https://github.com/stefanpenner/ember-cli/pull/537)
* [ENHANCEMENT] Refactor `test-loader.js` for readability and to prevent unnecessary iterations [#524](https://github.com/stefanpenner/ember-cli/pull/524)
* [ENHANCEMENT] Remove `Ember.setupForTesting` and
  `Router.reopen({location: 'none'});` from test helpers [#516](https://github.com/stefanpenner/ember-cli/pull/516).
* [ENHANCEMENT] Update loom-generators-ember-appkit to `^1.1.1`.
* [BUGFIX] Whitelist `ic-ajax` exports to prevent import validation warnings. [#533](https://github.com/stefanpenner/ember-cli/pull/533)
* [BUGFIX] `ember init` fails on `NULL_PROJECT` ([#546](https://github.com/stefanpenner/ember-cli/pull/546))
* [ENHANCEMENT] Files added by ember-cli should not needed to be specified in `Brocfile.js`. [#536](https://github.com/stefanpenner/ember-cli/pull/536)
* [ENHANCEMENT] Ensure minified output is using `compress` and `mangle` options with `uglify-js`. [#564](https://github.com/stefanpenner/ember-cli/pull/564)
* [BUGFIX] Update to Broccoli 0.10.0. This should resolve the primary issue `ember-cli` has on `Windows`. [#578](https://github.com/stefanpenner/ember-cli/pull/578)
* [ENHANCEMENT] Always Precompile Handlebars templates. [#574](https://github.com/stefanpenner/ember-cli/pull/574)
* [ENHANCEMENT] Update to Broccoli 0.11.0. This provides better timing information for `Watcher`. [#587](https://github.com/stefanpenner/ember-cli/pull/587)
* [ENHANCEMENT] Track rebuild timing. [#588](https://github.com/stefanpenner/ember-cli/pull/587)
* [ENHANCEMENT] Remove global defined helpers in favor of http://api.qunitjs.com/equal http://api.qunitjs.com/strictEqual/, etc. [#579](https://github.com/stefanpenner/ember-cli/pull/579)
* [BREAKING BUGFIX] No longer rely on `broccoli-bower` to automatically import vendored files. Use `app.import` to import dependencies and specify modules to whitelist. [#562](https://github.com/stefanpenner/ember-cli/pull/562)
* [ENHANCEMENT] Removed `proxy-url` and `proxy-host` parameters and introduced `proxy` param with full proxy url. ([#567](https://github.com/stefanpenner/ember-cli/pull/567))
* [BREAKING ENHANCEMENT] Update to jQuery 1.11.1. ** updates `bower.json`
* [ENHANCEMENT] When using non-NPM installed package (aka "running on master") the branch name and SHA are now printed along with the prior version number. [#634](https://github.com/stefanpenner/ember-cli/pull/634)

### 0.0.25

* [BUGFIX] The blueprinted application's `package.json` forces an older version of `ember-cli`. Fixed in [#518](https://github.com/stefanpenner/ember-cli/pull/518).

### 0.0.24

* Changes to `index.html`: Script tags were moved into body, `ENV` and the app are now defined in the same script tag.
* introduce NULL Project, to gracefully handle out-of-project
  invocations of the cli. Like new/init [fixes #502]
* pre 1.0.0 dependency are now locked down to exact versions, post 1.0.0 deps are in good faith semver locked.
* patch to quickfix some broccoli + Windows IO issues. We expect a proper solution soon, but this will hold us over (#493)[https://github.com/stefanpenner/ember-cli/pull/493]
* Add a custom watcher to make broccoli more usable on windows by catching file errors ([493](https://github.com/stefanpenner/ember-cli/pull/493)).
* Allow `ember new` and `ember init` to receive a `blueprint` argument to allow for alternative project scaffolding ([462](https://github.com/stefanpenner/ember-cli/pull/462))
* Add `ember test` with Testem integration ([388](https://github.com/stefanpenner/ember-cli/pull/388)).
* some improvements to bower dependency management, unfortunately until bower.json stabilizes broccoli-bower stability is at the whim of bower component authors.
* introduce maintainable + upgradable ember app specific brocfile filter
  ([396](https://github.com/stefanpenner/ember-cli/pull/396))
* ember cli now attempts to use the project-local ember-cli if
  available, this should help with people who have multiple versions of
  the cli installed. ([5a3c9a](https://github.com/stefanpenner/ember-cli/commit/5a3c9a97e407c128939feb5bd8cd98db2a8e3181))
* Complete restructuring of how ember-cli works internally
* `ember help` now offers nicely colored output
* Extracts shims in vendor into bower package ([#342](https://github.com/stefanpenner/ember-cli/pull/342))
  * locks it to version `0.0.1`
* Extracts initializers autoloading into bower package ([#337](https://github.com/stefanpenner/ember-cli/pull/337))
  * locks it to version `0.0.1`
* Introduces broccoli-bower ([#333](https://github.com/stefanpenner/ember-cli/pull/333))
  * locks it to version `0.2.0`
* Fix issue where app.js files are appended to tests.js ([#347](https://github.com/stefanpenner/ember-cli/pull/347))
* upgrade broccoli to `0.9.0` [v0.9.0 brocfile changes](https://gist.github.com/joliss/15630762fa0f43976418)
* Use configuration from `config/environments.js` to pass options to `Ember.Application.create`. ([#370](https://github.com/stefanpenner/ember-cli/pull/370))
* Adds `ic-ajax` to the list of ignored modules for tests([#378](https://github.com/stefanpenner/ember-cli/pull/378))
* Adds per command help output ([#376](https://github.com/stefanpenner/ember-cli/pull/376))
* Ensures that the broccoli trees are cleaned up properly. ([#444](https://github.com/stefanpenner/ember-cli/pull/444))
* Integrate leek package for ember-cli usage analytics reporting. ([#448](https://github.com/stefanpenner/ember-cli/pull/448))
* Generate current live build to `tmp/output/` when running `ember server`. This is very useful for
  debugging the current Broccoli tree without manually running `ember build`. ([#457](https://github.com/stefanpenner/ember-cli/pull/457))
* Use `tmp/output/` directory created in [#457](https://github.com/stefanpenner/ember-cli/pull/457) for Testem setup.
  This allows using the `testem` command to run Testem in server mode (allowing capturing multiple browsers and other goodies). [#463](https://github.com/stefanpenner/ember-cli/pull/463)
* Added `ember test --server` to run the `testem` command line server. `ember test --server` will automatically re-run your tests after a rebuild. [#474](https://github.com/stefanpenner/ember-cli/pull/474)
* Add JSHinting for `app/` and `test/` trees when building in development. This generates console logs as well as QUnit tests (so that `ember test` shows failures). [#482](https://github.com/stefanpenner/ember-cli/pull/482)
* Use the name specified in `package.json` while doing `ember init`. This allows you to use a different application name than your folder name. [#491](https://github.com/stefanpenner/ember-cli/pull/491)
* Allow disabling live reload via `ember server --live-reload=false`. [#510](https://github.com/stefanpenner/ember-cli/pull/510)

### 0.0.23

* Adds ES6 import validation ([#209](https://github.com/stefanpenner/ember-cli/pull/209))
* CSS broccoli fixes ([#325](https://github.com/stefanpenner/ember-cli/pull/325))
* Speed up boot ([#273](https://github.com/stefanpenner/ember-cli/pull/273))

### 0.0.22

* Makes sure that user cannot create an application named `test`([#256](https://github.com/stefanpenner/ember-cli/pull/256))
* Adds broccoli-merge-trees dependency and updates Brocfile to use it
* Locks blueprint to particular version of ember-cli, broccoli & friends:
  * ember-cli 0.0.21
  * broccoli (v0.7.2)
  * broccoli-es6-concatenator (v0.1.4)
  * broccoli-static-compiler (v0.1.4)
  * broccoli-replace version (v0.1.5)

### 0.0.21

* Use `loader.js` from `bower` ([0c1e8d28](https://github.com/stefanpenner/ember-cli/commit/0c1e8d28ca4bf6d24dc28af1fa4736690394eb5a))
* Drops implementation files ([54df0288](https://github.com/twokul/ember-cli/commit/54df0288cd456aec782f0cbda269c603fe7be005))
* Drop boilerplate tests ([c6f7475e](https://github.com/twokul/ember-cli/commit/c6f7475e0c8b3013b4af8ea5139aa25818aedeaf))
* Use named-amd version of `ic-ajax` ([#225](https://github.com/stefanpenner/ember-cli/pull/225))
* Separate `tests` and `app` code. Tests are now within 'assets/tests.js' (#220).
* Implement `--proxy-port` and `--proxy-host` parameters to `ember server` command (#40)
* Add support for `.ember-cli` file to provide default flags to commands ([7b90bd9](https://github.com/stefanpenner/ember-cli/commit/dfac84ffd27acedfd18189a0e4b0b5d3fb13bd7b))
* Ember initializers are required automatically ([#242](https://github.com/stefanpenner/ember-cli/pull/242))
* Supports alternate preprocessors (eg. broccoli-sass vs. broccoli-ruby-sass) ([59ddbd](https://github.com/stefanpenner/ember-cli/commit/59ddbdf4ce14e8f514d124e158cfdc9708026623))
* Also exposes `registerPlugin` method on preprocessor module that allows anyone to register additional plugins ([59ddbd](https://github.com/stefanpenner/ember-cli/commit/59ddbdf4ce14e8f514d124e158cfdc9708026623))

### 0.0.20

* Run tests through /tests.
* Integrate ember-qunit.
* Makes sure `livereload` reports error from `watcher` ([a1d447fe](https://github.com/stefanpenner/ember-cli/commit/a1d447fe654271f6cf4ea1e6b092a17bc6beed3a))
* Support multiple CSS Preprocessors ([LESS](http://lesscss.org/), [Sass](http://sass-lang.com/) and [Stylus](http://learnboost.github.io/stylus/))
* upgrade broccoli to 0.5.0. slight Brocfile syntax change:

  ```js
  var foo = makeTree("foo")
  // is now just
  var foo = "foo";
  ```<|MERGE_RESOLUTION|>--- conflicted
+++ resolved
@@ -21,10 +21,7 @@
 
 Thank you to all who took the time to contribute!
 
-<<<<<<< HEAD
-=======
-
->>>>>>> ab398065
+
 ### 2.6.0-beta.2
 
 The following changes are required if you are upgrading from the previous
@@ -48,10 +45,7 @@
 
 Thank you to all who took the time to contribute!
 
-<<<<<<< HEAD
-=======
-
->>>>>>> ab398065
+
 ### 2.6.0-beta.1
 
 The following changes are required if you are upgrading from the previous
@@ -73,8 +67,7 @@
 - Core Contributors
   + No changes required
 
-<<<<<<< HEAD
-=======
+
 #### Community Contributions
 
 - [#5606](https://github.com/ember-cli/ember-cli/pull/5606) Don't bother pointless npm/bower restore in addon CI [@mike-north](https://github.com/mike-north)
@@ -113,7 +106,6 @@
 Thank you to all who took the time to contribute!
 
 
->>>>>>> ab398065
 ### 2.5.0
 
 The following changes are required if you are upgrading from the previous

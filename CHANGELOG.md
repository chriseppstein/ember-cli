# ember-cli Changelog

<<<<<<< HEAD
### 2.11.0-beta.1
=======
### 2.10.1
>>>>>>> 9c8299e7

The following changes are required if you are upgrading from the previous
version:

- Users
<<<<<<< HEAD
  + [`ember new` diff](https://github.com/ember-cli/ember-new-output/compare/v2.10.0...v2.11.0-beta.1)
  + Upgrade your project's ember-cli version - [docs](http://ember-cli.com/user-guide/#upgrading)
- Addon Developers
  + [`ember addon` diff](https://github.com/ember-cli/ember-addon-output/compare/v2.10.0...v2.11.0-beta.1)
=======
  + [`ember new` diff](https://github.com/ember-cli/ember-new-output/compare/v2.10.0...v2.10.1)
  + Upgrade your project's ember-cli version - [docs](http://ember-cli.com/user-guide/#upgrading)
- Addon Developers
  + [`ember addon` diff](https://github.com/ember-cli/ember-addon-output/compare/v2.10.0...v2.10.1)
>>>>>>> 9c8299e7
  + No changes required
- Core Contributors
  + No changes required

<<<<<<< HEAD
#### Notes:
- This version of Ember CLI _will not officially support Node.js v0.12_ per the [Ember Node.js LTS Support policy](http://emberjs.com/blog/2016/09/07/ember-node-lts-support.html).
- As part of this release we have made the default behavior inclusion of Ember from npm via the `ember-source` npm package.

#### Community Contributions

- [#6254](https://github.com/ember-cli/ember-cli/pull/6254) [BUGFIX] Do not rely on ember-resolver, detect bower package instead [@martndemus](https://github.com/martndemus)
- [#6319](https://github.com/ember-cli/ember-cli/pull/6319) Use --save-dev by default when installing addons [@binhums](https://github.com/binhums)
- [#6378](https://github.com/ember-cli/ember-cli/pull/6378) Prepares Ember CLI for new version of ember-welcome-page [@locks](https://github.com/locks)
- [#6460](https://github.com/ember-cli/ember-cli/pull/6460) Refactor processTemplate. [@nathanhammond](https://github.com/nathanhammond)
- [#6385](https://github.com/ember-cli/ember-cli/pull/6385) Respect testem exit code [@johanneswuerbach](https://github.com/johanneswuerbach)
- [#6387](https://github.com/ember-cli/ember-cli/pull/6387) Adds Node 7 to testing matrix [@twokul](https://github.com/twokul)
- [#6388](https://github.com/ember-cli/ember-cli/pull/6388) Adds Node 7 to `engines` in `package.json` [@twokul](https://github.com/twokul)
- [#6407](https://github.com/ember-cli/ember-cli/pull/6407) Improve silent.js Deprecation [@nathanhammond](https://github.com/nathanhammond)
- [#6443](https://github.com/ember-cli/ember-cli/pull/6443) Fix preProcessTree API docs. [@kratiahuja](https://github.com/kratiahuja)
- [#6425](https://github.com/ember-cli/ember-cli/pull/6425) Adding json out for 'ember asset-sizes' [@kiwiupover](https://github.com/kiwiupover)
- [#6423](https://github.com/ember-cli/ember-cli/pull/6423) [BUGFIX] integrate capture exit [@stefanpenner](https://github.com/stefanpenner)
- [#6427](https://github.com/ember-cli/ember-cli/pull/6427) Document outputFile option [@ro0gr](https://github.com/ro0gr)
- [#6436](https://github.com/ember-cli/ember-cli/pull/6436) [BUGFIX] Watch vendor by default. [@nathanhammond](https://github.com/nathanhammond)
- [#6484](https://github.com/ember-cli/ember-cli/pull/6484) [BUGFIX] Fix remaining ember-source issues. [@nathanhammond](https://github.com/nathanhammond)
- [#6453](https://github.com/ember-cli/ember-cli/pull/6453) Avoid creating extraneous merge-trees. [@rwjblue](https://github.com/rwjblue)
- [#6496](https://github.com/ember-cli/ember-cli/pull/6496) [BUGFIX release] Revert the reverted revert. Ember assign not available in all ember try scenarios [@webark](https://github.com/webark)
- [#6482](https://github.com/ember-cli/ember-cli/pull/6482) Cleanup unused deps [@ro0gr](https://github.com/ro0gr)
- [#6475](https://github.com/ember-cli/ember-cli/pull/6475) extract ui to console-ui [@stefanpenner](https://github.com/stefanpenner)
- [#6479](https://github.com/ember-cli/ember-cli/pull/6479) docs: Blueprint:renamedFiles [@les2](https://github.com/les2)

Thank you to all who took the time to contribute! A special thanks to those who
helped us bring this release to a close after discovering that CI was broken for
the two weeks leading up to the release.
=======
#### Community Contributions

- [#6485](https://github.com/ember-cli/ember-cli/pull/6485) tests/runner: Fix "capture-exit" compatibility [@Turbo87](https://github.com/Turbo87)
- [#6496](https://github.com/ember-cli/ember-cli/pull/6496) Revert the reverted revert. Ember assign not available in all ember try scenarios [@webark](https://github.com/webark)
- [#6531](https://github.com/ember-cli/ember-cli/pull/6531) Update to latest capture-exit, revert work around. [@rwjblue](https://github.com/rwjblue)
- [#6533](https://github.com/ember-cli/ember-cli/pull/6533) blueprints/addon: Fix path to "ember" executable in ".travis.yml" [@Turbo87](https://github.com/Turbo87)
- [#6536](https://github.com/ember-cli/ember-cli/pull/6536) fix phantom use on travis [@kellyselden](https://github.com/kellyselden)
- [#6693](https://github.com/ember-cli/ember-cli/pull/6693) Backport subprocess invocation of npm to v2.10 [@Turbo87](https://github.com/Turbo87)

Thank you to all who took the time to contribute!
>>>>>>> 9c8299e7


### 2.10.0

The following changes are required if you are upgrading from the previous
version:

- Users
  + [`ember new` diff](https://github.com/ember-cli/ember-new-output/compare/v2.9.1...v2.10.0)
  + Upgrade your project's ember-cli version - [docs](http://ember-cli.com/user-guide/#upgrading)
- Addon Developers
  + [`ember addon` diff](https://github.com/ember-cli/ember-addon-output/compare/v2.9.1...v2.10.0)
  + No changes required
- Core Contributors
  + No changes required

#### Notes:
- This version of Ember CLI _no longer supports Node.js v0.10_ per the [Ember Node.js LTS Support policy](http://emberjs.com/blog/2016/09/07/ember-node-lts-support.html).
- As part of this release we have experimental support for including Ember from npm via the `ember-source` npm package. We hope to discover the gaps during this release cycle and make that the default in a future release.

#### Community Contributions

- [#5994](https://github.com/ember-cli/ember-cli/pull/5994) No 'diff' option when binaries are involved (confirm-dialog). [@fpauser](https://github.com/fpauser)
- [#6241](https://github.com/ember-cli/ember-cli/pull/6241) destroy deletes empty folders [@kellyselden](https://github.com/kellyselden)
- [#6096](https://github.com/ember-cli/ember-cli/pull/6096) Fix and improve Watcher.detectWatcher [@stefanpenner](https://github.com/stefanpenner)
- [#6081](https://github.com/ember-cli/ember-cli/pull/6081) [BUGFIX] Header files import concat [@stefanpenner](https://github.com/stefanpenner)
- [#6296](https://github.com/ember-cli/ember-cli/pull/6296) Include relative path on ember asset-sizes [@josemarluedke](https://github.com/josemarluedke)
- [#6301](https://github.com/ember-cli/ember-cli/pull/6301) [Fixes #6300] consistent concat, regardless of system EOL [@stefanpenner](https://github.com/stefanpenner)
- [#6305](https://github.com/ember-cli/ember-cli/pull/6305) Use Ember.assign for start-app test helper.
- [#6307](https://github.com/ember-cli/ember-cli/pull/6307) Node.js LTS updates. [@nathanhammond](https://github.com/nathanhammond)
- [#6306](https://github.com/ember-cli/ember-cli/pull/6306) [ENHANCEMENT] Use npm 3 [@dfreeman](https://github.com/dfreeman)
- [#6337](https://github.com/ember-cli/ember-cli/pull/6337) DOC: #addBowerPackagesToProject `source` option [@olleolleolle](https://github.com/olleolleolle)
- [#6358](https://github.com/ember-cli/ember-cli/pull/6358) Use secure URLs in docs where possible [@xtian](https://github.com/xtian)
- [#6363](https://github.com/ember-cli/ember-cli/pull/6363) [ENHANCEMENT] Add 2.8-lts scenario to default ember-try config [@BrianSipple](https://github.com/BrianSipple)
- [#6369](https://github.com/ember-cli/ember-cli/pull/6369) Enable ember-source. [@nathanhammond](https://github.com/nathanhammond)

Thank you to all who took the time to contribute!


### 2.10.0-beta.2

The following changes are required if you are upgrading from the previous
version:

- Users
  + [`ember new` diff](https://github.com/ember-cli/ember-new-output/compare/v2.10.0-beta.1...v2.10.0-beta.2)
  + Upgrade your project's ember-cli version - [docs](http://ember-cli.com/user-guide/#upgrading)
- Addon Developers
  + [`ember addon` diff](https://github.com/ember-cli/ember-addon-output/compare/v2.10.0-beta.1...v2.10.0-beta.2)
  + No changes required
- Core Contributors
  + No changes required

#### Notes:
- This version of Ember CLI _no longer supports Node.js v0.10_ per the [Ember Node.js LTS Support policy](http://emberjs.com/blog/2016/09/07/ember-node-lts-support.html).
- As part of this release we have experimental support for including Ember from npm via the `ember-source` npm package. We hope to discover the gaps during this release cycle and make that the default in a future release.

#### Community Contributions

- [#6375](https://github.com/ember-cli/ember-cli/pull/6375) Bump Ember versions. [@nathanhammond](https://github.com/nathanhammond)

Thank you to all who took the time to contribute!


### 2.10.0-beta.1

The following changes are required if you are upgrading from the previous
version:

- Users
  + [`ember new` diff](https://github.com/ember-cli/ember-new-output/compare/v2.9.0...v2.10.0-beta.1)
  + Upgrade your project's ember-cli version - [docs](http://ember-cli.com/user-guide/#upgrading)
- Addon Developers
  + [`ember addon` diff](https://github.com/ember-cli/ember-addon-output/compare/v2.9.0...v2.10.0-beta.1)
  + No changes required
- Core Contributors
  + No changes required

#### Notes:
- This version of Ember CLI _no longer supports Node.js v0.10_ per the [Ember Node.js LTS Support policy](http://emberjs.com/blog/2016/09/07/ember-node-lts-support.html).
- As part of this release we have experimental support for including Ember from npm via the `ember-source` npm package. We hope to discover the gaps during this release cycle and make that the default in a future release.

#### Community Contributions

- [#5994](https://github.com/ember-cli/ember-cli/pull/5994) No 'diff' option when binaries are involved (confirm-dialog). [@fpauser](https://github.com/fpauser)
- [#6241](https://github.com/ember-cli/ember-cli/pull/6241) destroy deletes empty folders [@kellyselden](https://github.com/kellyselden)
- [#6096](https://github.com/ember-cli/ember-cli/pull/6096) Fix and improve Watcher.detectWatcher [@stefanpenner](https://github.com/stefanpenner)
- [#6081](https://github.com/ember-cli/ember-cli/pull/6081) [BUGFIX] Header files import concat [@stefanpenner](https://github.com/stefanpenner)
- [#6296](https://github.com/ember-cli/ember-cli/pull/6296) Include relative path on ember asset-sizes [@josemarluedke](https://github.com/josemarluedke)
- [#6301](https://github.com/ember-cli/ember-cli/pull/6301) [Fixes #6300] consistent concat, regardless of system EOL [@stefanpenner](https://github.com/stefanpenner)
- [#6305](https://github.com/ember-cli/ember-cli/pull/6305) Use Ember.assign for start-app test helper.
- [#6307](https://github.com/ember-cli/ember-cli/pull/6307) Node.js LTS updates. [@nathanhammond](https://github.com/nathanhammond)
- [#6306](https://github.com/ember-cli/ember-cli/pull/6306) [ENHANCEMENT] Use npm 3 [@dfreeman](https://github.com/dfreeman)
- [#6337](https://github.com/ember-cli/ember-cli/pull/6337) DOC: #addBowerPackagesToProject `source` option [@olleolleolle](https://github.com/olleolleolle)
- [#6358](https://github.com/ember-cli/ember-cli/pull/6358) Use secure URLs in docs where possible [@xtian](https://github.com/xtian)
- [#6363](https://github.com/ember-cli/ember-cli/pull/6363) [ENHANCEMENT] Add 2.8-lts scenario to default ember-try config [@BrianSipple](https://github.com/BrianSipple)
- [#6369](https://github.com/ember-cli/ember-cli/pull/6369) Enable ember-source. [@nathanhammond](https://github.com/nathanhammond)

Thank you to all who took the time to contribute!


### 2.9.1

The following changes are required if you are upgrading from the previous
version:

- Users
  + [`ember new` diff](https://github.com/ember-cli/ember-new-output/compare/v2.9.0...v2.9.1)
  + Upgrade your project's ember-cli version - [docs](http://ember-cli.com/user-guide/#upgrading)
- Addon Developers
  + [`ember addon` diff](https://github.com/ember-cli/ember-addon-output/compare/v2.9.0...v2.9.1)
  + No changes required
- Core Contributors
  + No changes required

#### Community Contributions

- [#6371](https://github.com/ember-cli/ember-cli/pull/6371) blueprints/app: Update Ember and Ember Data to v2.9.0 [@Turbo87](https://github.com/Turbo87)

Thank you to all who took the time to contribute!


### 2.9.0

The following changes are required if you are upgrading from the previous
version:

- Users
  + [`ember new` diff](https://github.com/ember-cli/ember-new-output/compare/v2.8.0...v2.9.0)
  + Upgrade your project's ember-cli version - [docs](http://ember-cli.com/user-guide/#upgrading)
- Addon Developers
  + [`ember addon` diff](https://github.com/ember-cli/ember-addon-output/compare/v2.8.0...v2.9.0)
  + No changes required
- Core Contributors
  + No changes required

Notes:
- This update includes a version bump of QUnit to 2.0.0. Please pay close attention to your test suites.

#### Community Contributions

- [#6232](https://github.com/ember-cli/ember-cli/pull/6232) suggest testing addons against LTS [@kellyselden](https://github.com/kellyselden)
- [#6235](https://github.com/ember-cli/ember-cli/pull/6235) remove `default` ember try scenario [@kellyselden](https://github.com/kellyselden)
- [#6249](https://github.com/ember-cli/ember-cli/pull/6249) Update to ember-cli-qunit@3.0.1. [@rwjblue](https://github.com/rwjblue)
- [#6276](https://github.com/ember-cli/ember-cli/pull/6276) Revert #6193 (Ember.assign) [@nathanhammond](https://github.com/nathanhammond)
- [#6176](https://github.com/ember-cli/ember-cli/pull/6176) fixed typo in the example code in the comments in the blueprint.js [@foxnewsnetwork](https://github.com/foxnewsnetwork)
- [#5395](https://github.com/ember-cli/ember-cli/pull/5395) Skip bower/npm install on blueprint install if manifests are missing [@stefanpenner](https://github.com/stefanpenner)
- [#5976](https://github.com/ember-cli/ember-cli/pull/5976) Anonymous AMD Support [@ef4](https://github.com/ef4)
- [#6086](https://github.com/ember-cli/ember-cli/pull/6086) Use heimdalljs for structured instrumentation & structured logging [@hjdivad](https://github.com/hjdivad)
- [#6103](https://github.com/ember-cli/ember-cli/pull/6103) store add-on initialization/lookup times [@stefanpenner](https://github.com/stefanpenner)
- [#6127](https://github.com/ember-cli/ember-cli/pull/6127) Remove invalid backticks in docs [@san650](https://github.com/san650)
- [#6132](https://github.com/ember-cli/ember-cli/pull/6132) [Bugfix] Destroy in-repo-addon [@andyklimczak](https://github.com/andyklimczak)
- [#6193](https://github.com/ember-cli/ember-cli/pull/6193) Changed the start-app test helper to use `Ember.assign`. [@workmanw](https://github.com/workmanw)
- [#6145](https://github.com/ember-cli/ember-cli/pull/6145) Update .gitignore for npm-debug.log [@hckhanh](https://github.com/hckhanh)
- [#6139](https://github.com/ember-cli/ember-cli/pull/6139) Updating app/addon blueprints to latest dependency versions [@elwayman02](https://github.com/elwayman02)
- [#6148](https://github.com/ember-cli/ember-cli/pull/6148) Update to _findHost to use do/while. [@nathanhammond](https://github.com/nathanhammond)
- [#6206](https://github.com/ember-cli/ember-cli/pull/6206) Remove debug from package.json [@marpo60](https://github.com/marpo60)
- [#6171](https://github.com/ember-cli/ember-cli/pull/6171) Adding a test to cover historySupportMiddleware with unknown location type [@jasonmit](https://github.com/jasonmit)
- [#6162](https://github.com/ember-cli/ember-cli/pull/6162) Upgraded ember-cli-app-version to 2.0.0 [@taras](https://github.com/taras)
- [#6198](https://github.com/ember-cli/ember-cli/pull/6198) display cleanup progress. [@stefanpenner](https://github.com/stefanpenner)
- [#6189](https://github.com/ember-cli/ember-cli/pull/6189) `testem.js` must be loaded from `/`. [@rwjblue](https://github.com/rwjblue)
- [#6188](https://github.com/ember-cli/ember-cli/pull/6188) [BUGFIX] - fix reference for `ui.prompt` [@tgandee79](https://github.com/tgandee79)
- [#6182](https://github.com/ember-cli/ember-cli/pull/6182) [BUGFIX beta] Allow empty string as rootURL [@kanongil](https://github.com/kanongil)
- [#6186](https://github.com/ember-cli/ember-cli/pull/6186) [ENHANCEMENT] Warn when empty rootURL is used with history addon [@kanongil](https://github.com/kanongil)
- [#6180](https://github.com/ember-cli/ember-cli/pull/6180) bump portfinder to v1.0.7 [@eriktrom](https://github.com/eriktrom)
- [#6194](https://github.com/ember-cli/ember-cli/pull/6194) [BUGFIX beta] Prevent Ember Data from overriding Date.parse. [@bmac](https://github.com/bmac)
- [#6208](https://github.com/ember-cli/ember-cli/pull/6208) Replace "ember-cli-broccoli" with "broccoli-{brocfile-loader, builder, middleware}" [@Turbo87](https://github.com/Turbo87)
- [#6211](https://github.com/ember-cli/ember-cli/pull/6211) Document `--port 0` in ember serve's command line usage [@sivakumar-kailasam](https://github.com/sivakumar-kailasam)
- [#6227](https://github.com/ember-cli/ember-cli/pull/6227) add tests for alphabetize-object-keys [@kellyselden](https://github.com/kellyselden)
- [#6228](https://github.com/ember-cli/ember-cli/pull/6228) in-repo-addon: sort additions to ember-addon/paths [@kellyselden](https://github.com/kellyselden)

Thank you to all who took the time to contribute!


### 2.9.0-beta.2

The following changes are required if you are upgrading from the previous
version:

- Users
  + [`ember new` diff](https://github.com/ember-cli/ember-new-output/compare/v2.9.0-beta.1...v2.9.0-beta.2)
  + Upgrade your project's ember-cli version - [docs](https://ember-cli.com/user-guide/#upgrading)
- Addon Developers
  + [`ember addon` diff](https://github.com/ember-cli/ember-addon-output/compare/v2.9.0-beta.1...v2.9.0-beta.2)
  + No changes required
- Core Contributors
  + No changes required

Notes:
- This update includes a version bump of QUnit to 2.0.0. Please pay close attention to your test suites.
- This update is marked as unsupporting Node 0.10. Please prepare for removal of support per [Ember's Node.js LTS Support policy](http://emberjs.com/blog/2016/09/07/ember-node-lts-support.html).

#### Community Contributions

- [#6232](https://github.com/ember-cli/ember-cli/pull/6232) suggest testing addons against LTS [@kellyselden](https://github.com/kellyselden)
- [#6235](https://github.com/ember-cli/ember-cli/pull/6235) remove `default` ember try scenario [@kellyselden](https://github.com/kellyselden)
- [#6249](https://github.com/ember-cli/ember-cli/pull/6249) Update to ember-cli-qunit@3.0.1. [@rwjblue](https://github.com/rwjblue)
- [#6250](https://github.com/ember-cli/ember-cli/pull/6250) Update engine field in package.json [@nathanhammond](https://github.com/nathanhammond)
- [#6276](https://github.com/ember-cli/ember-cli/pull/6276) Revert #6193 (Ember.assign) [@nathanhammond](https://github.com/nathanhammond)

Thank you to all who took the time to contribute!


### 2.9.0-beta.1

The following changes are required if you are upgrading from the previous
version:

- Users
  + [`ember new` diff](https://github.com/ember-cli/ember-new-output/compare/v2.8.0...v2.9.0-beta.1)
  + Upgrade your project's ember-cli version - [docs](https://ember-cli.com/user-guide/#upgrading)
- Addon Developers
  + [`ember addon` diff](https://github.com/ember-cli/ember-addon-output/compare/v2.8.0...v2.9.0-beta.1)
  + No changes required
- Core Contributors
  + No changes required

#### Community Contributions

- [#6176](https://github.com/ember-cli/ember-cli/pull/6176) fixed typo in the example code in the comments in the blueprint.js [@foxnewsnetwork](https://github.com/foxnewsnetwork)
- [#5395](https://github.com/ember-cli/ember-cli/pull/5395) Skip bower/npm install on blueprint install if manifests are missing [@stefanpenner](https://github.com/stefanpenner)
- [#5976](https://github.com/ember-cli/ember-cli/pull/5976) Anonymous AMD Support [@ef4](https://github.com/ef4)
- [#6086](https://github.com/ember-cli/ember-cli/pull/6086) Use heimdalljs for structured instrumentation & structured logging [@hjdivad](https://github.com/hjdivad)
- [#6103](https://github.com/ember-cli/ember-cli/pull/6103) store add-on initialization/lookup times [@stefanpenner](https://github.com/stefanpenner)
- [#6127](https://github.com/ember-cli/ember-cli/pull/6127) Remove invalid backticks in docs [@san650](https://github.com/san650)
- [#6132](https://github.com/ember-cli/ember-cli/pull/6132) [Bugfix] Destroy in-repo-addon [@andyklimczak](https://github.com/andyklimczak)
- [#6193](https://github.com/ember-cli/ember-cli/pull/6193) Changed the start-app test helper to use `Ember.assign`. [@workmanw](https://github.com/workmanw)
- [#6145](https://github.com/ember-cli/ember-cli/pull/6145) Update .gitignore for npm-debug.log [@hckhanh](https://github.com/hckhanh)
- [#6139](https://github.com/ember-cli/ember-cli/pull/6139) Updating app/addon blueprints to latest dependency versions [@elwayman02](https://github.com/elwayman02)
- [#6148](https://github.com/ember-cli/ember-cli/pull/6148) Update to _findHost to use do/while. [@nathanhammond](https://github.com/nathanhammond)
- [#6206](https://github.com/ember-cli/ember-cli/pull/6206) Remove debug from package.json [@marpo60](https://github.com/marpo60)
- [#6171](https://github.com/ember-cli/ember-cli/pull/6171) Adding a test to cover historySupportMiddleware with unknown location type [@jasonmit](https://github.com/jasonmit)
- [#6162](https://github.com/ember-cli/ember-cli/pull/6162) Upgraded ember-cli-app-version to 2.0.0 [@taras](https://github.com/taras)
- [#6198](https://github.com/ember-cli/ember-cli/pull/6198) display cleanup progress. [@stefanpenner](https://github.com/stefanpenner)
- [#6189](https://github.com/ember-cli/ember-cli/pull/6189) `testem.js` must be loaded from `/`. [@rwjblue](https://github.com/rwjblue)
- [#6188](https://github.com/ember-cli/ember-cli/pull/6188) [BUGFIX] - fix reference for `ui.prompt` [@tgandee79](https://github.com/tgandee79)
- [#6182](https://github.com/ember-cli/ember-cli/pull/6182) [BUGFIX beta] Allow empty string as rootURL [@kanongil](https://github.com/kanongil)
- [#6186](https://github.com/ember-cli/ember-cli/pull/6186) [ENHANCEMENT] Warn when empty rootURL is used with history addon [@kanongil](https://github.com/kanongil)
- [#6180](https://github.com/ember-cli/ember-cli/pull/6180) bump portfinder to v1.0.7 [@eriktrom](https://github.com/eriktrom)
- [#6194](https://github.com/ember-cli/ember-cli/pull/6194) [BUGFIX beta] Prevent Ember Data from overriding Date.parse. [@bmac](https://github.com/bmac)
- [#6208](https://github.com/ember-cli/ember-cli/pull/6208) Replace "ember-cli-broccoli" with "broccoli-{brocfile-loader, builder, middleware}" [@Turbo87](https://github.com/Turbo87)
- [#6211](https://github.com/ember-cli/ember-cli/pull/6211) Document `--port 0` in ember serve's command line usage [@sivakumar-kailasam](https://github.com/sivakumar-kailasam)
- [#6227](https://github.com/ember-cli/ember-cli/pull/6227) add tests for alphabetize-object-keys [@kellyselden](https://github.com/kellyselden)
- [#6228](https://github.com/ember-cli/ember-cli/pull/6228) in-repo-addon: sort additions to ember-addon/paths [@kellyselden](https://github.com/kellyselden)

Thank you to all who took the time to contribute!


### 2.8.0

The following changes are required if you are upgrading from the previous
version:

- Users
  + [`ember new` diff](https://github.com/ember-cli/ember-new-output/compare/v2.7.0...v2.8.0)
  + Upgrade your project's ember-cli version - [docs](https://ember-cli.com/user-guide/#upgrading)
- Addon Developers
  + [`ember addon` diff](https://github.com/ember-cli/ember-addon-output/compare/v2.7.0...v2.8.0)
  + No changes required
- Core Contributors
  + No changes required

#### Community Contributions

- [#6050](https://github.com/ember-cli/ember-cli/pull/6050) Make app/addon readmes consistent [@elwayman02](https://github.com/elwayman02)
- [#6005](https://github.com/ember-cli/ember-cli/pull/6005) [BUGFIX] Fixes broccoli errors when `tests` dir is not present [@twokul](https://github.com/twokul)
- [#5986](https://github.com/ember-cli/ember-cli/pull/5986) added transparent-proxy option to ember serve command [@badazz91](https://github.com/badazz91)
- [#6012](https://github.com/ember-cli/ember-cli/pull/6012) switch to a rollup subset of lodash and shave off 20 - 30%+ boot time [@stefanpenner](https://github.com/stefanpenner)
- [#6017](https://github.com/ember-cli/ember-cli/pull/6017) Allow `ember install addon_name --save` in addons. [@xcambar](https://github.com/xcambar)
- [#6030](https://github.com/ember-cli/ember-cli/pull/6030) [ENHANCEMENT] Asset Sizes I moved the creation of asset sizes to an object. [@kiwiupover](https://github.com/kiwiupover)
- [#6052](https://github.com/ember-cli/ember-cli/pull/6052) Turn on strict mode for tests. [@nathanhammond](https://github.com/nathanhammond)
- [#6043](https://github.com/ember-cli/ember-cli/pull/6043) [BUGFIX beta] Test nested addon import [@xcambar](https://github.com/xcambar)
- [#6045](https://github.com/ember-cli/ember-cli/pull/6045) [Enhancement] Return raw asset-size as data instead of strings [@kiwiupover](https://github.com/kiwiupover)
- [#6072](https://github.com/ember-cli/ember-cli/pull/6072) Makes sure dependecies are loaded on demand [@twokul](https://github.com/twokul)
- [#6092](https://github.com/ember-cli/ember-cli/pull/6092) Remove ember-qunit-notifications [@trentmwillis](https://github.com/trentmwillis)
- [#6094](https://github.com/ember-cli/ember-cli/pull/6094) Remove jQuery usage to read meta config. [@rwjblue](https://github.com/rwjblue)
- [#6095](https://github.com/ember-cli/ember-cli/pull/6095) [INTERNAL] Remove unused 'es3Safe' option [@ursm](https://github.com/ursm)
- [#6102](https://github.com/ember-cli/ember-cli/pull/6102) Refactor/cleanup/reduce slow tests [@stefanpenner](https://github.com/stefanpenner)
- [#6112](https://github.com/ember-cli/ember-cli/pull/6112) More specific docs for included hook [@xcambar](https://github.com/xcambar)
- [#6098](https://github.com/ember-cli/ember-cli/pull/6098) [BUGFIX beta] ServerWatcher disregards --watcher=* [@stefanpenner](https://github.com/stefanpenner)
- [#6166](https://github.com/ember-cli/ember-cli/pull/6166) changed --insecure-proxy to --secure-proxy in ember serve command [@badazz91](https://github.com/badazz91)

Thank you to all who took the time to contribute!


### 2.8.0-beta.3

The following changes are required if you are upgrading from the previous
version:

- Users
  + [`ember new` diff](https://github.com/ember-cli/ember-new-output/compare/v2.8.0-beta.2...v2.8.0-beta.3)
  + Upgrade your project's ember-cli version - [docs](https://ember-cli.com/user-guide/#upgrading)
- Addon Developers
  + [`ember addon` diff](https://github.com/ember-cli/ember-addon-output/compare/v2.8.0-beta.1...v2.8.0-beta.2)
  + No changes required
- Core Contributors
  + No changes required

#### Community Contributions

- [#6166](https://github.com/ember-cli/ember-cli/pull/6166) changed --insecure-proxy to --secure-proxy in ember serve command [@badazz91](https://github.com/badazz91)

Thank you to all who took the time to contribute!


### 2.8.0-beta.2

The following changes are required if you are upgrading from the previous
version:

- Users
  + [`ember new` diff](https://github.com/ember-cli/ember-new-output/compare/v2.8.0-beta.1...v2.8.0-beta.2)
  + Upgrade your project's ember-cli version - [docs](https://ember-cli.com/user-guide/#upgrading)
- Addon Developers
  + [`ember addon` diff](https://github.com/ember-cli/ember-addon-output/compare/v2.8.0-beta.1...v2.8.0-beta.2)
  + No changes required
- Core Contributors
  + No changes required

#### Community Contributions

- [#6098](https://github.com/ember-cli/ember-cli/pull/6098) [BUGFIX beta] ServerWatcher disregards --watcher=* [@stefanpenner](https://github.com/stefanpenner)

Thank you to all who took the time to contribute!


### 2.8.0-beta.1

The following changes are required if you are upgrading from the previous
version:

- Users
  + [`ember new` diff](https://github.com/ember-cli/ember-new-output/compare/v2.7.0...v2.8.0-beta.1)
  + Upgrade your project's ember-cli version - [docs](https://ember-cli.com/user-guide/#upgrading)
- Addon Developers
  + [`ember addon` diff](https://github.com/ember-cli/ember-addon-output/compare/v2.7.0...v2.8.0-beta.1)
  + No changes required
- Core Contributors
  + No changes required

#### Community Contributions

- [#6050](https://github.com/ember-cli/ember-cli/pull/6050) Make app/addon readmes consistent [@elwayman02](https://github.com/elwayman02)
- [#6005](https://github.com/ember-cli/ember-cli/pull/6005) [BUGFIX] Fixes broccoli errors when `tests` dir is not present [@twokul](https://github.com/twokul)
- [#5986](https://github.com/ember-cli/ember-cli/pull/5986) added transparent-proxy option to ember serve command [@badazz91](https://github.com/badazz91)
- [#6012](https://github.com/ember-cli/ember-cli/pull/6012) switch to a rollup subset of lodash and shave off 20 - 30%+ boot time [@stefanpenner](https://github.com/stefanpenner)
- [#6017](https://github.com/ember-cli/ember-cli/pull/6017) Allow `ember install addon_name --save` in addons. [@xcambar](https://github.com/xcambar)
- [#6030](https://github.com/ember-cli/ember-cli/pull/6030) [ENHANCEMENT] Asset Sizes I moved the creation of asset sizes to an object. [@kiwiupover](https://github.com/kiwiupover)
- [#6052](https://github.com/ember-cli/ember-cli/pull/6052) Turn on strict mode for tests. [@nathanhammond](https://github.com/nathanhammond)
- [#6043](https://github.com/ember-cli/ember-cli/pull/6043) [BUGFIX beta] Test nested addon import [@xcambar](https://github.com/xcambar)
- [#6045](https://github.com/ember-cli/ember-cli/pull/6045) [Enhancement] Return raw asset-size as data instead of strings [@kiwiupover](https://github.com/kiwiupover)
- [#6072](https://github.com/ember-cli/ember-cli/pull/6072) Makes sure dependecies are loaded on demand [@twokul](https://github.com/twokul)
- [#6092](https://github.com/ember-cli/ember-cli/pull/6092) Remove ember-qunit-notifications [@trentmwillis](https://github.com/trentmwillis)
- [#6094](https://github.com/ember-cli/ember-cli/pull/6094) Remove jQuery usage to read meta config. [@rwjblue](https://github.com/rwjblue)
- [#6095](https://github.com/ember-cli/ember-cli/pull/6095) [INTERNAL] Remove unused 'es3Safe' option [@ursm](https://github.com/ursm)
- [#6102](https://github.com/ember-cli/ember-cli/pull/6102) Refactor/cleanup/reduce slow tests [@stefanpenner](https://github.com/stefanpenner)
- [#6112](https://github.com/ember-cli/ember-cli/pull/6112) More specific docs for included hook [@xcambar](https://github.com/xcambar)

Thank you to all who took the time to contribute!


### 2.7.0

The following changes are required if you are upgrading from the previous
version:

- Users
  + [`ember new` diff](https://github.com/ember-cli/ember-new-output/compare/v2.6.3...v2.7.0)
  + Upgrade your project's ember-cli version - [docs](https://ember-cli.com/user-guide/#upgrading)
- Addon Developers
  + [`ember addon` diff](https://github.com/ember-cli/ember-addon-output/compare/v2.6.3...v2.7.0)
- Core Contributors
  + No changes required

#### Community Contributions

- [#5972](https://github.com/ember-cli/ember-cli/pull/5972) [BUGFIX release] ease core-object upgrade for addons which lack .project [@stefanpenner](https://github.com/stefanpenner)
- [#5877](https://github.com/ember-cli/ember-cli/pull/5877) Uniform import API [@ef4](https://github.com/ef4)
- [#5979](https://github.com/ember-cli/ember-cli/pull/5979) Use `ember try:one` in travis [@san650](https://github.com/san650)
- [#5984](https://github.com/ember-cli/ember-cli/pull/5984) Replace "stub" helper with "testdouble" [@Turbo87](https://github.com/Turbo87)
- [#5985](https://github.com/ember-cli/ember-cli/pull/5985) Use blueprint test helpers [@Turbo87](https://github.com/Turbo87)
- [#5792](https://github.com/ember-cli/ember-cli/pull/5792) Add "rootURL" setting to deprecate "baseURL" [@Turbo87](https://github.com/Turbo87)
- [#5997](https://github.com/ember-cli/ember-cli/pull/5997) Prints correct phantomjs version [@twokul](https://github.com/twokul)
- [#6043](https://github.com/ember-cli/ember-cli/pull/6043) Test nested addon import [@xcambar](https://github.com/xcambar)
- [#6072](https://github.com/ember-cli/ember-cli/pull/6072) Makes sure dependecies are loaded on demand [@twokul](https://github.com/twokul)
- [#6105](https://github.com/ember-cli/ember-cli/pull/6105) Update Ember Data to v2.7.0 [@bmac](https://github.com/bmac)
- [#6106](https://github.com/ember-cli/ember-cli/pull/6106) Update Ember to 2.7.0 [@rwjblue](https://github.com/rwjblue)

Thank you to all who took the time to contribute!


### 2.7.0-beta.6

The following changes are required if you are upgrading from the previous
version:

- Users
  + [`ember new` diff](https://github.com/ember-cli/ember-new-output/compare/v2.7.0-beta.5...v2.7.0-beta.6)
  + Upgrade your project's ember-cli version - [docs](https://ember-cli.com/user-guide/#upgrading)
- Addon Developers
  + [`ember addon` diff](https://github.com/ember-cli/ember-addon-output/compare/v2.7.0-beta.5...v2.7.0-beta.6)
  + No changes required
- Core Contributors
  + No changes required

#### Community Contributions

- [#6057](https://github.com/ember-cli/ember-cli/pull/6057) Ember & Ember Data beta version bumps. [@nathanhammond](https://github.com/nathanhammond)

Thank you to all who took the time to contribute!


### 2.7.0-beta.5

The following changes are required if you are upgrading from the previous
version:

- Users
  + [`ember new` diff](https://github.com/ember-cli/ember-new-output/compare/v2.7.0-beta.4...v2.7.0-beta.5)
  + Upgrade your project's ember-cli version - [docs](https://ember-cli.com/user-guide/#upgrading)
- Addon Developers
  + [`ember addon` diff](https://github.com/ember-cli/ember-addon-output/compare/v2.7.0-beta.4...v2.7.0-beta.5)
- Core Contributors
  + No changes required

`2.7.0-beta.5` includes only a bump of the Ember version dependency in the default blueprint.

Thank you to all who took the time to contribute!


### 2.7.0-beta.4

The following changes are required if you are upgrading from the previous
version:

- Users
  + [`ember new` diff](https://github.com/ember-cli/ember-new-output/compare/v2.7.0-beta.3...v2.7.0-beta.4)
  + Upgrade your project's ember-cli version - [docs](https://ember-cli.com/user-guide/#upgrading)
- Addon Developers
  + [`ember addon` diff](https://github.com/ember-cli/ember-addon-output/compare/v2.7.0-beta.3...v2.7.0-beta.4)
- Core Contributors
  + No changes required

`2.7.0-beta.3` included changes that should have stayed on `canary` for now. This release removes those
changes again and only includes the bugfixes from the `beta` branch.

Thank you to all who took the time to contribute!


### 2.7.0-beta.3

The following changes are required if you are upgrading from the previous
version:

- Users
  + [`ember new` diff](https://github.com/ember-cli/ember-new-output/compare/v2.7.0-beta.2...v2.7.0-beta.3)
  + Upgrade your project's ember-cli version -
    [docs](https://ember-cli.com/user-guide/#upgrading)
- Addon Developers
  + [`ember addon` diff](https://github.com/ember-cli/ember-addon-output/compare/v2.7.0-beta.2...v2.7.0-beta.3)
- Core Contributors
  + No changes required

#### Community Contributions

- [#5987](https://github.com/ember-cli/ember-cli/pull/5987) [BUGFIX release]
  allow more then 10 exit handlers [@stefanpenner](https://github.com/stefanpenner)
- [#5979](https://github.com/ember-cli/ember-cli/pull/5979) Use `ember try:one`
  in travis [@san650](https://github.com/san650)
- [#6001](https://github.com/ember-cli/ember-cli/pull/6001) [BUGFIX release]
  Upgrade ember-cli-release version [@Serabe](https://github.com/Serabe)

Thank you to all who took the time to contribute!


### 2.7.0-beta.2

The following changes are required if you are upgrading from the previous
version:

- Users
  + [`ember new` diff](https://github.com/ember-cli/ember-new-output/compare/v2.7.0-beta.1...v2.7.0-beta.2)
  + Upgrade your project's ember-cli version - [docs](https://ember-cli.com/user-guide/#upgrading)
- Addon Developers
  + [`ember addon` diff](https://github.com/ember-cli/ember-addon-output/compare/v2.7.0-beta.1...v2.7.0-beta.2)
  + No changes required
- Core Contributors
  + No changes required

#### Community Contributions

- [#5962](https://github.com/ember-cli/ember-cli/pull/5962) [BUGFIX canary] Remove test-loader from tests/index blueprint [@josemarluedke](https://github.com/josemarluedke)
- [#5972](https://github.com/ember-cli/ember-cli/pull/5972) [BUGFIX release] ease core-object upgrade for addons which lack .project [@stefanpenner](https://github.com/stefanpenner)
- [#5975](https://github.com/ember-cli/ember-cli/pull/5975) Update core-object to version 2.0.2 [@nathanhammond](https://github.com/nathanhammond)

Thank you to all who took the time to contribute!


### 2.7.0-beta.1

The following changes are required if you are upgrading from the previous
version:

- Users
  + [`ember new` diff](https://github.com/ember-cli/ember-new-output/compare/v2.6.0...v2.7.0-beta.1)
  + Upgrade your project's ember-cli version - [docs](https://ember-cli.com/user-guide/#upgrading)
  + [Ensure your `rootURL` is properly set.](http://emberjs.com/blog/2016/04/28/baseURL.html)
- Addon Developers
  + [`ember addon` diff](https://github.com/ember-cli/ember-addon-output/compare/v2.6.0...v2.7.0-beta.1)
  + No changes required
- Core Contributors
  + No changes required

#### Community Contributions

- [#5879](https://github.com/ember-cli/ember-cli/pull/5879) Blueprint READMEs: s/server/serve/ to match `ember help` [@chrisjshull](https://github.com/chrisjshull)
- [#5789](https://github.com/ember-cli/ember-cli/pull/5789) Remove "home grown version checker" [@Turbo87](https://github.com/Turbo87)
- [#5737](https://github.com/ember-cli/ember-cli/pull/5737) Update core-obect (#5547, rebased) [@nathanhammond](https://github.com/nathanhammond)
- [#5709](https://github.com/ember-cli/ember-cli/pull/5709) Move test-loader to NPM [@trentmwillis](https://github.com/trentmwillis)
- [#5792](https://github.com/ember-cli/ember-cli/pull/5792) Add "rootURL" setting to deprecate "baseURL" [@Turbo87](https://github.com/Turbo87)
- [#5801](https://github.com/ember-cli/ember-cli/pull/5801) Remove "ember help <something> --json" output [@Turbo87](https://github.com/Turbo87)
- [#5819](https://github.com/ember-cli/ember-cli/pull/5819) Fix for disabling hinting for developing an addon [@jeffjewiss](https://github.com/jeffjewiss)
- [#5891](https://github.com/ember-cli/ember-cli/pull/5891) Use jshint's esversion option instead of esnext option [@san650](https://github.com/san650)
- [#5842](https://github.com/ember-cli/ember-cli/pull/5842) Replace "findup" with "find-up" [@Turbo87](https://github.com/Turbo87)
- [#5835](https://github.com/ember-cli/ember-cli/pull/5835) Move documentation from "ADDON_HOOKS.md" into "models/addon.js" doc comments [@Turbo87](https://github.com/Turbo87)
- [#5856](https://github.com/ember-cli/ember-cli/pull/5856) [BUGFIX beta] Allow Node v6.0.0. [@rwjblue](https://github.com/rwjblue)
- [#5918](https://github.com/ember-cli/ember-cli/pull/5918) models/project: Look only for projects with "ember-cli" dependency [@Turbo87](https://github.com/Turbo87)
- [#5859](https://github.com/ember-cli/ember-cli/pull/5859) [BUGFIX beta] Bump Ember & Ember Data version to 2.6.0-beta [@rwjblue](https://github.com/rwjblue)
- [#5910](https://github.com/ember-cli/ember-cli/pull/5910) invoke super [@stefanpenner](https://github.com/stefanpenner)
- [#5873](https://github.com/ember-cli/ember-cli/pull/5873) `addon` command blueprint options test [@robbiepitts](https://github.com/robbiepitts)
- [#5877](https://github.com/ember-cli/ember-cli/pull/5877) Uniform import API [@ef4](https://github.com/ef4)
- [#5926](https://github.com/ember-cli/ember-cli/pull/5926) Deprecate EmberApp.concatFiles() method [@Turbo87](https://github.com/Turbo87)
- [#5887](https://github.com/ember-cli/ember-cli/pull/5887) Improve import() documentation [@Turbo87](https://github.com/Turbo87)
- [#5895](https://github.com/ember-cli/ember-cli/pull/5895) Generate JSHint files only if JSHint is used [@Turbo87](https://github.com/Turbo87)
- [#5909](https://github.com/ember-cli/ember-cli/pull/5909) Handle all valid URL path characters for rootURL/baseURL in tests-server [@les2](https://github.com/les2)
- [#5920](https://github.com/ember-cli/ember-cli/pull/5920) move jQuery to ember-core for now [@stefanpenner](https://github.com/stefanpenner)
- [#5931](https://github.com/ember-cli/ember-cli/pull/5931) Extract standalone insertIntoFile() function [@Turbo87](https://github.com/Turbo87)
- [#5955](https://github.com/ember-cli/ember-cli/pull/5955) [BUGFIX beta] Fix addon linting regression. [@rwjblue](https://github.com/rwjblue)

Thank you to all who took the time to contribute!


### 2.6.3

The following changes are required if you are upgrading from the previous
version:

- Users
  + [`ember new` diff](https://github.com/ember-cli/ember-new-output/compare/v2.6.2...v2.6.3)
  + Upgrade your project's ember-cli version - [docs](https://ember-cli.com/user-guide/#upgrading)
- Addon Developers
  + [`ember addon` diff](https://github.com/ember-cli/ember-addon-output/compare/v2.6.2...v2.6.3)
  + Upgrade your project's ember-cli version - [docs](https://ember-cli.com/user-guide/#upgrading)
- Core Contributors
  + No changes required

#### Community Contributions

- [#6068](https://github.com/ember-cli/ember-cli/pull/6068) Allow more then 10 exit handlers [@nathanhammond](https://github.com/nathanhammond)

Thank you to all who took the time to contribute!


### 2.6.2

The following changes are required if you are upgrading from the previous
version:

- Users
  + [`ember new` diff](https://github.com/ember-cli/ember-new-output/compare/v2.6.1...v2.6.2)
  + Upgrade your project's ember-cli version - [docs](https://ember-cli.com/user-guide/#upgrading)
  + Upgrade your `ember-cli-release` version to `^0.2.9`
- Addon Developers
  + [`ember addon` diff](https://github.com/ember-cli/ember-addon-output/compare/v2.6.1...v2.6.2)
  + Upgrade your project's ember-cli version - [docs](https://ember-cli.com/user-guide/#upgrading)
  + Upgrade your `ember-cli-release` version to `^0.2.9`
- Core Contributors
  + No changes required

#### Community Contributions

- [#6001](https://github.com/ember-cli/ember-cli/pull/6001) [BUGFIX release] Upgrade ember-cli-release version [@Serabe](https://github.com/Serabe)

Thank you to all who took the time to contribute!


### 2.6.1

The following changes are required if you are upgrading from the previous
version:

- Users
  + Upgrade your project's ember-cli version - [docs](https://ember-cli.com/user-guide/#upgrading)
- Addon Developers
  + No changes required
- Core Contributors
  + No changes required

#### Community Contributions

- [#5972](https://github.com/ember-cli/ember-cli/pull/5972) [BUGFIX release] ease core-object upgrade for addons which lack .project [@stefanpenner](https://github.com/stefanpenner)
- [#5975](https://github.com/ember-cli/ember-cli/pull/5975) Update core-object to version 2.0.2 [@nathanhammond](https://github.com/nathanhammond)

Thank you to all who took the time to contribute!


### 2.6.0

The following changes are required if you are upgrading from the previous
version:

- Users
  + [`ember new` diff](https://github.com/ember-cli/ember-new-output/compare/v2.5.1...v2.6.0)
  + Upgrade your project's ember-cli version - [docs](https://ember-cli.com/user-guide/#upgrading)
- Addon Developers
  + [`ember addon` diff](https://github.com/ember-cli/ember-addon-output/compare/v2.5.1...v2.6.0)
  + Change `.travis.yml` to avoid wasted cleanup when running CI. See [#5606](https://github.com/ember-cli/ember-cli/pull/5606) for more details.
  + Remove `ember-try` (it is now included by default)
- Core Contributors
  + No changes required

#### Community Contributions

- [#5957](https://github.com/ember-cli/ember-cli/pull/5957) Update Ember version to 2.6.0. [@rwjblue](https://github.com/rwjblue)
- [#5959](https://github.com/ember-cli/ember-cli/pull/5959) [BUGFIX beta] Update the ember-data dependency to 2.6.0 [@bmac](https://github.com/bmac)
- [#5963](https://github.com/ember-cli/ember-cli/pull/5963) Fix reading npm package names with a version specifier [@Turbo87](https://github.com/Turbo87) and [@martndemus](https://github.com/martndemus)

Thank you to all who took the time to contribute!


### 2.6.0-beta.3

The following changes are required if you are upgrading from the previous
version:

- Users
  + [`ember new` diff](https://github.com/ember-cli/ember-new-output/compare/v2.6.0-beta.2...v2.6.0-beta.3)
  + Upgrade your project's ember-cli version - [docs](https://ember-cli.com/user-guide/#upgrading)
- Addon Developers
  + [`ember addon` diff](https://github.com/ember-cli/ember-addon-output/compare/v2.6.0-beta.2...v2.6.0-beta.3)
  + No changes required
- Core Contributors
  + No changes required

#### Community Contributions

- [#5896](https://github.com/ember-cli/ember-cli/pull/5896) Update "release" branch [@Turbo87](https://github.com/Turbo87)
- [#5932](https://github.com/ember-cli/ember-cli/pull/5932) Beta: Cherrypick core-object changes [@Turbo87](https://github.com/Turbo87)

Thank you to all who took the time to contribute!


### 2.6.0-beta.2

The following changes are required if you are upgrading from the previous
version:

- Users
  + [`ember new` diff](https://github.com/ember-cli/ember-new-output/compare/v2.6.0-beta.1...v2.6.0-beta.2)
  + Upgrade your project's ember-cli version - [docs](https://ember-cli.com/user-guide/#upgrading)
- Addon Developers
  + [`ember addon` diff](https://github.com/ember-cli/ember-addon-output/compare/v2.6.0-beta.1...v2.6.0-beta.2)
  + No changes required
- Core Contributors
  + No changes required

#### Community Contributions

- [#5737](https://github.com/ember-cli/ember-cli/pull/5737) / [#5828](https://github.com/ember-cli/ember-cli/pull/5828) [INTERNAL] Update `core-object` to 2.0.0. [@nathanhammond](https://github.com/nathanhammond)
- [#5856](https://github.com/ember-cli/ember-cli/pull/5856) Remove warning when using Node v6.0.0. [@rwjblue](https://github.com/rwjblue)
- [#5859](https://github.com/ember-cli/ember-cli/pull/5859) Update Ember to 2.6.0-beta.2. [@rwjblue](https://github.com/rwjblue)
- [#5859](https://github.com/ember-cli/ember-cli/pull/5859) Update Ember Data to 2.6.0-beta.1. [@rwjblue](https://github.com/rwjblue)

Thank you to all who took the time to contribute!


### 2.6.0-beta.1

The following changes are required if you are upgrading from the previous
version:

- Users
  + [`ember new` diff](https://github.com/ember-cli/ember-new-output/compare/v2.5.0...v2.6.0-beta.1)
  + Upgrade your project's ember-cli version - [docs](https://ember-cli.com/user-guide/#upgrading)
  + Make the following changes to your `package.json`:
    + Update `ember-ajax` to `^2.0.1`
    + Add `ember-welcome-page` at `^1.0.1`
- Addon Developers
  + [`ember addon` diff](https://github.com/ember-cli/ember-addon-output/compare/v2.5.0...v2.6.0-beta.1)
  + Change `.travis.yml` to avoid wasted cleanup when running CI. See [#5606](https://github.com/ember-cli/ember-cli/pull/5606) for more details.
  + Make the following changes to your `package.json`:
    + Update `ember-ajax` to `^2.0.1`
    + Add `ember-welcome-page` at `^1.0.1`
    + Remove `ember-try` (it is now included by default)
- Core Contributors
  + No changes required


#### Community Contributions

- [#5606](https://github.com/ember-cli/ember-cli/pull/5606) Don't bother pointless npm/bower restore in addon CI [@mike-north](https://github.com/mike-north)
- [#5609](https://github.com/ember-cli/ember-cli/pull/5609) [ENHANCEMENT] Add in v1 of welcome page addon [@acorncom](https://github.com/acorncom)
- [#5689](https://github.com/ember-cli/ember-cli/pull/5689) [ENHANCEMENT] Added return statement to `beforeEach` in `moduleForAcceptance` [@Fed03](https://github.com/Fed03)
- [#5693](https://github.com/ember-cli/ember-cli/pull/5693) Fix: ensure livereload works when deleting directories. [@hansl](https://github.com/hansl)
- [#5779](https://github.com/ember-cli/ember-cli/pull/5779) Update Ember Data to v2.5.0 [@bmac](https://github.com/bmac)
- [#5714](https://github.com/ember-cli/ember-cli/pull/5714) "addon" blueprint: Update TravisCI config [@Turbo87](https://github.com/Turbo87)
- [#5723](https://github.com/ember-cli/ember-cli/pull/5723) Embed/include ember-try in ember-cli [@kategengler](https://github.com/kategengler)
- [#5757](https://github.com/ember-cli/ember-cli/pull/5757) Add "ember-cli-jshint" dependency to "app" blueprint [@Turbo87](https://github.com/Turbo87)
- [#5752](https://github.com/ember-cli/ember-cli/pull/5752) Ensure `Project.prototype.findAddonByName` does not match substrings. [@martndemus](https://github.com/martndemus)
- [#5741](https://github.com/ember-cli/ember-cli/pull/5741) Resolve config directory relative to EmberApp project root [@nickiaconis](https://github.com/nickiaconis)
- [#5769](https://github.com/ember-cli/ember-cli/pull/5769) Update ember-ajax to 2.0. [@rwjblue](https://github.com/rwjblue)
- [#5780](https://github.com/ember-cli/ember-cli/pull/5780) Update Ember to v2.5.0. [@rwjblue](https://github.com/rwjblue)
- [#5786](https://github.com/ember-cli/ember-cli/pull/5786) Deprecate `Project.closest` in favor of `Project.closestSync` [@jeffjewiss](https://github.com/jeffjewiss)

Thank you to all who took the time to contribute!


### 2.5.1

The following changes are required if you are upgrading from the previous
version:

- Users
  + Upgrade your project's ember-cli version - [docs](https://ember-cli.com/user-guide/#upgrading)
- Addon Developers
  + No changes required
- Core Contributors
  + No changes required

#### Community Contributions

- [#5867](https://github.com/ember-cli/ember-cli/pull/5867) models/addon: Kill the addonJsFiles() cache [@Turbo87](https://github.com/Turbo87)

Thank you to all who took the time to contribute!


### 2.5.0

The following changes are required if you are upgrading from the previous
version:

- Users
  + [`ember new` diff](https://github.com/ember-cli/ember-new-output/compare/v2.4.3...v2.5.0)
  + Upgrade your project's ember-cli version - [docs](https://ember-cli.com/user-guide/#upgrading)
  + Make the following updates in your `package.json`:
    + Update `ember-data` to `^2.5.0`
    + Add `ember-cli-jshint` at `^1.0.0`
  + Update `ember` in `bower.json` to `~2.5.0`
- Addon Developers
  + [`ember addon` diff](https://github.com/ember-cli/ember-addon-output/compare/v2.4.3...v2.5.0)
  + Make the following updates in your `package.json`:
    + Update `ember-data` to `^2.5.0`
    + Add `ember-cli-jshint` at `^1.0.0`
  + Update `ember` in `bower.json` to `~2.5.0`

#### Community Contributions

- [#5780](https://github.com/ember-cli/ember-cli/pull/5780) Update Ember to v2.5. [@rwjblue](https://github.com/rwjblue)
- [#5779](https://github.com/ember-cli/ember-cli/pull/5779) Update Ember Data to v2.5. [@bmac](https://github.com/bmac)
- [#5757](https://github.com/ember-cli/ember-cli/pull/5757) Add ember-cli-jshint dependency to app and addon blueprints. [@Turbo87](https://github.com/Turbo87)


### 2.4.3

The following changes are required if you are upgrading from the previous
version:

- Users
  + [`ember new` diff](https://github.com/kellyselden/ember-cli-output/compare/v2.4.2...v2.4.3)
  + Upgrade your project's ember-cli version - [docs](https://ember-cli.com/user-guide/#upgrading)
- Addon Developers
  + [`ember addon` diff](https://github.com/kellyselden/ember-addon-output/compare/v2.4.2...v2.4.3)
  + No changes required
- Core Contributors
  + No changes required

#### Community Contributions

- [#5645](https://github.com/ember-cli/ember-cli/pull/5645) bump some common test timeouts, reduce intermittent failures [@stefanpenner](https://github.com/stefanpenner)
- [#5588](https://github.com/ember-cli/ember-cli/pull/5588) Remove obsolete JSHint comments [@Turbo87](https://github.com/Turbo87)
- [#5391](https://github.com/ember-cli/ember-cli/pull/5391) Fix host interface + port binding issues [@eriktrom](https://github.com/eriktrom)
- [#5584](https://github.com/ember-cli/ember-cli/pull/5584) Help command cleanup [@Turbo87](https://github.com/Turbo87)
- [#5531](https://github.com/ember-cli/ember-cli/pull/5531) load ember from ember-core if available [@stefanpenner](https://github.com/stefanpenner)
- [#4678](https://github.com/ember-cli/ember-cli/pull/4678) [BUGFIX] rethrow exceptions after logging [@lazybensch](https://github.com/lazybensch)
- [#4025](https://github.com/ember-cli/ember-cli/pull/4025) Allow promise for locals function in blueprints [@knownasilya](https://github.com/knownasilya)
- [#5646](https://github.com/ember-cli/ember-cli/pull/5646) ensure at-least npm v3 [@stefanpenner](https://github.com/stefanpenner)
- [#5591](https://github.com/ember-cli/ember-cli/pull/5591) Ensure application templates overwrite addon templates. [@rwjblue](https://github.com/rwjblue)
- [#5590](https://github.com/ember-cli/ember-cli/pull/5590) Site updates itself now [@leo](https://github.com/leo)
- [#5644](https://github.com/ember-cli/ember-cli/pull/5644) [ENHANCEMENT] Output build sizes command [@martypenner](https://github.com/martypenner)
- [#5607](https://github.com/ember-cli/ember-cli/pull/5607) Removing view blueprint [@jasonmit](https://github.com/jasonmit)
- [#5597](https://github.com/ember-cli/ember-cli/pull/5597) Use internal test helpers [@Turbo87](https://github.com/Turbo87)
- [#5605](https://github.com/ember-cli/ember-cli/pull/5605) Update diff to version 2.2.2 🚀
- [#5592](https://github.com/ember-cli/ember-cli/pull/5592) Fix issue with addon directory not being linted [@alexlafroscia](https://github.com/alexlafroscia)
- [#5603](https://github.com/ember-cli/ember-cli/pull/5603) Remove all "www"s [@leo](https://github.com/leo)
- [#5651](https://github.com/ember-cli/ember-cli/pull/5651) remove inherited defaults from deprecated command [@kellyselden](https://github.com/kellyselden)
- [#5619](https://github.com/ember-cli/ember-cli/pull/5619) Update fs-extra to version 0.26.7 🚀
- [#5612](https://github.com/ember-cli/ember-cli/pull/5612) Replace "pleasant-progress" with "ora" [@Turbo87](https://github.com/Turbo87)
- [#5618](https://github.com/ember-cli/ember-cli/pull/5618) Cleanup unused utilities [@Turbo87](https://github.com/Turbo87)
- [#5614](https://github.com/ember-cli/ember-cli/pull/5614) Resolve directories relative to EmberApp project root [@trentmwillis](https://github.com/trentmwillis)
- [#5616](https://github.com/ember-cli/ember-cli/pull/5616) Update yuidocjs to version 0.10.0 [@Turbo87](https://github.com/Turbo87)
- [#5611](https://github.com/ember-cli/ember-cli/pull/5611) Update fs-extra to version 0.26.6 🚀
- [#5617](https://github.com/ember-cli/ember-cli/pull/5617) Move "coveralls" and "codeclimate" dependencies into TravisCI manifest [@Turbo87](https://github.com/Turbo87)
- [#5615](https://github.com/ember-cli/ember-cli/pull/5615) Extract JSON help generator from HelpCommand code [@Turbo87](https://github.com/Turbo87)
- [#5662](https://github.com/ember-cli/ember-cli/pull/5662) Update "configstore" to v2.0.0 [@Turbo87](https://github.com/Turbo87)
- [#5627](https://github.com/ember-cli/ember-cli/pull/5627) Update locals inline docs [@knownasilya](https://github.com/knownasilya)
- [#5624](https://github.com/ember-cli/ember-cli/pull/5624) fix help for unknown command [@lazybensch](https://github.com/lazybensch)
- [#5621](https://github.com/ember-cli/ember-cli/pull/5621) [BUGFIX] Adds in fix for #5620 to see if the actualOutputStream isTTY by default. [@iheanyi](https://github.com/iheanyi)
- [#5622](https://github.com/ember-cli/ember-cli/pull/5622) [CLEANUP] command types [@lazybensch](https://github.com/lazybensch)
- [#5666](https://github.com/ember-cli/ember-cli/pull/5666) Clean up "inquirer" code [@Turbo87](https://github.com/Turbo87)
- [#5641](https://github.com/ember-cli/ember-cli/pull/5641) Update Ember Data to v2.4.2 [@bmac](https://github.com/bmac)
- [#5632](https://github.com/ember-cli/ember-cli/pull/5632) Clean up TravisCI file [@Turbo87](https://github.com/Turbo87)
- [#5640](https://github.com/ember-cli/ember-cli/pull/5640) ember-try scenarios accepts dots, should probably be one. [@kellyselden](https://github.com/kellyselden)
- [#5668](https://github.com/ember-cli/ember-cli/pull/5668) Cleanup tests properly [@chadhietala](https://github.com/chadhietala)
- [#5642](https://github.com/ember-cli/ember-cli/pull/5642) update ember-try [@kellyselden](https://github.com/kellyselden)
- [#5672](https://github.com/ember-cli/ember-cli/pull/5672) re-point ember-cli-portfinder -> portfinder [@eriktrom](https://github.com/eriktrom)
- [#5653](https://github.com/ember-cli/ember-cli/pull/5653) Upgrade packages for app/addon blueprints [@elwayman02](https://github.com/elwayman02)
- [#5647](https://github.com/ember-cli/ember-cli/pull/5647) disable node 0.12.x tests on appveyor [@stefanpenner](https://github.com/stefanpenner)
- [#5649](https://github.com/ember-cli/ember-cli/pull/5649) commands: Use plain strings instead of "option-type" utility [@Turbo87](https://github.com/Turbo87)
- [#5650](https://github.com/ember-cli/ember-cli/pull/5650) reset aliases for deprecated install commands [@kellyselden](https://github.com/kellyselden)
- [#5654](https://github.com/ember-cli/ember-cli/pull/5654) bump destroy test timeout [@stefanpenner](https://github.com/stefanpenner)
- [#5655](https://github.com/ember-cli/ember-cli/pull/5655) Move "ember-cli" version printing into "ember --version" command [@Turbo87](https://github.com/Turbo87)
- [#5656](https://github.com/ember-cli/ember-cli/pull/5656) commands: Rename "show-asset-sizes" to "asset-sizes" [@Turbo87](https://github.com/Turbo87)
- [#5659](https://github.com/ember-cli/ember-cli/pull/5659) Simplify print-command utility [@Turbo87](https://github.com/Turbo87)
- [#5670](https://github.com/ember-cli/ember-cli/pull/5670) Extract "open-editor" utility [@Turbo87](https://github.com/Turbo87)
- [#5673](https://github.com/ember-cli/ember-cli/pull/5673) Fixes leading slash being added to component-test module name [@lpaluszk](https://github.com/lpaluszk)
- [#5674](https://github.com/ember-cli/ember-cli/pull/5674) testem@1.6.0 breaks build ⚠️
- [#5678](https://github.com/ember-cli/ember-cli/pull/5678) Remove ember-disable-proxy-controllers from package.json blueprint [@Dhaulagiri](https://github.com/Dhaulagiri)
- [#5679](https://github.com/ember-cli/ember-cli/pull/5679) "app" blueprint: Update TravisCI config [@Turbo87](https://github.com/Turbo87)
- [#5686](https://github.com/ember-cli/ember-cli/pull/5686) broccoli-config-replace@1.1.2 breaks build ⚠️

Thank you to all who took the time to contribute!


### 2.4.2

The following changes are required if you are upgrading from the previous
version:

- Users
  + [`ember new` diff](https://github.com/kellyselden/ember-cli-output/compare/v2.4.1...v2.4.2)
  + Upgrade your project's ember-cli version - [docs](https://ember-cli.com/user-guide/#upgrading)
- Addon Developers
  + [`ember addon` diff](https://github.com/kellyselden/ember-addon-output/compare/v2.4.1...v2.4.2)
  + No changes required
- Core Contributors
  + No changes required

#### Community Contributions

- [#5550](https://github.com/ember-cli/ember-cli/pull/5550) Use ES6 shorthand for object literals in blueprints (initializer and in-repo-addon) [@Ky6uk](https://github.com/Ky6uk)
- [#5524](https://github.com/ember-cli/ember-cli/pull/5524) Enable `X-Forwarded-*` headers in http-proxy [@jbacklund](https://github.com/jbacklund)
- [#5557](https://github.com/ember-cli/ember-cli/pull/5557) Update portfinder to fix various issues with live reload port selection. [@stefan](https://github.com/stefanpenner)
- [#5556](https://github.com/ember-cli/ember-cli/pull/5556) Update amd-name-resolver to version 0.0.5 (ensures correct path types are used for module transpilation output). [@stefanpenner](https://github.com/stefanpenner)
- [#5561](https://github.com/ember-cli/ember-cli/pull/5561) Add ability to lint templates (`lintTree` is now called for `templates` type, see [ember-cli-template-lint](https://github.com/rwjblue/ember-cli-template-lint) for more details). [@rwjblue](https://github.com/rwjblue)
- [#5575](https://github.com/ember-cli/ember-cli/pull/5575) blueprints/route-addon: Fix __path__ token [@Turbo87](https://github.com/Turbo87)

Thank you to all who took the time to contribute!


### 2.4.1

The following changes are required if you are upgrading from the previous
version:

- Users
  + [`ember new` diff](https://github.com/kellyselden/ember-cli-output/compare/v2.4.0...v2.4.1)
  + Upgrade your project's ember-cli version - [docs](https://ember-cli.com/user-guide/#upgrading)
  + Update `ember-cli-sri` in `package.json` to `2.1.0`.
- Addon Developers
  + [`ember addon` diff](https://github.com/kellyselden/ember-addon-output/compare/v2.4.0...v2.4.1)
  + No changes required
- Core Contributors
  + No changes required

#### Community Contributions

- [#5540](https://github.com/ember-cli/ember-cli/pull/5540) Revert AMD module support for `app.import`. This was causing issues with non ASCII files becoming corrupted in the build output. Support will likely be reintroduced in future versions. [@stefanpenner](https://github.com/stefanpenner)
- [#5541](https://github.com/ember-cli/ember-cli/pull/5541) Bump `ember-cli-sri` from 2.0.0 to 2.1.0 [@mwpastore](https://github.com/mwpastore)
- [#5545](https://github.com/ember-cli/ember-cli/pull/5545) Revert old `legacyFilesToAppend` and `vendorStaticStyles` behavior as deprecated API. [@ro0gr](https://github.com/ro0gr)
- [#5546](https://github.com/ember-cli/ember-cli/pull/5546) Update bundled `npm` version (removes warning on install). [@btecu](https://github.com/btecu)

Thank you to all who took the time to contribute!

### 2.4.0

The following changes are required if you are upgrading from the previous
version:

- Users
  + [`ember new` diff](https://github.com/kellyselden/ember-cli-output/compare/v2.3.0...v2.4.0)
  + Upgrade your project's ember-cli version - [docs](https://ember-cli.com/user-guide/#upgrading)
  + Migrate `testem.json` to `testem.js`.
- Addon Developers
  + [`ember addon` diff](https://github.com/kellyselden/ember-addon-output/compare/v2.3.0...v2.4.0)
  + No changes required
- Core Contributors
  + No changes required

#### Community Contributions

- [#5438](https://github.com/ember-cli/ember-cli/pull/5438) Add Ember 1.13 to ember-try's default configuration.  [@kellyselden](https://github.com/kellyselden)
- [#5477](https://github.com/ember-cli/ember-cli/pull/5477) Fix test suite on Windows [@Turbo87](https://github.com/Turbo87)
- [#5486](https://github.com/ember-cli/ember-cli/pull/5486) [ENHANCEMENT] Add `directory` option to `addon` command [@Serabe](https://github.com/Serabe)
- [#5491](https://github.com/ember-cli/ember-cli/pull/5491) Change "ember i" alias from "ember init" to "ember install" [@Turbo87](https://github.com/Turbo87)
- [#5507](https://github.com/ember-cli/ember-cli/pull/5507) / [#5513](https://github.com/ember-cli/ember-cli/pull/5513) [BUGFIX beta] Replace testem.json with testem.js [@cibernox](https://github.com/cibernox)
- [#5512](https://github.com/ember-cli/ember-cli/pull/5512) Anonymous AMD Support to `app.import`. [@ef4](https://github.com/ef4)
- [#5497](https://github.com/ember-cli/ember-cli/pull/5497) Call `destroyApp` after handling afterEach options [@johnotander](https://github.com/johnotander)
- [#5499](https://github.com/ember-cli/ember-cli/pull/5499) Add `outputFile` support to `app.import` (see [RFC#58](https://github.com/ember-cli/rfcs/blob/master/active/0000-app-import-output-file.md)) [@ro0gr](https://github.com/ro0gr)
- [#5508](https://github.com/ember-cli/ember-cli/pull/5508) Expose a `project.generateTestFile()` method to be overwritten by test framework addons [@Turbo87](https://github.com/Turbo87)
- [#5526](https://github.com/ember-cli/ember-cli/pull/5526) Propagates testem errors [@stefanpenner](https://github.com/stefanpenner)
- [#5527](https://github.com/ember-cli/ember-cli/pull/5527) Fix many `ember test` and `ember test --server` issues [@stefanpenner](https://github.com/stefanpenner)

Thank you to all who took the time to contribute!


### 2.3.0

#### Changes Since 2.3.0-beta.2

The following changes are required if you are upgrading from the previous
version:

- Users
  + [`ember new` diff](https://github.com/kellyselden/ember-cli-output/compare/v2.3.0-beta.2...v2.3.0)
  + Upgrade your project's ember-cli version - [docs](https://ember-cli.com/user-guide/#upgrading)
  + Remove `jquery` from `bower.json`. The version required by your Ember version will be used.
  + Update `ember` to `~2.3.1` in `bower.json`.
- Addon Developers
  + [`ember addon` diff](https://github.com/kellyselden/ember-addon-output/compare/v2.3.0-beta.2...v2.3.0)
  + Update `ember-try` to `^0.1.2` in `package.json`.

#### Community Contributions

- [#5426](https://github.com/ember-cli/ember-cli/pull/5426) Update ember-try in addons to 0.1.2. [@rwjblue](https://github.com/rwjblue)
- [#5418](https://github.com/ember-cli/ember-cli/pull/5418) [ENHANCEMENT] Use absolute imports in tests [@kamalaknn](https://github.com/kamalaknn)
- [#5432](https://github.com/ember-cli/ember-cli/pull/5432) [BUGFIX] Fix linting error in nested developing addons [@trentmwillis](https://github.com/trentmwillis)
- [#5442](https://github.com/ember-cli/ember-cli/pull/5442) [Bugfix] history support middleware allowed to be disabled [@jasonmit](https://github.com/jasonmit)
- [#5441](https://github.com/ember-cli/ember-cli/pull/5441) Remove deprecated 'registry' in instance initializer template. [@chriskrycho](https://github.com/chriskrycho)
- [#5458](https://github.com/ember-cli/ember-cli/pull/5458) app blueprint: Update jQuery version [@xtian](https://github.com/xtian)
- [#5462](https://github.com/ember-cli/ember-cli/pull/5462) Fix "Cannot read property 'writeDeprecateLine' of undefined" [@Turbo87](https://github.com/Turbo87)
- [#5466](https://github.com/ember-cli/ember-cli/pull/5466) testem 1.3.0 [@kellyselden](https://github.com/kellyselden)
- [#5474](https://github.com/ember-cli/ember-cli/pull/5474) Add helpful error when `loader.js` addon is missing. [@rwjblue](https://github.com/rwjblue)

Thank you to all who took the time to contribute!

#### Changes Since 1.13.15

The following changes are required if you are upgrading from the previous
version:

+ [`ember new` diff](https://github.com/kellyselden/ember-cli-output/compare/v1.13.15...v2.3.0) / [`ember addon` diff](https://github.com/kellyselden/ember-addon-output/compare/v1.13.15...v2.3.0)
+ Upgrade your project's ember-cli version - [docs](https://ember-cli.com/user-guide/#upgrading)
+ `ember-cli-content-security-policy` has been removed from the default project blueprint due to extremely poor ergonomics. If the addon is working well for you,
  please continue to use it.
+ Users of `ember-cli-styles-reloader` should uninstall (as this functionality is now included in ember-cli by default).
+ Update the following entries in your `package.json`:
  * Remove `ember-cli-ic-ajax` (it is replaced by `ember-ajax`)
  * Add `ember-ajax` at `0.7.1`
  * Add `ember-load-initializers` at `^0.5.0`
  * Add `loader.js` at `^4.0.0`
  * Add `ember-resolver` at `^2.0.3`
  * Update `ember-cli-dependency-checker` to `^1.2.0`
  * Update `ember-cli-sri` to `^2.0.0`
  * Update `ember-cli-qunit` to `^1.2.1`
  * Update `ember-data` to `^2.3.0`
+ Update the following entries in your `bower.json`:
  * `ember` to `~2.3.1`
  * Remove `ember-data`.
  * Remove `ember-qunit` (it is now bundled by `ember-cli-qunit` since `1.1.0`)
  * Remove `qunit` (it is now bundled by `ember-cli-qunit`)
  * Remove `ember-load-initializers` (it was moved into an addon)
  * Remove `ember-resolver` (it was moved into an addon)
  * Remove `loader.js` (it was moved into an addon)
  * Remove `jquery` (the Ember dependency will determine the version used).
- Addon Developers
  + Update `ember-try` to `^0.1.2` in `package.json`.

#### Community Contributions

- [#5426](https://github.com/ember-cli/ember-cli/pull/5426) Update ember-try in addons to 0.1.2. [@rwjblue](https://github.com/rwjblue)
- [#5418](https://github.com/ember-cli/ember-cli/pull/5418) [ENHANCEMENT] Use absolute imports in tests [@kamalaknn](https://github.com/kamalaknn)
- [#5432](https://github.com/ember-cli/ember-cli/pull/5432) [BUGFIX] Fix linting error in nested developing addons [@trentmwillis](https://github.com/trentmwillis)
- [#5442](https://github.com/ember-cli/ember-cli/pull/5442) [Bugfix] history support middleware allowed to be disabled [@jasonmit](https://github.com/jasonmit)
- [#5441](https://github.com/ember-cli/ember-cli/pull/5441) Remove deprecated 'registry' in instance initializer template. [@chriskrycho](https://github.com/chriskrycho)
- [#5458](https://github.com/ember-cli/ember-cli/pull/5458) app blueprint: Update jQuery version [@xtian](https://github.com/xtian)
- [#5462](https://github.com/ember-cli/ember-cli/pull/5462) Fix "Cannot read property 'writeDeprecateLine' of undefined" [@Turbo87](https://github.com/Turbo87)
- [#5466](https://github.com/ember-cli/ember-cli/pull/5466) testem 1.3.0 [@kellyselden](https://github.com/kellyselden)
- [#5474](https://github.com/ember-cli/ember-cli/pull/5474) Add helpful error when `loader.js` addon is missing. [@rwjblue](https://github.com/rwjblue)
- [#5369](https://github.com/ember-cli/ember-cli/pull/5369) Implement application level resolver in blueprint. [@rwjblue](https://github.com/rwjblue)
- [#5372](https://github.com/ember-cli/ember-cli/pull/5372) Update to ember@2.3.0. [@rwjblue](https://github.com/rwjblue)
- [#5374](https://github.com/ember-cli/ember-cli/pull/5374) Update ember-cli-qunit to 1.2.1. [@rwjblue](https://github.com/rwjblue)
- [#5325](https://github.com/ember-cli/ember-cli/pull/5325) bump testem to latest to compensate for breakage in xmldom [@et](https://github.com/et)
- [#5331](https://github.com/ember-cli/ember-cli/pull/5331) Update blueprints for Ember Data 2.3.0 [@bmac](https://github.com/bmac)
- [#5332](https://github.com/ember-cli/ember-cli/pull/5332) testem v1.0.0 [@johanneswuerbach](https://github.com/johanneswuerbach)
- [#5291](https://github.com/ember-cli/ember-cli/pull/5291) getCallerFile now comes from its own node_module [@stefanpenner](https://github.com/stefanpenner)
- [#5312](https://github.com/ember-cli/ember-cli/pull/5312) Add information about testing new features/bugfixes to the contributing.md file [@ohcibi](https://github.com/ohcibi)
- [#5313](https://github.com/ember-cli/ember-cli/pull/5313) Add missing `--silent` option to the output of `ember test --help` [@ohcibi](https://github.com/ohcibi)
- [#5327](https://github.com/ember-cli/ember-cli/pull/5327) [BUGFIX release] pin jQuery version [@stefanpenner](https://github.com/stefanpenner)
- [#5271](https://github.com/ember-cli/ember-cli/pull/5271) Update ember-cli-test-loader to 0.2.2. [@rwjblue](https://github.com/rwjblue)
- [#5274](https://github.com/ember-cli/ember-cli/pull/5274) Fix the order of  test files to append [@bitaculous](https://github.com/bitaculous)
- [#5278](https://github.com/ember-cli/ember-cli/pull/5278) Replace broccoli-sourcemap-concat usage with broccoli-concat. [@ballPointPenguin](https://github.com/ballPointPenguin)
- [#5286](https://github.com/ember-cli/ember-cli/pull/5286) Update `ember-cli-sri` minimum version to 2.0.0 [@jonathanKingston](https://github.com/jonathanKingston)
- [#5298](https://github.com/ember-cli/ember-cli/pull/5298) [INTERNAL] Update minimum Testem version to 1.0.0-rc.4. [@rwjblue](https://github.com/rwjblue)
- [#5247](https://github.com/ember-cli/ember-cli/pull/5247) Unfortunately remove `ember-cli-content-security-policy` from the default blueprint. [@stefanpenner](https://github.com/stefanpenner)
- [#5215](https://github.com/ember-cli/ember-cli/pull/5215) Fix CHANGELOG for ember-cli-qunit version. [@rwjblue](https://github.com/rwjblue)
- [#4981](https://github.com/ember-cli/ember-cli/pull/4981) Alphabetize the keys in dependencies and devDependencies (for addon creation). [@kellyselden](https://github.com/kellyselden)
- [#5181](https://github.com/ember-cli/ember-cli/pull/5181) Cleanup platform checker warning to make it clear when a given platform is deprecated or just untested. [@stefanpenner](https://github.com/stefanpenner)
- [#5252](https://github.com/ember-cli/ember-cli/pull/5252) Deprecate the usage of `app-prefix` and `app-suffix` `contentFor` hooks. [@nathanhammond](https://github.com/nathanhammond)
- [#5232](https://github.com/ember-cli/ember-cli/pull/5232) Update generate resource documentation [@johnotander](https://github.com/johnotander)
- [#5221](https://github.com/ember-cli/ember-cli/pull/5221) Replace `broccoli-sourcemap-concat` with `broccoli-concat` (the projects have been merged). [@stefanpenner](https://github.com/stefanpenner)
- [#5220](https://github.com/ember-cli/ember-cli/pull/5220) Fix instance-initializer-test blueprint. [@rwjblue](https://github.com/rwjblue)
- [#5230](https://github.com/ember-cli/ember-cli/pull/5230) Helper Unit test should pass a params array as first argument [@stefanpenner](https://github.com/stefanpenner)
- [#5241](https://github.com/ember-cli/ember-cli/pull/5241) Fix test server file serving (ensures static assets are found properly). [@stefanpenner](https://github.com/stefanpenner)
- [#5254](https://github.com/ember-cli/ember-cli/pull/5254) Update to Testem v1.0.0-rc1. [@johanneswuerbach](https://github.com/johanneswuerbach)
- [#5254](https://github.com/ember-cli/ember-cli/pull/5254) Detect global errors (i.e. parse errors from `assets/vendor.js`) when running `ember test` or `ember test --server`. [@johanneswuerbach](https://github.com/johanneswuerbach)
- [#5025](https://github.com/ember-cli/ember-cli/pull/5025) [ENHANCEMENT]  update loader.js, qunit and ember-ajax for app/addon blueprints [@jcope2013](https://github.com/jcope2013)
- [#5061](https://github.com/ember-cli/ember-cli/pull/5061) Testem 0.9.11 [@johanneswuerbach](https://github.com/johanneswuerbach)
- [#4994](https://github.com/ember-cli/ember-cli/pull/4994) add jshint helper command for tests [@gabrielgrant](https://github.com/gabrielgrant)
- [#5033](https://github.com/ember-cli/ember-cli/pull/5033) Added Node v5 to Appveyor [@patocallaghan](https://github.com/patocallaghan)
- [#4218](https://github.com/ember-cli/ember-cli/pull/4218) Add instance-initializer's blueprints family [@cibernox](https://github.com/cibernox)
- [#4476](https://github.com/ember-cli/ember-cli/pull/4476) Add additional documentation on treeFor* methods [@trentmwillis](https://github.com/trentmwillis)
- [#5172](https://github.com/ember-cli/ember-cli/pull/5172) Bump ember-cli-dependency-checker to v1.2.0 [@quaertym](https://github.com/quaertym)
- [#5108](https://github.com/ember-cli/ember-cli/pull/5108) Fix instance-intitalizer-test test-info import to use `ember-cli-test-info` [@trabus](https://github.com/trabus)
- [#5087](https://github.com/ember-cli/ember-cli/pull/5087) Upgraded ember-ajax to 0.7.1 [@ember-cli](https://github.com/ember-cli)
- [#5098](https://github.com/ember-cli/ember-cli/pull/5098) [ENHANCEMENT] Install htmlbars precompiler when generating component integration tests [@drspaniel](https://github.com/drspaniel)
- [#5077](https://github.com/ember-cli/ember-cli/pull/5077) loosen test [@ember-cli](https://github.com/ember-cli)
- [#5065](https://github.com/ember-cli/ember-cli/pull/5065) Programmatic access to the CLI [@eibrahim](https://github.com/eibrahim)
- [#5089](https://github.com/ember-cli/ember-cli/pull/5089) [BUGFIX] Forward `--config-file` test option to testem [@cspanring](https://github.com/cspanring)
- [#5075](https://github.com/ember-cli/ember-cli/pull/5075) disable bundling, npm client seems to have issues but npm service app… [@ember-cli](https://github.com/ember-cli)
- [#5066](https://github.com/ember-cli/ember-cli/pull/5066) bumps `broccoli-sourcemap-concat` version [@ember-cli](https://github.com/ember-cli)
- [#5107](https://github.com/ember-cli/ember-cli/pull/5107) [FEATURE] Implement addon black- and whitelist [@dschmidt](https://github.com/dschmidt)
- [#5094](https://github.com/ember-cli/ember-cli/pull/5094) [fixes #5092] remove long since deprecated this.Funnel usage from int… [@ember-cli](https://github.com/ember-cli)
- [#5104](https://github.com/ember-cli/ember-cli/pull/5104) Workaround for babel includePolyfill exception [@ef4](https://github.com/ef4)
- [#5189](https://github.com/ember-cli/ember-cli/pull/5189) updated markdown-it-terminal [@akatov](https://github.com/akatov)
- [#5139](https://github.com/ember-cli/ember-cli/pull/5139) Use ES6 shorthand property for layout in component blueprint [@martndemus](https://github.com/martndemus)
- [#5109](https://github.com/ember-cli/ember-cli/pull/5109) Fix body-parser suggested use due to deprecations [@knownasilya](https://github.com/knownasilya)
- [#5113](https://github.com/ember-cli/ember-cli/pull/5113) Remove trailing whitespace on component integration test [@ahmadsoe](https://github.com/ahmadsoe)
- [#5130](https://github.com/ember-cli/ember-cli/pull/5130) Update bower.json [@ember-cli](https://github.com/ember-cli)
- [#5132](https://github.com/ember-cli/ember-cli/pull/5132) [ENHANCEMENT] Make `EMBER_CLI_INJECT_LIVE_RELOAD_BASEURL` configurable [@jbescoyez](https://github.com/jbescoyez)
- [#5117](https://github.com/ember-cli/ember-cli/pull/5117) Update Ember to latest stable (2.2.0). [@rwjblue](https://github.com/rwjblue)
- [#5124](https://github.com/ember-cli/ember-cli/pull/5124) Update ember-cli-sri minimum version to 1.2.0. [@rwjblue](https://github.com/rwjblue)
- [#5125](https://github.com/ember-cli/ember-cli/pull/5125) Clarify `ember test --path` docs. [@ember-cli](https://github.com/ember-cli)
- [#5128](https://github.com/ember-cli/ember-cli/pull/5128) Adds Node 5 to allow_failures list [@ember-cli](https://github.com/ember-cli)
- [#5201](https://github.com/ember-cli/ember-cli/pull/5201) ember-cli-rails-addon now uses outputReady [@luma-institute](https://github.com/luma-institute)
- [#5168](https://github.com/ember-cli/ember-cli/pull/5168) fix swallowed failures [@ember-cli](https://github.com/ember-cli)
- [#5158](https://github.com/ember-cli/ember-cli/pull/5158) Change location of website [@leo](https://github.com/leo)
- [#5142](https://github.com/ember-cli/ember-cli/pull/5142) Fix merge issues introduced by #4476 [@trabus](https://github.com/trabus)
- [#5155](https://github.com/ember-cli/ember-cli/pull/5155) bump broccoli-merge-trees [@ember-cli](https://github.com/ember-cli)
- [#5149](https://github.com/ember-cli/ember-cli/pull/5149) cherry-picking changelog from stable [@ember-cli](https://github.com/ember-cli)
- [#5150](https://github.com/ember-cli/ember-cli/pull/5150) [INTERNAL] Set correct version of ember-cli [@jayeff](https://github.com/jayeff)
- [#5165](https://github.com/ember-cli/ember-cli/pull/5165) [ENHANCEMENT] Initial implementation of css hot realod [@gcollazo](https://github.com/gcollazo)
- [#5154](https://github.com/ember-cli/ember-cli/pull/5154) reduce number of funnels created to support other asset app.imports [@ember-cli](https://github.com/ember-cli)
- [#5159](https://github.com/ember-cli/ember-cli/pull/5159) Update appveyor.yml [@ember-cli](https://github.com/ember-cli)
- [#5144](https://github.com/ember-cli/ember-cli/pull/5144) [ENHANCEMENT] Cleans up generated application directory if `ember new` errors [@trek](https://github.com/trek)
- [#5179](https://github.com/ember-cli/ember-cli/pull/5179) Updating deprecations that use the deprecate utility [@gmurphey](https://github.com/gmurphey)
- [#5190](https://github.com/ember-cli/ember-cli/pull/5190) Only use `temp` dependency, not `tmp-sync` [@akatov](https://github.com/akatov)
- [#5180](https://github.com/ember-cli/ember-cli/pull/5180) add node (latest) and set to allowed failures [@ember-cli](https://github.com/ember-cli)
- [#5186](https://github.com/ember-cli/ember-cli/pull/5186) Fixing path issue in test for AppVeyor. [@gmurphey](https://github.com/gmurphey)
- [#5169](https://github.com/ember-cli/ember-cli/pull/5169) [BUGFIX] Bump quick-temp to 0.1.5, fix jshint error [@trabus](https://github.com/trabus)
- [#5185](https://github.com/ember-cli/ember-cli/pull/5185) Ensure rimraf is available to consumers. [@ember-cli](https://github.com/ember-cli)
- [#5171](https://github.com/ember-cli/ember-cli/pull/5171) Avoid Reexporter when loader supports index fallback. [@rwjblue](https://github.com/rwjblue)
- [#5184](https://github.com/ember-cli/ember-cli/pull/5184) more explicit jshint test run [@ember-cli](https://github.com/ember-cli)
- [#5197](https://github.com/ember-cli/ember-cli/pull/5197) update leek [@akatov](https://github.com/akatov)
- [#5204](https://github.com/ember-cli/ember-cli/pull/5204) [ENHANCEMENT] Add npm badge to README. [@adjohnson916](https://github.com/adjohnson916)
- [#5192](https://github.com/ember-cli/ember-cli/pull/5192) Use consistent double quotes in index.html blueprints [@Dhaulagiri](https://github.com/Dhaulagiri)
- [#5198](https://github.com/ember-cli/ember-cli/pull/5198) minor whitespace fix [@ember-cli](https://github.com/ember-cli)
- [#5205](https://github.com/ember-cli/ember-cli/pull/5205) Add addon-test-support tree. [@rwjblue](https://github.com/rwjblue)
- [#5206](https://github.com/ember-cli/ember-cli/pull/5206) Update ember-qunit to 0.4.17. [@rwjblue](https://github.com/rwjblue)
- [#5207](https://github.com/ember-cli/ember-cli/pull/5207) Make ember test helper clearer. [@rwjblue](https://github.com/rwjblue)
- [#5208](https://github.com/ember-cli/ember-cli/pull/5208) update some out of date deps [@ember-cli](https://github.com/ember-cli)
- [#5209](https://github.com/ember-cli/ember-cli/pull/5209) Ensure loader.js warning is easier to spot. [@rwjblue](https://github.com/rwjblue)
- [#5211](https://github.com/ember-cli/ember-cli/pull/5211) Update ember-cli-qunit to 1.1.0. [@rwjblue](https://github.com/rwjblue)
- [#5212](https://github.com/ember-cli/ember-cli/pull/5212) Update ember-data to 2.2.1. [@rwjblue](https://github.com/rwjblue)

Thank you to all who took the time to contribute!

### 2.3.0-beta.2

The following changes are required if you are upgrading from the previous
version:

- Users
  + [`ember new` diff](https://github.com/kellyselden/ember-cli-output/compare/v2.3.0-beta.1...v2.3.0-beta.2)
  + Upgrade your project's ember-cli version - [docs](https://ember-cli.com/user-guide/#upgrading)
  + Remove `loader.js` from `bower.json`, and add to `package.json` as `^4.0.0`.
  + Remove `ember-load-initializers` from `bower.json`, and add to `package.json` at `^0.5.0`.
- Addon Developers
  + [`ember addon` diff](https://github.com/kellyselden/ember-addon-output/compare/v2.3.0-beta.1...v2.3.0-beta.2)
  + No changes required
- Core Contributors
  + No changes required

#### Community Contributions

- [#5329](https://github.com/ember-cli/ember-cli/pull/5329) [ENHANCEMENT] Support custom blueprint options in new and init commands [@bendemboski](https://github.com/bendemboski)
- [#5377](https://github.com/ember-cli/ember-cli/pull/5377) Update Bower resolution to match Ember version [@kpfefferle](https://github.com/kpfefferle)
- [#5203](https://github.com/ember-cli/ember-cli/pull/5203) [ENHANCEMENT] Use absolute import paths for util-test blueprint [@kamalaknn](https://github.com/kamalaknn)
- [#5349](https://github.com/ember-cli/ember-cli/pull/5349) [BUGFIX] Fix live-reloading post build error [@stefanpenner](https://github.com/stefanpenner)
- [#5309](https://github.com/ember-cli/ember-cli/pull/5309) [2.X] Deprecate vendor-prefix and vendor-suffix. [@nathanhammond](https://github.com/nathanhammond)
- [#5370](https://github.com/ember-cli/ember-cli/pull/5370) Make final update of `dist/` faster, by only updating changed files. [@stefanpenner](https://github.com/stefanpenner)
- [#5321](https://github.com/ember-cli/ember-cli/pull/5321) Ensure `EmberAddon.env()` works the same as `EmberApp.env()` [@jasonmit](https://github.com/jasonmit)
- [#5367](https://github.com/ember-cli/ember-cli/pull/5367) Update to lodash 4 [@jcope2013](https://github.com/jcope2013)
- [#5394](https://github.com/ember-cli/ember-cli/pull/5394) Upgrade testem to v1.1.1 [@quaertym](https://github.com/quaertym)
- [#5379](https://github.com/ember-cli/ember-cli/pull/5379) Move loader.js to be included as an addon. [@rwjblue](https://github.com/rwjblue)
- [#5388](https://github.com/ember-cli/ember-cli/pull/5388) Mixin generation in addon [@MiguelMadero](https://github.com/MiguelMadero)
- [#5396](https://github.com/ember-cli/ember-cli/pull/5396) Wrap evaluation of `ember-cli-build.js` in a `try`/`catch` to provide helpful message for syntax errors. [@mozeryansky](https://github.com/mozeryansky)
- [#5410](https://github.com/ember-cli/ember-cli/pull/5410) Ensure that Testem can use `testem.js` if present (without passing `--config-file` option). [@rwjblue](https://github.com/rwjblue)
- [#5416](https://github.com/ember-cli/ember-cli/pull/5416) Use ember-load-initializers as addon [@josemarluedke](https://github.com/josemarluedke)
- [#5421](https://github.com/ember-cli/ember-cli/pull/5421) Make options available in all Blueprint hooks as this.options [@trentmwillis](https://github.com/trentmwillis)

Thank you to all who took the time to contribute!

### 2.3.0-beta.1

The following changes are required if you are upgrading from the previous
version:

- Users
  + [`ember new` diff](https://github.com/kellyselden/ember-cli-output/compare/v2.2.0-beta.6...v2.3.0-beta.1)
  + Upgrade your project's ember-cli version - [docs](https://ember-cli.com/user-guide/#upgrading)
  + Update `ember-cli-qunit` in `package.json` to `^1.2.1`.
  + Update `ember` in `bower.json` to `2.3.0`.
  + Remove `qunit` from `bower.json` (it is now included as an NPM dependency by ember-cli-qunit).
- Addon Developers
  + [`ember addon` diff](https://github.com/kellyselden/ember-addon-output/compare/v2.2.0-beta.6...v2.3.0-beta.1)
  + No changes required
- Core Contributors
  + No changes required

#### Community Contributions

- [#5369](https://github.com/ember-cli/ember-cli/pull/5369) Implement application level resolver in blueprint. [@rwjblue](https://github.com/rwjblue)
- [#5372](https://github.com/ember-cli/ember-cli/pull/5372) Update to ember@2.3.0. [@rwjblue](https://github.com/rwjblue)
- [#5374](https://github.com/ember-cli/ember-cli/pull/5374) Update ember-cli-qunit to 1.2.1. [@rwjblue](https://github.com/rwjblue)

Thank you to all who took the time to contribute!

### 2.2.0-beta.6

Re-releasing 2.2.0-beta.5, but without the line-ending issue.

The following changes are required if you are upgrading from the previous
version:

- Users
  + [`ember new` diff](https://github.com/kellyselden/ember-cli-output/compare/v1.13.13...v2.2.0-beta.6)
  + Upgrade your project's ember-cli version - [docs](https://ember-cli.com/user-guide/#upgrading)
- Addon Developers
  + [`ember addon` diff](https://github.com/kellyselden/ember-addon-output/compare/v1.13.13...v2.2.0-beta.6)
  + No changes required
- Core Contributors
  + No changes required

Thank you to all who took the time to contribute!

### 2.2.0-beta.5

The following changes are required if you are upgrading from the previous
version:

- Users
  + [`ember new` diff](https://github.com/kellyselden/ember-cli-output/compare/v1.13.13...v2.2.0-beta.5)
  + Upgrade your project's ember-cli version - [docs](https://ember-cli.com/user-guide/#upgrading)
- Addon Developers
  + [`ember addon` diff](https://github.com/kellyselden/ember-addon-output/compare/v1.13.13...v2.2.0-beta.5)
  + No changes required
- Core Contributors
  + No changes required

#### Community Contributions

- [#5325](https://github.com/ember-cli/ember-cli/pull/5325) bump testem to latest to compensate for breakage in xmldom [@et](https://github.com/et)
- [#5331](https://github.com/ember-cli/ember-cli/pull/5331) Update blueprints for Ember Data 2.3.0 [@bmac](https://github.com/bmac)
- [#5332](https://github.com/ember-cli/ember-cli/pull/5332) testem v1.0.0 [@johanneswuerbach](https://github.com/johanneswuerbach)

Thank you to all who took the time to contribute!

### 2.2.0-beta.4

The following changes are required if you are upgrading from the previous
version:

- Users
  + [`ember new` diff](https://github.com/kellyselden/ember-cli-output/compare/v1.13.13...v2.2.0-beta.4)
  + Upgrade your project's ember-cli version - [docs](https://ember-cli.com/user-guide/#upgrading)
- Addon Developers
  + [`ember addon` diff](https://github.com/kellyselden/ember-addon-output/compare/v1.13.13...v2.2.0-beta.4)
  + No changes required
- Core Contributors
  + No changes required

#### Community Contributions

- [#5291](https://github.com/ember-cli/ember-cli/pull/5291) getCallerFile now comes from its own node_module [@stefanpenner](https://github.com/stefanpenner)
- [#5312](https://github.com/ember-cli/ember-cli/pull/5312) Add information about testing new features/bugfixes to the contributing.md file [@ohcibi](https://github.com/ohcibi)
- [#5313](https://github.com/ember-cli/ember-cli/pull/5313) Add missing `--silent` option to the output of `ember test --help` [@ohcibi](https://github.com/ohcibi)
- [#5327](https://github.com/ember-cli/ember-cli/pull/5327) [BUGFIX release] pin jQuery version [@stefanpenner](https://github.com/stefanpenner)

Thank you to all who took the time to contribute!

### 2.2.0-beta.3

The following changes are required if you are upgrading from the previous
version:

- Users
  + [`ember new` diff](https://github.com/kellyselden/ember-cli-output/compare/v1.13.13...v2.2.0-beta.3)
  + Upgrade your project's ember-cli version - [docs](https://ember-cli.com/user-guide/#upgrading)
  + Update `ember-cli-sri` to `^2.0.0`.
- Addon Developers
  + [`ember addon` diff](https://github.com/kellyselden/ember-addon-output/compare/v1.13.13...v2.2.0-beta.3)
  + No changes required
- Core Contributors
  + No changes required

#### Community Contributions

- [#5271](https://github.com/ember-cli/ember-cli/pull/5271) Update ember-cli-test-loader to 0.2.2. [@rwjblue](https://github.com/rwjblue)
- [#5274](https://github.com/ember-cli/ember-cli/pull/5274) Fix the order of  test files to append [@bitaculous](https://github.com/bitaculous)
- [#5278](https://github.com/ember-cli/ember-cli/pull/5278) Replace broccoli-sourcemap-concat usage with broccoli-concat. [@ballPointPenguin](https://github.com/ballPointPenguin)
- [#5286](https://github.com/ember-cli/ember-cli/pull/5286) Update `ember-cli-sri` minimum version to 2.0.0 [@jonathanKingston](https://github.com/jonathanKingston)
- [#5298](https://github.com/ember-cli/ember-cli/pull/5298) [INTERNAL] Update minimum Testem version to 1.0.0-rc.4. [@rwjblue](https://github.com/rwjblue)

Thank you to all who took the time to contribute!

### 2.2.0-beta.2

The following changes are required if you are upgrading from the previous
version:

- Users
  + [`ember new` diff](https://github.com/kellyselden/ember-cli-output/compare/v1.13.13...v2.2.0-beta.2)
  + Upgrade your project's ember-cli version - [docs](https://ember-cli.com/user-guide/#upgrading)
  + `ember-cli-content-security-policy` has been removed from the default project blueprint due to extremely poor ergonomics. If the addon is working well for you,
    please continue to use it.
- Addon Developers
  + [`ember addon` diff](https://github.com/kellyselden/ember-addon-output/compare/v1.13.13...v2.2.0-beta.2)
  + No changes required
- Core Contributors
  + No changes required

#### Community Contributions

- [#5247](https://github.com/ember-cli/ember-cli/pull/5247) Unfortunately remove `ember-cli-content-security-policy` from the default blueprint. [@stefanpenner](https://github.com/stefanpenner)
- [#5215](https://github.com/ember-cli/ember-cli/pull/5215) Fix CHANGELOG for ember-cli-qunit version. [@rwjblue](https://github.com/rwjblue)
- [#4981](https://github.com/ember-cli/ember-cli/pull/4981) Alphabetize the keys in dependencies and devDependencies (for addon creation). [@kellyselden](https://github.com/kellyselden)
- [#5181](https://github.com/ember-cli/ember-cli/pull/5181) Cleanup platform checker warning to make it clear when a given platform is deprecated or just untested. [@stefanpenner](https://github.com/stefanpenner)
- [#5252](https://github.com/ember-cli/ember-cli/pull/5252) Deprecate the usage of `app-prefix` and `app-suffix` `contentFor` hooks. [@nathanhammond](https://github.com/nathanhammond)
- [#5232](https://github.com/ember-cli/ember-cli/pull/5232) Update generate resource documentation [@johnotander](https://github.com/johnotander)
- [#5221](https://github.com/ember-cli/ember-cli/pull/5221) Replace `broccoli-sourcemap-concat` with `broccoli-concat` (the projects have been merged). [@stefanpenner](https://github.com/stefanpenner)
- [#5220](https://github.com/ember-cli/ember-cli/pull/5220) Fix instance-initializer-test blueprint. [@rwjblue](https://github.com/rwjblue)
- [#5230](https://github.com/ember-cli/ember-cli/pull/5230) Helper Unit test should pass a params array as first argument [@stefanpenner](https://github.com/stefanpenner)
- [#5241](https://github.com/ember-cli/ember-cli/pull/5241) Fix test server file serving (ensures static assets are found properly). [@stefanpenner](https://github.com/stefanpenner)
- [#5254](https://github.com/ember-cli/ember-cli/pull/5254) Update to Testem v1.0.0-rc1. [@johanneswuerbach](https://github.com/johanneswuerbach)
- [#5254](https://github.com/ember-cli/ember-cli/pull/5254) Detect global errors (i.e. parse errors from `assets/vendor.js`) when running `ember test` or `ember test --server`. [@johanneswuerbach](https://github.com/johanneswuerbach)

Thank you to all who took the time to contribute!

### 2.2.0-beta.1

The following changes are required if you are upgrading from the previous version:

- Users
  + [`ember new` diff](https://github.com/kellyselden/ember-cli-output/compare/v1.13.13...v2.2.0-beta.1)
  + Upgrade your project's ember-cli version - [docs](https://ember-cli.com/user-guide/#upgrading)
  + Users of `ember-cli-styles-reloader` should uninstall (as this functionality is now included in ember-cli by default).
  + Update the following entries in your `package.json`:
    * Remove `ember-cli-ic-ajax` (it is replaced by `ember-ajax`)
    * Add `ember-ajax` at `0.7.1`
    * `ember-cli-dependency-checker` to `^1.2.0`
    * `ember-cli-sri` to `^1.2.0`
    * `ember-cli-qunit` to `^1.1.0`
    * `ember-data` to `^2.2.1`
  + Update the following entries in your `bower.json`:
    * `ember` to `2.2.0`
    * `ember-data` to `^2.2.1`
    * `loader.js` to `^3.5.0`
    * `qunit` to `~1.20.0`
    * Remove `ember-qunit` (it is now bundled by `ember-cli-qunit` since `1.1.0`)
- Addon Developers
  + [`ember addon` diff](https://github.com/kellyselden/ember-addon-output/compare/v1.13.13...v2.2.0-beta.1)
  + No changes required
- Core Contributors
  + No changes required

#### Community Contributions

- [#5025](https://github.com/ember-cli/ember-cli/pull/5025) [ENHANCEMENT]  update loader.js, qunit and ember-ajax for app/addon blueprints [@jcope2013](https://github.com/jcope2013)
- [#5061](https://github.com/ember-cli/ember-cli/pull/5061) Testem 0.9.11 [@johanneswuerbach](https://github.com/johanneswuerbach)
- [#4994](https://github.com/ember-cli/ember-cli/pull/4994) add jshint helper command for tests [@gabrielgrant](https://github.com/gabrielgrant)
- [#5033](https://github.com/ember-cli/ember-cli/pull/5033) Added Node v5 to Appveyor [@patocallaghan](https://github.com/patocallaghan)
- [#4218](https://github.com/ember-cli/ember-cli/pull/4218) Add instance-initializer's blueprints family [@cibernox](https://github.com/cibernox)
- [#4476](https://github.com/ember-cli/ember-cli/pull/4476) Add additional documentation on treeFor* methods [@trentmwillis](https://github.com/trentmwillis)
- [#5172](https://github.com/ember-cli/ember-cli/pull/5172) Bump ember-cli-dependency-checker to v1.2.0 [@quaertym](https://github.com/quaertym)
- [#5108](https://github.com/ember-cli/ember-cli/pull/5108) Fix instance-intitalizer-test test-info import to use `ember-cli-test-info` [@trabus](https://github.com/trabus)
- [#5087](https://github.com/ember-cli/ember-cli/pull/5087) Upgraded ember-ajax to 0.7.1 [@ember-cli](https://github.com/ember-cli)
- [#5098](https://github.com/ember-cli/ember-cli/pull/5098) [ENHANCEMENT] Install htmlbars precompiler when generating component integration tests [@drspaniel](https://github.com/drspaniel)
- [#5077](https://github.com/ember-cli/ember-cli/pull/5077) loosen test [@ember-cli](https://github.com/ember-cli)
- [#5065](https://github.com/ember-cli/ember-cli/pull/5065) Programmatic access to the CLI [@eibrahim](https://github.com/eibrahim)
- [#5089](https://github.com/ember-cli/ember-cli/pull/5089) [BUGFIX] Forward `--config-file` test option to testem [@cspanring](https://github.com/cspanring)
- [#5075](https://github.com/ember-cli/ember-cli/pull/5075) disable bundling, npm client seems to have issues but npm service app… [@ember-cli](https://github.com/ember-cli)
- [#5066](https://github.com/ember-cli/ember-cli/pull/5066) bumps `broccoli-sourcemap-concat` version [@ember-cli](https://github.com/ember-cli)
- [#5107](https://github.com/ember-cli/ember-cli/pull/5107) [FEATURE] Implement addon black- and whitelist [@dschmidt](https://github.com/dschmidt)
- [#5094](https://github.com/ember-cli/ember-cli/pull/5094) [fixes #5092] remove long since deprecated this.Funnel usage from int… [@ember-cli](https://github.com/ember-cli)
- [#5104](https://github.com/ember-cli/ember-cli/pull/5104) Workaround for babel includePolyfill exception [@ef4](https://github.com/ef4)
- [#5189](https://github.com/ember-cli/ember-cli/pull/5189) updated markdown-it-terminal [@akatov](https://github.com/akatov)
- [#5139](https://github.com/ember-cli/ember-cli/pull/5139) Use ES6 shorthand property for layout in component blueprint [@martndemus](https://github.com/martndemus)
- [#5109](https://github.com/ember-cli/ember-cli/pull/5109) Fix body-parser suggested use due to deprecations [@knownasilya](https://github.com/knownasilya)
- [#5113](https://github.com/ember-cli/ember-cli/pull/5113) Remove trailing whitespace on component integration test [@ahmadsoe](https://github.com/ahmadsoe)
- [#5130](https://github.com/ember-cli/ember-cli/pull/5130) Update bower.json [@ember-cli](https://github.com/ember-cli)
- [#5132](https://github.com/ember-cli/ember-cli/pull/5132) [ENHANCEMENT] Make `EMBER_CLI_INJECT_LIVE_RELOAD_BASEURL` configurable [@jbescoyez](https://github.com/jbescoyez)
- [#5117](https://github.com/ember-cli/ember-cli/pull/5117) Update Ember to latest stable (2.2.0). [@rwjblue](https://github.com/rwjblue)
- [#5124](https://github.com/ember-cli/ember-cli/pull/5124) Update ember-cli-sri minimum version to 1.2.0. [@rwjblue](https://github.com/rwjblue)
- [#5125](https://github.com/ember-cli/ember-cli/pull/5125) Clarify `ember test --path` docs. [@ember-cli](https://github.com/ember-cli)
- [#5128](https://github.com/ember-cli/ember-cli/pull/5128) Adds Node 5 to allow_failures list [@ember-cli](https://github.com/ember-cli)
- [#5201](https://github.com/ember-cli/ember-cli/pull/5201) ember-cli-rails-addon now uses outputReady [@luma-institute](https://github.com/luma-institute)
- [#5168](https://github.com/ember-cli/ember-cli/pull/5168) fix swallowed failures [@ember-cli](https://github.com/ember-cli)
- [#5158](https://github.com/ember-cli/ember-cli/pull/5158) Change location of website [@leo](https://github.com/leo)
- [#5142](https://github.com/ember-cli/ember-cli/pull/5142) Fix merge issues introduced by #4476 [@trabus](https://github.com/trabus)
- [#5155](https://github.com/ember-cli/ember-cli/pull/5155) bump broccoli-merge-trees [@ember-cli](https://github.com/ember-cli)
- [#5149](https://github.com/ember-cli/ember-cli/pull/5149) cherry-picking changelog from stable [@ember-cli](https://github.com/ember-cli)
- [#5150](https://github.com/ember-cli/ember-cli/pull/5150) [INTERNAL] Set correct version of ember-cli [@jayeff](https://github.com/jayeff)
- [#5165](https://github.com/ember-cli/ember-cli/pull/5165) [ENHANCEMENT] Initial implementation of css hot realod [@gcollazo](https://github.com/gcollazo)
- [#5154](https://github.com/ember-cli/ember-cli/pull/5154) reduce number of funnels created to support other asset app.imports [@ember-cli](https://github.com/ember-cli)
- [#5159](https://github.com/ember-cli/ember-cli/pull/5159) Update appveyor.yml [@ember-cli](https://github.com/ember-cli)
- [#5144](https://github.com/ember-cli/ember-cli/pull/5144) [ENHANCEMENT] Cleans up generated application directory if `ember new` errors [@trek](https://github.com/trek)
- [#5179](https://github.com/ember-cli/ember-cli/pull/5179) Updating deprecations that use the deprecate utility [@gmurphey](https://github.com/gmurphey)
- [#5190](https://github.com/ember-cli/ember-cli/pull/5190) Only use `temp` dependency, not `tmp-sync` [@akatov](https://github.com/akatov)
- [#5180](https://github.com/ember-cli/ember-cli/pull/5180) add node (latest) and set to allowed failures [@ember-cli](https://github.com/ember-cli)
- [#5186](https://github.com/ember-cli/ember-cli/pull/5186) Fixing path issue in test for AppVeyor. [@gmurphey](https://github.com/gmurphey)
- [#5169](https://github.com/ember-cli/ember-cli/pull/5169) [BUGFIX] Bump quick-temp to 0.1.5, fix jshint error [@trabus](https://github.com/trabus)
- [#5185](https://github.com/ember-cli/ember-cli/pull/5185) Ensure rimraf is available to consumers. [@ember-cli](https://github.com/ember-cli)
- [#5171](https://github.com/ember-cli/ember-cli/pull/5171) Avoid Reexporter when loader supports index fallback. [@rwjblue](https://github.com/rwjblue)
- [#5184](https://github.com/ember-cli/ember-cli/pull/5184) more explicit jshint test run [@ember-cli](https://github.com/ember-cli)
- [#5197](https://github.com/ember-cli/ember-cli/pull/5197) update leek [@akatov](https://github.com/akatov)
- [#5204](https://github.com/ember-cli/ember-cli/pull/5204) [ENHANCEMENT] Add npm badge to README. [@adjohnson916](https://github.com/adjohnson916)
- [#5192](https://github.com/ember-cli/ember-cli/pull/5192) Use consistent double quotes in index.html blueprints [@Dhaulagiri](https://github.com/Dhaulagiri)
- [#5198](https://github.com/ember-cli/ember-cli/pull/5198) minor whitespace fix [@ember-cli](https://github.com/ember-cli)
- [#5205](https://github.com/ember-cli/ember-cli/pull/5205) Add addon-test-support tree. [@rwjblue](https://github.com/rwjblue)
- [#5206](https://github.com/ember-cli/ember-cli/pull/5206) Update ember-qunit to 0.4.17. [@rwjblue](https://github.com/rwjblue)
- [#5207](https://github.com/ember-cli/ember-cli/pull/5207) Make ember test helper clearer. [@rwjblue](https://github.com/rwjblue)
- [#5208](https://github.com/ember-cli/ember-cli/pull/5208) update some out of date deps [@ember-cli](https://github.com/ember-cli)
- [#5209](https://github.com/ember-cli/ember-cli/pull/5209) Ensure loader.js warning is easier to spot. [@rwjblue](https://github.com/rwjblue)
- [#5211](https://github.com/ember-cli/ember-cli/pull/5211) Update ember-cli-qunit to 1.1.0. [@rwjblue](https://github.com/rwjblue)
- [#5212](https://github.com/ember-cli/ember-cli/pull/5212) Update ember-data to 2.2.1. [@rwjblue](https://github.com/rwjblue)

Thank you to all who took the time to contribute!

### 1.13.15

The following changes are required if you are upgrading from the previous
version:

- Users
  + [`ember new` diff](https://github.com/kellyselden/ember-cli-output/compare/v1.13.14...v1.13.15)
  + Upgrade your project's ember-cli version - [docs](https://ember-cli.com/#project-update)
- Addon Developers
  + [`ember addon` diff](https://github.com/kellyselden/ember-addon-output/compare/v1.13.14...v1.13.15)
  + No changes required
- Core Contributors
  + No changes required

#### Community Contributions

- [#5338](https://github.com/ember-cli/ember-cli/pull/5338) 1 13 testem bump [@johanneswuerbach](https://github.com/johanneswuerbach)
- [#5351](https://github.com/ember-cli/ember-cli/pull/5351) Bump ember to 1.13.12 [@san650](https://github.com/san650)

Thank you to all who took the time to contribute!

### 1.13.14

The following changes are required if you are upgrading from the previous
version:

- Users
  + [`ember new` diff](https://github.com/kellyselden/ember-cli-output/compare/v1.13.13...v1.13.14)
  + default jQuery.js version is now locked at  `1.11.3`
- Addon Developers
  + [`ember addon` diff](https://github.com/kellyselden/ember-addon-output/compare/v1.13.13...v1.13.14)
  + app-prefix and app-suffix have been deprecated, addons will need to move away from them.
- Core Contributors
  + No changes required

#### Community Contributions

- [#5327](https://github.com/ember-cli/ember-cli/pull/5327) [BUGFIX release] pin jQuery version [@stefanpenner](https://github.com/stefanpenner)
- [#5245](https://github.com/ember-cli/ember-cli/pull/5245) Deprecate app-prefix and app-suffix. [@nathanhammond](https://github.com/nathanhammond)
- [#5251](https://github.com/ember-cli/ember-cli/pull/5251) [BUGFIX] ensure we stat the symlink target, not the symlink (fixes tests/index.html not updating) [@stefanpenner](https://github.com/stefanpenner)

### 1.13.13

The following changes are required if you are upgrading from the previous
version:

- Users
  + [`ember new` diff](https://github.com/kellyselden/ember-cli-output/compare/v1.13.12...v1.13.13)
  + default Ember.js version is now at `1.13.11`
  + Ember CLI SRI version was bumped to `^1.2.0`
  + Ember `loader.js` version was bumped to `3.4.0`
  + Testem version was bumped to `0.9.11`
- Addon Developers
  + [`ember addon` diff](https://github.com/kellyselden/ember-addon-output/compare/v1.13.12...v1.13.13)
- Core Contributors
  + No changes required

#### Community Contributions

- [#5061](https://github.com/ember-cli/ember-cli/pull/5061) Testem 0.9.11, [@johanneswuerbach](https://github.com/johanneswuerbach)
- [#5094](https://github.com/ember-cli/ember-cli/pull/5094) Remove deprecated `this.Funnel` usage, [@stefanpenner](https://github.com/stefanpenner)
- [#5075](https://github.com/ember-cli/ember-cli/pull/5075) Disable bundling, npm client seems to have issues, [@stefanpenner](https://github.com/stefanpenner)
- [#5104](https://github.com/ember-cli/ember-cli/pull/5104) Workaround for babel includePolyfill exception, [@ef4](https://github.com/ef4)
- [#5116](https://github.com/ember-cli/ember-cli/pull/5116) Bumps Ember version to `1.13.11`, [@stefanpenner](https://github.com/stefanpenner)
- [#5116](https://github.com/ember-cli/ember-cli/pull/5116) Bumps Ember CLI SRI to `^1.2.0`, [@rwjblue](https://github.com/rwjblue)

### 1.13.12

The following changes are required if you are upgrading from the previous
version:

- Users
  + [`ember new` diff](https://github.com/kellyselden/ember-cli-output/compare/v1.13.8...v1.13.12)
  + changes to `tests/index.html` file. All tests are now in a separate file, [diff](https://github.com/twokul/ember-cli-release-notes/commit/bd5ac542c0d6dd8e095553d6528ec40ae4be6b4e).
  + default Ember.js version is now at `1.13.10`
  + default Ember Data version is now at `1.13.14`
  + Upgrade your project's ember-cli version - [docs](https://ember-cli.com/user-guide/#upgrading)
- Addon Developers
  + [`ember addon` diff](https://github.com/kellyselden/ember-addon-output/compare/v1.13.8...v1.13.12)
- Core Contributors
  + No changes required

#### Community Contributions

- [#4838](https://github.com/ember-cli/ember-cli/pull/4838) Add `npm test` to Addon README [@elwayman02](https://github.com/elwayman02)
- [#4756](https://github.com/ember-cli/ember-cli/pull/4756) Discard runCommand stdout/stderr unless we have a test failure [@joliss](https://github.com/joliss)
- [#4753](https://github.com/ember-cli/ember-cli/pull/4753) Upgraded ember-cli-app-version to 1.0.0 [@ember-cli](https://github.com/ember-cli)
- [#4235](https://github.com/ember-cli/ember-cli/pull/4235) Reintroduce comment regarding bodyParser on http-mock [@joostdevries](https://github.com/joostdevries)
- [#4728](https://github.com/ember-cli/ember-cli/pull/4728) Revert "Do not pack ember-cli-build.js" [@ember-cli](https://github.com/ember-cli)
- [#4846](https://github.com/ember-cli/ember-cli/pull/4846) Update ember-cli-htmlbars-inline-precompile dependency [@joliss](https://github.com/joliss)
- [#4757](https://github.com/ember-cli/ember-cli/pull/4757) Remove last use of broccoli-writer in test suite [@joliss](https://github.com/joliss)
- [#4765](https://github.com/ember-cli/ember-cli/pull/4765) Fix typo Brocolli → Broccoli [@lancedikson](https://github.com/lancedikson)
- [#4770](https://github.com/ember-cli/ember-cli/pull/4770) Updates configstore [@twokul](https://github.com/twokul)
- [#4774](https://github.com/ember-cli/ember-cli/pull/4774) Update ember-cli-shims to prevent errors on Ember < 1.13. [@rwjblue](https://github.com/rwjblue)
- [#4772](https://github.com/ember-cli/ember-cli/pull/4772) Implement a destroyApp helper. [@blimmer](https://github.com/blimmer)
- [#4771](https://github.com/ember-cli/ember-cli/pull/4771) Make default generated tests pass. [@blimmer](https://github.com/blimmer)
- [#4854](https://github.com/ember-cli/ember-cli/pull/4854) command unit test syncing [@kellyselden](https://github.com/kellyselden)
- [#4801](https://github.com/ember-cli/ember-cli/pull/4801) add a missing curved brackets [@dukex](https://github.com/dukex)
- [#4799](https://github.com/ember-cli/ember-cli/pull/4799) Bump ember-cli-dependency-checker to v1.1.0 [@quaertym](https://github.com/quaertym)
- [#4792](https://github.com/ember-cli/ember-cli/pull/4792) Replace Esperanto With Babel [@ember-cli](https://github.com/ember-cli)
- [#4783](https://github.com/ember-cli/ember-cli/pull/4783) bump viz [@ember-cli](https://github.com/ember-cli)
- [#4788](https://github.com/ember-cli/ember-cli/pull/4788) include FS usage monitoring [@ember-cli](https://github.com/ember-cli)
- [#4785](https://github.com/ember-cli/ember-cli/pull/4785) some safe runCommand removals [@kellyselden](https://github.com/kellyselden)
- [#4781](https://github.com/ember-cli/ember-cli/pull/4781) Set `ember serve --host` default to `undefined`. [@buschtoens](https://github.com/buschtoens)
- [#4796](https://github.com/ember-cli/ember-cli/pull/4796) tested needs null integrity value (since it always chan… [@ember-cli](https://github.com/ember-cli)
- [#4880](https://github.com/ember-cli/ember-cli/pull/4880) consolidate test setup to not use fixtures, instead use mocking [@kellyselden](https://github.com/kellyselden)
- [#4816](https://github.com/ember-cli/ember-cli/pull/4816) Allow OS to choose ephemeral port if --test-port=0 [@williamsbdev](https://github.com/williamsbdev)
- [#4815](https://github.com/ember-cli/ember-cli/pull/4815) Add Node.js 4.0 as valid platform version [@szines](https://github.com/szines)
- [#4839](https://github.com/ember-cli/ember-cli/pull/4839) addAddonsToProject for blueprints [@elwayman02](https://github.com/elwayman02)
- [#4826](https://github.com/ember-cli/ember-cli/pull/4826) Update bower deps. [@rwjblue](https://github.com/rwjblue)
- [#4844](https://github.com/ember-cli/ember-cli/pull/4844) fix failing tests [@ember-cli](https://github.com/ember-cli)
- [#4836](https://github.com/ember-cli/ember-cli/pull/4836) Make config replace cache [@ember-cli](https://github.com/ember-cli)
- [#4837](https://github.com/ember-cli/ember-cli/pull/4837) Add `Blueprint.prototype.filesPath`. [@rwjblue](https://github.com/rwjblue)
- [#4827](https://github.com/ember-cli/ember-cli/pull/4827) Update to broccoli-caching-writer 2.0.0 [@joliss](https://github.com/joliss)
- [#4829](https://github.com/ember-cli/ember-cli/pull/4829) broccoli-plugin{description -> annotation} [@ember-cli](https://github.com/ember-cli)
- [#4874](https://github.com/ember-cli/ember-cli/pull/4874) Add ability to specify a build path for running tests [@trentmwillis](https://github.com/trentmwillis)
- [#4863](https://github.com/ember-cli/ember-cli/pull/4863) remove duplicate in package.json [@lazybensch](https://github.com/lazybensch)
- [#4849](https://github.com/ember-cli/ember-cli/pull/4849) cleanup whitespace in the commands [@kellyselden](https://github.com/kellyselden)
- [#4857](https://github.com/ember-cli/ember-cli/pull/4857) Only exclude node_modules at root [@joliss](https://github.com/joliss)
- [#4881](https://github.com/ember-cli/ember-cli/pull/4881) add unit tests for blueprint help printing [@kellyselden](https://github.com/kellyselden)
- [#4913](https://github.com/ember-cli/ember-cli/pull/4913) adding addtional help tests [@kellyselden](https://github.com/kellyselden)
- [#4946](https://github.com/ember-cli/ember-cli/pull/4946) Fix beforeEach/afterEach callbacks with moduleForAcceptance. [@rwjblue](https://github.com/rwjblue)
- [#4954](https://github.com/ember-cli/ember-cli/pull/4954) Add smoke test for `moduleForAcceptance` [@seanpdoyle](https://github.com/seanpdoyle)
- [#4970](https://github.com/ember-cli/ember-cli/pull/4970) Upgrade testem to 0.9.8 [@rzurad](https://github.com/rzurad)
- [#4973](https://github.com/ember-cli/ember-cli/pull/4973) Lock down ember-router-generator@1.0.0 [@ember-cli](https://github.com/ember-cli)
- [#4989](https://github.com/ember-cli/ember-cli/pull/4989) added my "Why is CI broken?" tool to the readme [@ember-cli](https://github.com/ember-cli)
- [#5039](https://github.com/ember-cli/ember-cli/pull/5039) Add `UI.errorStream` [@seanpdoyle](https://github.com/seanpdoyle)
- [#5036](https://github.com/ember-cli/ember-cli/pull/5036) Remove native bundled dependencies [@patocallaghan](https://github.com/patocallaghan)
- [#5026](https://github.com/ember-cli/ember-cli/pull/5026) Add support for watchman 4 [@jcope2013](https://github.com/jcope2013)
- [#5020](https://github.com/ember-cli/ember-cli/pull/5020) explicitly test node 5.0 [@stefanpenner](https://github.com/stefanpenner)

Thank you to all who took the time to contribute!

### 1.13.8

The following changes are required if you are upgrading from the previous
version:

- Users
  + [`ember new` diff](https://github.com/kellyselden/ember-cli-output/commit/db09559dc922eafdfb6723969b53dfff1a8f5331)
  + default ember is now at 1.13.7 (but feel free to upgrade/downgrade as desired)
  + default ember-data is now at 1.13.8 (but feel free to upgrade/downgrade as desired)
  + for users with very large bower_components directories, rebuild times should improve
  + Upgrade your project's ember-cli version - [docs](https://ember-cli.com/user-guide/#upgrading)
  + If you haven't already, please remember to transition your Brocfile.js to ember-cli-build.js. [more details](https://github.com/ember-cli/ember-cli/blob/master/TRANSITION.md#brocfile-transition)
- Addon Developers
  + [`ember addon` diff](https://github.com/kellyselden/ember-addon-output/commit/aaf7faebf1ca721382d281dd3125b24c7a752c7e)
  + No changes required
- Core Contributors
  + No changes required

#### Community Contributions

- [#4599](https://github.com/ember-cli/ember-cli/pull/4599) Update valid-platform-version.js [@stefanpenner](https://github.com/stefanpenner)
- [#4590](https://github.com/ember-cli/ember-cli/pull/4590) Remove `ember update` mention in update-checker [@quaertym](https://github.com/quaertym)
- [#4582](https://github.com/ember-cli/ember-cli/pull/4582) blueprints/app/package.json: Sort scripts alphabetically [@Turbo87](https://github.com/Turbo87)
- [#4577](https://github.com/ember-cli/ember-cli/pull/4577) Adding more help acceptance tests [@kellyselden](https://github.com/kellyselden)
- [#4621](https://github.com/ember-cli/ember-cli/pull/4621) bump funnel, and prefer globs for includes. [@stefanpenner](https://github.com/stefanpenner)
- [#4598](https://github.com/ember-cli/ember-cli/pull/4598) bump timeout, see if iojs on CI becomes happy again [@stefanpenner](https://github.com/stefanpenner)
- [#4596](https://github.com/ember-cli/ember-cli/pull/4596) Bump version of ember-cli-app-version to 0.5.0 [@taras](https://github.com/taras)
- [#4591](https://github.com/ember-cli/ember-cli/pull/4591) Revert "Remove `ember update` mention in update-checker" [@stefanpenner](https://github.com/stefanpenner)
- [#4597](https://github.com/ember-cli/ember-cli/pull/4597) update to ember-cli-qunit v1.0.0 [@stefanpenner](https://github.com/stefanpenner)
- [#4593](https://github.com/ember-cli/ember-cli/pull/4593) Remove ember update mention in update-checker [@quaertym](https://github.com/quaertym)
- [#4628](https://github.com/ember-cli/ember-cli/pull/4628) a couple more tests that weren't being run [@kellyselden](https://github.com/kellyselden)
- [#4606](https://github.com/ember-cli/ember-cli/pull/4606) [TYPO] SRI changelog typo fix [@jonathanKingston](https://github.com/jonathanKingston)
- [#4601](https://github.com/ember-cli/ember-cli/pull/4601) update broccoli-caching-writer [@stefanpenner](https://github.com/stefanpenner);
- [#4630](https://github.com/ember-cli/ember-cli/pull/4630) Update blueprint dependencies [@btecu](https://github.com/btecu)
- [#4611](https://github.com/ember-cli/ember-cli/pull/4611) Update Ember Data dependency to 1.13.8 [@bmac](https://github.com/bmac)
- [#4638](https://github.com/ember-cli/ember-cli/pull/4638) broccoli-plugin now uses annotation, rather then our own convention o… [@stefanpenner](https://github.com/stefanpenner)
- [#4622](https://github.com/ember-cli/ember-cli/pull/4622) Upgrade merge trees [@stefanpenner](https://github.com/stefanpenner)
- [#4625](https://github.com/ember-cli/ember-cli/pull/4625) bump broccoli-caching-writer to 1.1.0 [@kellyselden](https://github.com/kellyselden)
- [#4627](https://github.com/ember-cli/ember-cli/pull/4627) fix test that was never being run [@kellyselden](https://github.com/kellyselden)
- [#4629](https://github.com/ember-cli/ember-cli/pull/4629) broccoli-asset-rev to 2.1.2 [@kellyselden](https://github.com/kellyselden)
- [#4632](https://github.com/ember-cli/ember-cli/pull/4632) Windows CI: Removed npm upgrade [@johanneswuerbach](https://github.com/johanneswuerbach)
- [#4636](https://github.com/ember-cli/ember-cli/pull/4636) Update Ember version to 1.13.7. [@rwjblue](https://github.com/rwjblue)
- [#4637](https://github.com/ember-cli/ember-cli/pull/4637) [INTERNAL] Prefer globs over RegExps as funnel arguments [@dschmidt](https://github.com/dschmidt)
- [#4642](https://github.com/ember-cli/ember-cli/pull/4642) bump broccoli-funnel [@stefanpenner](https://github.com/stefanpenner)
- [#4643](https://github.com/ember-cli/ember-cli/pull/4643) Support a (now deprecated) single-argument use of addBowerPackageToProject [@mike-north](https://github.com/mike-north)

Thank you to all who took the time to contribute!

### 1.13.7

The following changes are required if you are upgrading from the previous
version:

- Users
  + [`ember new` diff](https://github.com/kellyselden/ember-cli-output/commit/6a41c5cd7f0f68e7cf710268376d0349c5b57171)
  + Upgrade your project's ember-cli version - [docs](https://ember-cli.com/user-guide/#upgrading)
  + If you haven't already, please remember to transition your Brocfile.js to ember-cli-build.js. [more details](https://github.com/ember-cli/ember-cli/blob/master/TRANSITION.md#brocfile-transition)
- Addon Developers
  + [`ember addon` diff](https://github.com/kellyselden/ember-addon-output/commit/f6f61d55c31d631203bc5491432b435e2cc807c2)
  + No changes required
- Core Contributors
  + No changes required

#### Community Contributions

- [#4558](https://github.com/ember-cli/ember-cli/pull/4558) ensure we apply patches at the right part of the release. [@stefanpenner](https://github.com/ember-cli)
- [#4559](https://github.com/ember-cli/ember-cli/pull/4559) bundle testem [@stefanpenner](https://github.com/ember-cli)
- [#4560](https://github.com/ember-cli/ember-cli/pull/4560) Update ember-qunit to 0.4.9. [@rwjblue](https://github.com/rwjblue)
- [#4561](https://github.com/ember-cli/ember-cli/pull/4561) Upgrade to Broccoli 0.16.5 [@joliss](https://github.com/joliss)
- [#4564](https://github.com/ember-cli/ember-cli/pull/4564) add 1.13.6 diffs to changelog [@kellyselden](https://github.com/kellyselden)
- [#4569](https://github.com/ember-cli/ember-cli/pull/4569) Update Ember to v1.13.6. [@rwjblue](https://github.com/rwjblue)
- [#4572](https://github.com/ember-cli/ember-cli/pull/4572) Update QUnit version to 1.18.0. [@rwjblue](https://github.com/rwjblue)
- [#4589](https://github.com/ember-cli/ember-cli/pull/4589) Fixes issue with smoke test failure. [@rickharrison](https://github.com/rickharrison)

Thank you to all who took the time to contribute!

### 1.13.6

The following changes are required if you are upgrading from the previous
version:

- Users
  + [`ember new` diff](https://github.com/kellyselden/ember-cli-output/commit/c36b2e35b9ef2a66d6f01f360831c6ec9707c5d7)
  + Upgrade your project's ember-cli version - [docs](https://ember-cli.com/user-guide/#upgrading)
  + If you haven't already, please remember to transition your Brocfile.js to ember-cli-build.js. [more details](https://github.com/ember-cli/ember-cli/blob/master/TRANSITION.md#brocfile-transition)
- Addon Developers
  + [`ember addon` diff](https://github.com/kellyselden/ember-addon-output/commit/d77330079ca14a1d0e39383cce87565c1c2d742f)
  + No changes required
- Core Contributors
  + No changes required

#### Community Contributions

- [#3239](https://github.com/ember-cli/ember-cli/pull/3239) ENHANCEMENT: Added `--test-port`/`testPort` option to configure test port [@patocallaghan](https://github.com/patocallaghan)
- [#4545](https://github.com/ember-cli/ember-cli/pull/4545) bump es6modules to fix IE8 issue [@stefanpenner](https://github.com/ember-cli)
- [#4549](https://github.com/ember-cli/ember-cli/pull/4549) adding 1.13.5 diff to changelog [@kellyselden](https://github.com/kellyselden)
- [#4553](https://github.com/ember-cli/ember-cli/pull/4553) [Bugfix] addAddonToProject fix for 1.13.5 [@jasonmit](https://github.com/jasonmit)

Thank you to all who took the time to contribute!

### 1.13.5

The following changes are required if you are upgrading from the previous
version:

- Users
  + [`ember new` diff](https://github.com/kellyselden/ember-cli-output/commit/750a6ba374fc8bb2bbb6102fcb9db399dd1c2472)
  + Upgrade your project's ember-cli version - [docs](https://ember-cli.com/user-guide/#upgrading)
  + If you haven't already, please remember to transition your Brocfile.js to ember-cli-build.js. [more details](https://github.com/ember-cli/ember-cli/blob/master/TRANSITION.md#brocfile-transition)
  + We now bundle ember.js 1.13.5 and ember-data 1.13.7 by default, but please note you can change these by updating bower.json
  + We have included support for [Subresource Integrity (SRI)](https://www.w3.org/TR/SRI) by default, to find out more checkout our site's [SRI section](https://ember-cli.com/user-guide/#subresource-integrity)
  + Please note: Testem will now error if a specified runner is missing.
  + When installing ember-cli, one can use `npm install ember-cli --no-optional` to skip all native dependencies.
- Addon Developers
  + [`ember addon` diff](https://github.com/kellyselden/ember-addon-output/commit/ace30d3fecafee7e27ae5d75254096a08ede2a6c)
  + No changes required
- Core Contributors
  + No changes required

#### Community Contributions

- [#4471](https://github.com/ember-cli/ember-cli/pull/4471) Make the Examples less confusing [@mdragon](https://github.com/mdragon)
- [#4367](https://github.com/ember-cli/ember-cli/pull/4367) [BUGFIX] Adding check for undefined inRepoAddon option in Blueprint.prototype.\_locals. [@gmurphey](https://github.com/gmurphey)
- [#4411](https://github.com/ember-cli/ember-cli/pull/4411) Removing unknown command from `ember help`. [@gmurphey](https://github.com/gmurphey)
- [#4405](https://github.com/ember-cli/ember-cli/pull/4405) Fix default generated integration test. [@blimmer](https://github.com/blimmer)
- [#4406](https://github.com/ember-cli/ember-cli/pull/4406) [ENHANCEMENT] Let ember install take multiple addons [@DanielOchoa](https://github.com/DanielOchoa)
- [#4478](https://github.com/ember-cli/ember-cli/pull/4478) Store acceptance test application in test context. [@rwjblue](https://github.com/rwjblue)
- [#4413](https://github.com/ember-cli/ember-cli/pull/4413) Add clarity for 0.2.7 to 1.13.x transition (build) [@pixelhandler](https://github.com/pixelhandler)
- [#4416](https://github.com/ember-cli/ember-cli/pull/4416) bump sourcemap-concat version [@kwikPRs](https://github.com/kwikPRs)
- [#4419](https://github.com/ember-cli/ember-cli/pull/4419) Nuke 'ember update' [@jonnii](https://github.com/jonnii)
- [#4488](https://github.com/ember-cli/ember-cli/pull/4488) Update Ember to 1.13.5. [@rwjblue](https://github.com/rwjblue)
- [#4440](https://github.com/ember-cli/ember-cli/pull/4440) EmberAddon Should Merge Defaults [@chadhietala](https://github.com/chadhietala)
- [#4438](https://github.com/ember-cli/ember-cli/pull/4438) Fix Ember CLI project update link [@balinterdi](https://github.com/balinterdi)
- [#4428](https://github.com/ember-cli/ember-cli/pull/4428) Update #watchman message to point to correct url [@supabok](https://github.com/supabok)
- [#4430](https://github.com/ember-cli/ember-cli/pull/4430) Handle a wide variety of bower endpoints [@truenorth](https://github.com/truenorth)
- [#4454](https://github.com/ember-cli/ember-cli/pull/4454) Always use Brocfile (with deprecation messaging) if it exists [@gmurphey](https://github.com/gmurphey)
- [#4452](https://github.com/ember-cli/ember-cli/pull/4452) [ENHANCEMENT] Detect & skip lib install on http-mock gen [@sivakumar-kailasam](https://github.com/sivakumar-kailasam)
- [#4456](https://github.com/ember-cli/ember-cli/pull/4456) Updating getPort logic to use liveReloadHost. Fixes #4455. [@gmurphey](https://github.com/gmurphey)
- [#4443](https://github.com/ember-cli/ember-cli/pull/4443) Prevent live-reload-port collisions (by default) [@stefanpenner](https://github.com/stefanpenner)
- [#4457](https://github.com/ember-cli/ember-cli/pull/4457) Removing extraneous newline from the component-test blueprint [@gmurphey](https://github.com/gmurphey)
- [#4447](https://github.com/ember-cli/ember-cli/pull/4447) Update to Ember 1.13.4. [@rwjblue](https://github.com/rwjblue)
- [#4449](https://github.com/ember-cli/ember-cli/pull/4449) [ENHANCEMENT] Add --skip-router flag to route blueprint generator [@sivakumar-kailasam](https://github.com/sivakumar-kailasam)
- [#4484](https://github.com/ember-cli/ember-cli/pull/4484) Updating route blueprint to write to router when dummy flag is used [@gmurphey](https://github.com/gmurphey)
- [#4468](https://github.com/ember-cli/ember-cli/pull/4468) [fixes #4467] ensure commands that fail do to being run in the wrong … [@stefanpenner](https://github.com/stefanpenner)
- [#4474](https://github.com/ember-cli/ember-cli/pull/4474) [fixes #4328] patch engion.io-client to use any XMLHTTPRequest, but t… [@stefanpenner](https://github.com/stefanpenner)
- [#4462](https://github.com/ember-cli/ember-cli/pull/4462) Make ember destroy and ember generate give a better error when called… [@marcioj](https://github.com/marcioj)
- [#4466](https://github.com/ember-cli/ember-cli/pull/4466) Native deps now gone [@stefanpenner](https://github.com/stefanpenner)
- [#4465](https://github.com/ember-cli/ember-cli/pull/4465) ensure reexporter doesn't introduce instability during builds [@stefanpenner](https://github.com/stefanpenner)
- [#4516](https://github.com/ember-cli/ember-cli/pull/4516) update ember-cli-qunit to mitigate some leaks [@stefanpenner](https://github.com/stefanpenner)
- [#4489](https://github.com/ember-cli/ember-cli/pull/4489) [ENHANCEMENT] Testem v0.9.0 [@johanneswuerbach](https://github.com/johanneswuerbach)
- [#4483](https://github.com/ember-cli/ember-cli/pull/4483) Adding in ember-cli-sri into application package.json by default [@jonathanKingston](https://github.com/jonathanKingston)
- [#4524](https://github.com/ember-cli/ember-cli/pull/4524) Update ember-qunit to 0.4.6. [@rwjblue](https://github.com/rwjblue)
- [#4490](https://github.com/ember-cli/ember-cli/pull/4490) Fix code of conduct markdown formatting [@max](https://github.com/max)
- [#4495](https://github.com/ember-cli/ember-cli/pull/4495) bump ember-export-application-global [@stefanpenner](https://github.com/stefanpenner)
- [#4498](https://github.com/ember-cli/ember-cli/pull/4498) Testem v0.9.0 [@johanneswuerbach](https://github.com/johanneswuerbach)
- [#4514](https://github.com/ember-cli/ember-cli/pull/4514) component-unit blueprint - trim component content by default [@ramybenaroya](https://github.com/ramybenaroya)
- [#4534](https://github.com/ember-cli/ember-cli/pull/4534) add os to version output [@kellyselden](https://github.com/kellyselden)
- [#4536](https://github.com/ember-cli/ember-cli/pull/4536) Remove unnecessary `"use strict";`s in "app.js" [@nathanhammond](https://github.com/nathanhammond)
- [#4538](https://github.com/ember-cli/ember-cli/pull/4540) Updated ember-qunit to 0.4.7 [@stefanpenner](https://github.com/stefanpenner)

Thank you to all who took the time to contribute!

### 1.13.1

The following changes are required if you are upgrading from the previous
version:

- Users
  + [`ember new` diff](https://github.com/kellyselden/ember-cli-output/commit/f1425c5073a33dfb7ff60d5254fd340046f578bd)
  + Upgrade your project's ember-cli version - [docs](https://ember-cli.com/user-guide/#upgrading)
- Addon Developers
  + [`ember addon` diff](https://github.com/kellyselden/ember-addon-output/commit/dc309f7655a2cde4cd81bb75d8f274087e9d82f8)
  + No changes required
- Core Contributors
  + No changes required

#### Community Contributions

- [#4398](https://github.com/ember-cli/ember-cli/pull/4398) [BUGFIX] Fixes #4397 add silentError with deprecation [@trabus](https://github.com/trabus)

Thank you to all who took the time to contribute!
### 1.13.0

The following changes are required if you are upgrading from the previous
version:

- Users
  + [`ember new` diff](https://github.com/kellyselden/ember-cli-output/commit/e83bf78f9be69a6dcedd5a7e16402c6b874efceb)
  + Upgrade your project's ember-cli version - [docs](https://ember-cli.com/user-guide/#upgrading)
  + `Brocfile.js` has been deprecated in favor of `ember-cli-build.js`. See [TRANSITION.md](https://github.com/ember-cli/ember-cli/blob/master/TRANSITION.md) for details on how to transition your `Brocfile.js` code to `ember-cli-build.js`.
  + Components are now generated with integration tests by default instead of unit tests. Component unit tests can still be generated separately with: `ember g component-test foo-bar -unit`.
  + Services can now be generated into pod structure.
- Addon Developers
  + [`ember addon` diff](https://github.com/kellyselden/ember-addon-output/commit/c8496e7574826520ead230009068a6313a9712e4)
  + `Brocfile.js` has been deprecated in favor of `ember-cli-build.js`. See [TRANSITION.md](https://github.com/ember-cli/ember-cli/blob/master/TRANSITION.md) for details on how to transition your `Brocfile.js` code to `ember-cli-build.js`.
  + Blueprints can now be generated into the `tests/dummy/app` folder with the `--dummy` flag.
  + Scoped npm dependencies are now supported.
- Core Contributors
  + fs.existsSync is deprecated, use exists-sync instead.

#### Community Contributions
- [#4378](https://github.com/ember-cli/ember-cli/pull/4378) Update Ember to 1.13.3 [@rwjblue](https://github.com/rwjblue)
- [#4395](https://github.com/ember-cli/ember-cli/pull/4395) Update ember-data to 1.13.5 [@trabus](https://github.com/trabus)
- [#4217](https://github.com/ember-cli/ember-cli/pull/4217) [BUGFIX] generating tests inside addons no longer generates addon export file [@trabus](https://github.com/trabus)
- [#4212](https://github.com/ember-cli/ember-cli/pull/4212) fix friendly test description for transforms [@csantero](https://github.com/csantero)
- [#4214](https://github.com/ember-cli/ember-cli/pull/4214) [BUGFIX] correct relative import path for nested adapters [@trabus](https://github.com/trabus)
- [#4215](https://github.com/ember-cli/ember-cli/pull/4215) extract clean-base-url to its own module [@stefanpenner](https://github.com/stefanpenner)
- [#4197](https://github.com/ember-cli/ember-cli/pull/4197) [BUGFIX] add default for path option in component blueprint locals [@trabus](https://github.com/trabus)
- [#4316](https://github.com/ember-cli/ember-cli/pull/4316) fs.existsSync deprecated, replace with exists-sync [@jasonmit](https://github.com/jasonmit)
- [#4224](https://github.com/ember-cli/ember-cli/pull/4224) extract silent-error to its own addon [@stefanpenner](https://github.com/stefanpenner)
- [#4319](https://github.com/ember-cli/ember-cli/pull/4319) Update tmp.js [@jjmiv](https://github.com/jjmiv)
- [#4228](https://github.com/ember-cli/ember-cli/pull/4228) add 0.2.7 diffs [@kellyselden](https://github.com/kellyselden)
- [#4227](https://github.com/ember-cli/ember-cli/pull/4227) Extract process relative require [@stefanpenner](https://github.com/stefanpenner)
- [#4226](https://github.com/ember-cli/ember-cli/pull/4226) extract node-modules-path as its own module [@stefanpenner](https://github.com/stefanpenner)
- [#4326](https://github.com/ember-cli/ember-cli/pull/4326) Drop unused line from app blueprint [@ef4](https://github.com/ef4)
- [#4254](https://github.com/ember-cli/ember-cli/pull/4254) [BUGFIX] Closes #4253. Add `skipHelp` as an available option to commands. [@DanielOchoa](https://github.com/DanielOchoa)
- [#4249](https://github.com/ember-cli/ember-cli/pull/4249) Passing options to tiny-lr (live reload) for HTTPS support [@dosco](https://github.com/dosco)
- [#4239](https://github.com/ember-cli/ember-cli/pull/4239) Fix JSDoc issues [@Turbo87](https://github.com/Turbo87)
- [#4242](https://github.com/ember-cli/ember-cli/pull/4242) Add devDependencies "up to date" badge to README [@truenorth](https://github.com/truenorth)
- [#4251](https://github.com/ember-cli/ember-cli/pull/4251) [BUGFIX] Fix generated addon acceptance test [@trabus](https://github.com/trabus)
- [#4240](https://github.com/ember-cli/ember-cli/pull/4240) Added ember-cli-release to app/addon devDeps blueprint for simple release cutting [@jayphelps](https://github.com/jayphelps)
- [#4286](https://github.com/ember-cli/ember-cli/pull/4286) [Deprecation] Introduce new build file [@chadhietala](https://github.com/chadhietala)
- [#4280](https://github.com/ember-cli/ember-cli/pull/4280) [ENHANCEMENT] Add pod support for services blueprint [@trabus](https://github.com/trabus)
- [#4272](https://github.com/ember-cli/ember-cli/pull/4272) [ENHANCEMENT] Generate component-tests into `tests/integration` by default [@trabus](https://github.com/trabus)
- [#4261](https://github.com/ember-cli/ember-cli/pull/4261) bump ember-cli-htmlbars [@stefanpenner](https://github.com/stefanpenner)
- [#4266](https://github.com/ember-cli/ember-cli/pull/4266) [fixes #4264] [@stefanpenner](https://github.com/stefanpenner)
- [#4270](https://github.com/ember-cli/ember-cli/pull/4270) [BUGFIX] don't allow ember init to create an application without project name [@dukex/bugfix](https://github.com/dukex/bugfix)
- [#4278](https://github.com/ember-cli/ember-cli/pull/4278) Fix 2 typos in livereload-server-test [@jrobeson](https://github.com/jrobeson)
- [#4271](https://github.com/ember-cli/ember-cli/pull/4271) Adding support for private npm modules in blueprints. Closes #4256. [@gmurphey](https://github.com/gmurphey)
- [#4263](https://github.com/ember-cli/ember-cli/pull/4263) [fixes #4260] postprocessTree hook for templates [@stefanpenner](https://github.com/stefanpenner)
- [#4347](https://github.com/ember-cli/ember-cli/pull/4347) ES3+ and for ES5+ deprecation free keys + forEach [@stefanpenner](https://github.com/stefanpenner)
- [#4292](https://github.com/ember-cli/ember-cli/pull/4292) Cleanup pr4283 [@stefanpenner](https://github.com/stefanpenner)
- [#4284](https://github.com/ember-cli/ember-cli/pull/4284) Update ember-resolver to 0.1.17. [@rwjblue](https://github.com/rwjblue)
- [#4287](https://github.com/ember-cli/ember-cli/pull/4287) [ENHANCEMENT] Add ability to generate blueprints into addon `tests/dummy/app` [@trabus](https://github.com/trabus)
- [#4290](https://github.com/ember-cli/ember-cli/pull/4290) Pass the correct port property to LiveReload server [@jrobeson](https://github.com/jrobeson)
- [#4282](https://github.com/ember-cli/ember-cli/pull/4282) Display the LiveReload server address as url [@jrobeson](https://github.com/jrobeson)
- [#4288](https://github.com/ember-cli/ember-cli/pull/4288) Update ember-cli-htmlbars to 0.7.9. [@rwjblue](https://github.com/rwjblue)
- [#4376](https://github.com/ember-cli/ember-cli/pull/4376) Update initializer-test blueprint [@quaertym](https://github.com/quaertym)
- [#4306](https://github.com/ember-cli/ember-cli/pull/4306) [ENHANCEMENT] Print notification when modifying router.js [@trabus](https://github.com/trabus)
- [#4377](https://github.com/ember-cli/ember-cli/pull/4377) Add a test-page option to the test command [@jrjohnson](https://github.com/jrjohnson)
- [#4341](https://github.com/ember-cli/ember-cli/pull/4341) Update ember-load-initializers to 0.1.5 [@jmurphyau](https://github.com/jmurphyau)
- [#4322](https://github.com/ember-cli/ember-cli/pull/4322) Update ADDON_HOOKS.md [@jjmiv](https://github.com/jjmiv)
- [#4334](https://github.com/ember-cli/ember-cli/pull/4334) Cache processed styles tree to prevent double style builds. [@rwjblue](https://github.com/rwjblue)
- [#4309](https://github.com/ember-cli/ember-cli/pull/4309) [ENHANCEMENT] Name blueprint in generate and destroy output message [@trabus](https://github.com/trabus)
- [#4327](https://github.com/ember-cli/ember-cli/pull/4327) Bring tests jshintrc closer to app jshintrc [@ef4](https://github.com/ef4)
- [#4344](https://github.com/ember-cli/ember-cli/pull/4344) [ENHANCEMENT] Fix typo in test command description. [@fabianrbz](https://github.com/fabianrbz)
- [#4362](https://github.com/ember-cli/ember-cli/pull/4362) extract preprocessor-registry -> ember-cli-preprocessor-registry [@stefanpenner](https://github.com/stefanpenner)
- [#4348](https://github.com/ember-cli/ember-cli/pull/4348) Do not pack ember-cli-build.js [@chadhietala](https://github.com/chadhietala)
- [#4343](https://github.com/ember-cli/ember-cli/pull/4343) bump to ember-resolve 0.1.18 – which fixes deprecations while continu… [@stefanpenner](https://github.com/stefanpenner)
- [#4349](https://github.com/ember-cli/ember-cli/pull/4349) enable both relative and absolute treePaths (npm v3 fix) [@stefanpenner](https://github.com/stefanpenner)
- [#4359](https://github.com/ember-cli/ember-cli/pull/4359) Update helper blueprint to use `Ember.Helper.helper` [@balinterdi](https://github.com/balinterdi)
- [#4354](https://github.com/ember-cli/ember-cli/pull/4354) Upgrade to ember-cli-app-version 0.4.0 [@taras](https://github.com/taras)
- [#4370](https://github.com/ember-cli/ember-cli/pull/4370) Remove unexpected final newline [@treyhunner](https://github.com/treyhunner)
- [#4374](https://github.com/ember-cli/ember-cli/pull/4374) Update appveyor.yml [@stefanpenner](https://github.com/stefanpenner)
- [#4382](https://github.com/ember-cli/ember-cli/pull/4382) Update ember-cli-qunit to 0.3.15. [@rwjblue](https://github.com/rwjblue)
- [#4384](https://github.com/ember-cli/ember-cli/pull/4384) [ENHANCEMENT] Add block-template assertion to generated component integration test [@trabus](https://github.com/trabus)
- [#4385](https://github.com/ember-cli/ember-cli/pull/4385) Dependency updates [@truenorth](https://github.com/truenorth)

Thank you to all who took the time to contribute!

### 0.2.7

The following changes are required if you are upgrading from the previous
version:

- Users
  + [`ember new` diff](https://github.com/kellyselden/ember-cli-output/commit/8cd6f5ee0012d3e4960dd9204c9e459f05babd15)
  + Upgrade your project's ember-cli version - [docs](https://ember-cli.com/user-guide/#upgrading)
- Addon Developers
  + [`ember addon` diff](https://github.com/kellyselden/ember-addon-output/commit/d59788f7a175376a16e8f4890ac40e6eabb7b9dd)
  + No changes required
- Core Contributors
  + No changes required

#### Community Contributions

- [#4196](https://github.com/ember-cli/ember-cli/pull/4196) [BUGFIX] Adding fileMapToken __name__ for route-addon blueprint. [@gmurphey](https://github.com/gmurphey)
- [#4203](https://github.com/ember-cli/ember-cli/pull/4203) [BUGFIX] acceptance-test blueprint no longer generates addon re-export in app folder [@trabus](https://github.com/trabus)
- [#4206](https://github.com/ember-cli/ember-cli/pull/4206) [Bugfix] Addon.prototype.compileTemplates should not use deprecated t… [@stefanpenner](https://github.com/stefanpenner)
- [#4207](https://github.com/ember-cli/ember-cli/pull/4207) [fixes #4205] allow null addonTemplates. [@stefanpenner](https://github.com/stefanpenner)
- [#4208](https://github.com/ember-cli/ember-cli/pull/4208) Drop ncp for cpr [@stefanpenner](https://github.com/stefanpenner)
- [#4210](https://github.com/ember-cli/ember-cli/pull/4210) Upgrade ember-try dependency in addon blueprint [@kategengler](https://github.com/kategengler)

Thank you to all who took the time to contribute!

### 0.2.6

The following changes are required if you are upgrading from the previous
version:

- Users
  + [`ember new` diff](https://github.com/kellyselden/ember-cli-output/commit/734a6b49d4c88ea6431d2793b49477aed70fc220)
  + Upgrade your project's ember-cli version - [docs](https://ember-cli.com/user-guide/#upgrading)
  + `ember server` can now be started over `https`. Default ssl
    certificate and ssl key paths are `ssl/server.crt` and
    `ssl/server.key` respectively. Custom paths can be added with
    `--ssl-cert` and `--ssl-key` [#3550](https://github.com/ember-cli/ember-cli/issues/3550).
  + `ember test` now accepts a `reporter` option, it passes this option to Testem with the reporter to use `[tap|dot|xunit]` [#4106](https://github.com/ember-cli/ember-cli/pull/4106).
  + `app/views` is not longer included in the default project blueprint [#4083](https://github.com/ember-cli/ember-cli/pull/4083).
  + Added again `podModulePrefix` to `app.js`. We still need
    podModulePrefix for the time being, it can be removed again when
    the state of pods has been finalized.
  + New apps include a `.watchmanconfig` which tells `watchman` to ignoring `tmp` dir [#4101](https://github.com/ember-cli/ember-cli/issues/4101).
  + Updated `ember-data` to `1.0.0-beta.18`. Install with `npm install --save-dev ember-data@1.0.0-beta.18`.
  + Unit tests for components are now flagged as such [#4177](https://github.com/ember-cli/ember-cli/pull/4177).
- Addon Developers
  + [`ember addon` diff](https://github.com/kellyselden/ember-addon-output/commit/c5db8de5351628f532535f5f6e76e6da8d259299)
  + A new hook is available: `treeForAddonTemplates` which allows you to specify the templates tree. For more info on how to use this hook see [the following issue](https://github.com/yapplabs/ember-modal-dialog/issues/34).
  + Route blueprint now works within addons [#4152](https://github.com/ember-cli/ember-cli/pull/4152).
  + A new generator is available, `ember g route-addon` allows you to create import wrappers for your addon's routes.
- Core Contributors
  + We started to merge pull-request as part of the quest to improve code quality, keep them coming! [#3730](https://github.com/ember-cli/ember-cli/issues/3730).

#### Community Contributions

- [#4143](https://github.com/ember-cli/ember-cli/pull/4143) [BUGFIX] Blueprint.load verify blueprint is in a directory [@trabus](https://github.com/trabus)
- [#4035](https://github.com/ember-cli/ember-cli/pull/4035) Add a verification step to fail the build when tests are filtered with .only [@marcioj](https://github.com/marcioj)
- [#4091](https://github.com/ember-cli/ember-cli/pull/4091) fix name of ember-cli-dependency-checker [@bantic](https://github.com/bantic)
- [#3854](https://github.com/ember-cli/ember-cli/pull/3854) [ENHANCEMENT] install:addon command will show a deprecation message before running the install command. [@DanielOchoa](https://github.com/DanielOchoa)
- [#3550](https://github.com/ember-cli/ember-cli/pull/3550) Add ability to start ember serve on https [@drogus](https://github.com/drogus)
- [#3786](https://github.com/ember-cli/ember-cli/pull/3786) Throw if templating a file fails [@davewasmer](https://github.com/davewasmer)
- [#4026](https://github.com/ember-cli/ember-cli/pull/4026) Revert "Test powershell for appveyor builds" [@stefanpenner](https://github.com/stefanpenner)
- [#4148](https://github.com/ember-cli/ember-cli/pull/4148) extract common SilentError debug/throw logic [@stefanpenner](https://github.com/stefanpenner)
- [#4104](https://github.com/ember-cli/ember-cli/pull/4104) [BUGFIX] Fix custom blueprint options for destroy command [@trabus](https://github.com/trabus)
- [#4106](https://github.com/ember-cli/ember-cli/pull/4106) [ENHANCEMENT] Adding Report option to 'ember test' [@step2yeung](https://github.com/step2yeung)
- [#4155](https://github.com/ember-cli/ember-cli/pull/4155) Updating in-addon and in-repo-addon adapters [@gmurphey](https://github.com/gmurphey)
- [#4123](https://github.com/ember-cli/ember-cli/pull/4123) Remove duplication in lib/utilities/test-info [@quaertym](https://github.com/quaertym)
- [#4114](https://github.com/ember-cli/ember-cli/pull/4114) [Bugfix] 1.4 diff displayed removal before addition. [@stefanpenner](https://github.com/stefanpenner)
- [#4108](https://github.com/ember-cli/ember-cli/pull/4108) Update ember-disable-proxy-controller to 1.0.0 [@cibernox](https://github.com/cibernox)
- [#4116](https://github.com/ember-cli/ember-cli/pull/4116) gzip served files. [@stefanpenner](https://github.com/stefanpenner)
- [#4120](https://github.com/ember-cli/ember-cli/pull/4120) [fixes #4083] remove views dir by default [@stefanpenner](https://github.com/stefanpenner)
- [#4159](https://github.com/ember-cli/ember-cli/pull/4159) Add `treeForAddonTemplates` hook. [@lukemelia](https://github.com/lukemelia)
- [#4142](https://github.com/ember-cli/ember-cli/pull/4142) Installation checker [@stefanpenner](https://github.com/stefanpenner)
- [#4132](https://github.com/ember-cli/ember-cli/pull/4132) Revert "Remove podModulePrefix from app.js" [@trabus](https://github.com/trabus)
- [#4141](https://github.com/ember-cli/ember-cli/pull/4141) ENHANCEMENT More advanced detection of whether outputPath is a parent of the project directory [@catbieber](https://github.com/catbieber)
- [#4138](https://github.com/ember-cli/ember-cli/pull/4138) Extract unknown command [@quaertym](https://github.com/quaertym)
- [#4139](https://github.com/ember-cli/ember-cli/pull/4139) [fixes #4133] warn if helper without `-` is generated [@stefanpenner](https://github.com/stefanpenner)
- [#4124](https://github.com/ember-cli/ember-cli/pull/4124) [ENHANCEMENT] Add watchmanconfig file to blueprints [@mikegrassotti](https://github.com/mikegrassotti)
- [#4152](https://github.com/ember-cli/ember-cli/pull/4152) [ENHANCEMENT] Updating route blueprint to work within addons and create route-addon… [@stefanpenner](https://github.com/stefanpenner)
- [#4157](https://github.com/ember-cli/ember-cli/pull/4157) Add Code Climate config [@chrislopresto](https://github.com/chrislopresto)
- [#4150](https://github.com/ember-cli/ember-cli/pull/4150) Code Quality: npm-install.js, npm-uninstall.js D -> A [@jkarsrud](https://github.com/jkarsrud)
- [#4146](https://github.com/ember-cli/ember-cli/pull/4146) Code Quality: addon.js, project.js D -> C [@jkarsrud](https://github.com/jkarsrud)
- [#4147](https://github.com/ember-cli/ember-cli/pull/4147) Detect ember-cli from deps as well as devDeps [@searls](https://github.com/searls)
- [#4154](https://github.com/ember-cli/ember-cli/pull/4154) remove duplication from normalize entity name [@tyleriguchi](https://github.com/tyleriguchi)
- [#4158](https://github.com/ember-cli/ember-cli/pull/4158) Allow addons to have pod based templates [@pzuraq](https://github.com/pzuraq)
- [#4160](https://github.com/ember-cli/ember-cli/pull/4160) Friendlier comments for Brocfile in addons [@igorT](https://github.com/igorT)
- [#4162](https://github.com/ember-cli/ember-cli/pull/4162) Remove unused variables [@quaertym](https://github.com/quaertym)
- [#4163](https://github.com/ember-cli/ember-cli/pull/4163) Bump ember-data to v1.0.0-beta.18 [@quaertym](https://github.com/quaertym)
- [#4166](https://github.com/ember-cli/ember-cli/pull/4166) upgrade node-require-timings [@stefanpenner](https://github.com/stefanpenner)
- [#4168](https://github.com/ember-cli/ember-cli/pull/4168) Allow internal cli parameters to be configurable by other cli tools [@rodyhaddad](https://github.com/rodyhaddad )
- [#4177](https://github.com/ember-cli/ember-cli/pull/4177) Flag component unit tests as such [@mixonic](https://github.com/mixonic)
- [#4187](https://github.com/ember-cli/ember-cli/pull/4187) isbinaryfile is used in more the just development [@stefanpenner](https://github.com/ember-clistefanpenner)
- [#4188](https://github.com/ember-cli/ember-cli/pull/4188) Fixed type annotations [@Turbo87](https://github.com/Turbo87)

Thank you to all who took the time to contribute!

### 0.2.5

The following changes are required if you are upgrading from the previous
version:

- Users
  + [`ember new` diff](https://github.com/kellyselden/ember-cli-output/commit/f49b35bbb243b6e3b8e20fb2a9c69a2fa13a6aec)
  + Upgrade your project's ember-cli version - [docs](https://ember-cli.com/user-guide/#upgrading)
  + package.json
     + Upgrade `ember-cli-qunit` to `0.3.13`.
     + Make sure that `ember-cli-dependency-checker` is using caret `^1.0.0`.
  + bower.json
     + Upgrade `ember-qunit` to `0.3.3`.
- Addon Developers
  + [`ember addon` diff](https://github.com/kellyselden/ember-addon-output/commit/8ef831d2df8abad6445ca7bfa732518c6d8777af)
  + No changes required
- Core Contributors
+ No changes required


#### Community Contributions

- [#4076](https://github.com/ember-cli/ember-cli/pull/4076) Use caret version for stable dependencies in project blueprint. [@abuiles](https://github.com/abuiles)
- [#4087](https://github.com/ember-cli/ember-cli/pull/4087) Bump ember-cli-qunit to v0.3.13 (ember-qunit@0.3.3). [@rwjblue](https://github.com/rwjblue)

### 0.2.4

The following changes are required if you are upgrading from the previous
version:

- Users
  + [`ember new` diff](https://github.com/kellyselden/ember-cli-output/commit/964c80924d665adfde3ce31acaac5c26b95a1bc0)
  + Upgrade your project's ember-cli version - [docs](https://ember-cli.com/user-guide/#upgrading)
  + Apps now have [ember-disable-proxy-controllers](https://github.com/cibernox/ember-disable-proxy-controllers)
    included by default, this ensures that autogenerated controllers
    always are regular `Ember.Controller` instead of the deprecated
    proxy ones. This does not affect explicitly created controllers.
  + Generated routes always use `this.route` (`this.resource` is no longer used).
  + The command `ember install:bower` has been removed.
  + Pod components can now be generated outside the
    `app/pods/components` (or `app/components` sans podModulePrefix)
    folder with the `--path` option. `ember g component foo-bar -p
    -path foo` generates into `app/foo/foo-bar/component.js`
  + The `ember new` command now has a `--directory` option, allowing
    you to generate into a directory that differs from your app
    name. `ember new foo -dir bar` generates an app named `foo` into a
    directory named `bar`.
  + Generated apps no longer have `podModulePrefix` in the config.
  + All blueprints have been updated to use shorthand ES6 syntax for importing and exporting.
  + package.json
     + Upgrade `ember-cli-qunit` to `0.3.12`
     + Upgrade `ember-cli-dependency-checker` to `1.0.0`
  + bower.json
     + Bundled ember `v1.12`
     + Upgrade bower.json `ember-qunit` to `0.3.2` for glimmer support.
- Addon Developers
  + [`ember addon` diff](https://github.com/kellyselden/ember-addon-output/commit/4175b66d0911c9ea454daaefb219d11b334f1bab)
  + No changes required
- Core Contributors
  + No changes required

#### Community Contributions

- [#3965](https://github.com/ember-cli/ember-cli/pull/3965) fixup doc generator test [@stefanpenner](https://github.com/stefanpenner)
- [#3822](https://github.com/ember-cli/ember-cli/pull/3822) adding 0.2.3 diffs [@kellyselden](https://github.com/kellyselden)
- [#3384](https://github.com/ember-cli/ember-cli/pull/3384) Test powershell for appveyor builds [@stefanpenner](https://github.com/stefanpenner)
- [#3771](https://github.com/ember-cli/ember-cli/pull/3771) [ENHANCEMENT] Support custom node_module paths [@jakehow](https://github.com/jakehow)
- [#3820](https://github.com/ember-cli/ember-cli/pull/3820) [ENHANCEMENT] Change blueprint command options to type String to avoid nopt transformations [@rodyhaddad](https://github.com/rodyhaddad)
- [#3698](https://github.com/ember-cli/ember-cli/pull/3698) adding docker for linux testing/debugging [@kellyselden](https://github.com/kellyselden)
- [#3973](https://github.com/ember-cli/ember-cli/pull/3973) Config cache unc share [@stefanpenner](https://github.com/stefanpenner)
- [#3836](https://github.com/ember-cli/ember-cli/pull/3836) Suggestion: Adding test coverage to pull requests [@kellyselden](https://github.com/kellyselden)
- [#3827](https://github.com/ember-cli/ember-cli/pull/3827) [BUGFIX] Fixes availableOptions in custom blueprints [@trabus](https://github.com/trabus)
- [#3825](https://github.com/ember-cli/ember-cli/pull/3825) Exclude dist/ from addon npm publishes by default [@jayphelps](https://github.com/jayphelps)
- [#3826](https://github.com/ember-cli/ember-cli/pull/3826) [fixes #3712] rethrow errors in build task [@marcioj](https://github.com/marcioj)
- [#3978](https://github.com/ember-cli/ember-cli/pull/3978) Update broccoli-es6modules [@marcioj](https://github.com/marcioj)
- [#3882](https://github.com/ember-cli/ember-cli/pull/3882) Removes bower install command. [@willrax](https://github.com/willrax)
- [#3869](https://github.com/ember-cli/ember-cli/pull/3869) [BUGFIX] Use posix path for in-repo-addons in package.json [@trabus](https://github.com/trabus)
- [#3846](https://github.com/ember-cli/ember-cli/pull/3846) [BUGFIX] Prevent addon-import blueprint from generating if entity name is undefined [@trabus](https://github.com/trabus)
- [#3851](https://github.com/ember-cli/ember-cli/pull/3851) Use shorthand ES6 syntax for addon -> app re-exports [@jayphelps](https://github.com/jayphelps)
- [#3848](https://github.com/ember-cli/ember-cli/pull/3848) writeError now looks for filename as well as file [@wagenet](https://github.com/wagenet)
- [#3858](https://github.com/ember-cli/ember-cli/pull/3858) move github to normal dependencies to hack around: https://github.com/np... [@stefanpenner](https://github.com/stefanpenner)
- [#3856](https://github.com/ember-cli/ember-cli/pull/3856) Use shorthand ES6 re-export for addon-imports as well, which landed in #3690 [@jayphelps](https://github.com/jayphelps)
- [#3842](https://github.com/ember-cli/ember-cli/pull/3842) Add remove packages [@jonathanKingston](https://github.com/jonathanKingston)
- [#3845](https://github.com/ember-cli/ember-cli/pull/3845) [BUGFIX] Fix ability to generate blueprints (blueprint, http-mock, http-proxy, and tests) inside addons [@trabus](https://github.com/trabus)
- [#3853](https://github.com/ember-cli/ember-cli/pull/3853) Cache `node_modules` and `bower_components` in CI [@seanpdoyle](https://github.com/seanpdoyle)
- [#3994](https://github.com/ember-cli/ember-cli/pull/3994) update sane + broccoli-sane-watcher [@stefanpenner](https://github.com/stefanpenner)
- [#3949](https://github.com/ember-cli/ember-cli/pull/3949) adding a shared folder with host, and fixing git PATH [@kellyselden](https://github.com/kellyselden)
- [#3937](https://github.com/ember-cli/ember-cli/pull/3937) [BUGFIX] Merge app/styles from addons with overwrite: true. Fixes #3930. [@yapplabs](https://github.com/yapplabs)
- [#3895](https://github.com/ember-cli/ember-cli/pull/3895) [Enhancement] PhantomJS 2.0 running on travis-ci [@truenorth](https://github.com/truenorth)
- [#3921](https://github.com/ember-cli/ember-cli/pull/3921) [Enhancement] Ember-try & parallel travis-ci scenario tests for addons [@truenorth](https://github.com/truenorth)
- [#3936](https://github.com/ember-cli/ember-cli/pull/3936) Replace 'this.resource' with 'this.route' in generators [@HeroicEric](https://github.com/HeroicEric)
- [#3946](https://github.com/ember-cli/ember-cli/pull/3946) [ENHANCEMENT] Add host option to `ember test`. [@wangjohn](https://github.com/wangjohn)
- [#3909](https://github.com/ember-cli/ember-cli/pull/3909) test blueprints now use consistent, less-opinionated import style [@jayphelps](https://github.com/jayphelps)
- [#3891](https://github.com/ember-cli/ember-cli/pull/3891) Fixes problem in initializer tests generated in addons [@marcioj](https://github.com/marcioj)
- [#3889](https://github.com/ember-cli/ember-cli/pull/3889) Updating dev folder to help with debugging [@kellyselden](https://github.com/kellyselden)
- [#3916](https://github.com/ember-cli/ember-cli/pull/3916) Disable directory listings on development server [@joliss](https://github.com/joliss)
- [#3887](https://github.com/ember-cli/ember-cli/pull/3887) Bump ember router generator and allow index routes [@abuiles](https://github.com/abuiles)
- [#3915](https://github.com/ember-cli/ember-cli/pull/3915) Always create addon trees when developing an addon [@marcioj](https://github.com/marcioj)
- [#3901](https://github.com/ember-cli/ember-cli/pull/3901) bump blueprints to latest released ember [@stefanpenner](https://github.com/stefanpenner)
- [#3913](https://github.com/ember-cli/ember-cli/pull/3913) Remove podModulePrefix from app.js [@knownasilya](https://github.com/knownasilya)
- [#3945](https://github.com/ember-cli/ember-cli/pull/3945) [ENHANCEMENT] Friendly test names and descriptions [@eccegordo/feature](https://github.com/eccegordo/feature)
- [#3922](https://github.com/ember-cli/ember-cli/pull/3922) Export test output dir via ENV [@ef4](https://github.com/ef4)
- [#3919](https://github.com/ember-cli/ember-cli/pull/3919) Remove connect-restreamer. [@abuiles](https://github.com/abuiles)
- [#4021](https://github.com/ember-cli/ember-cli/pull/4021) Allow custom history location types. [@stefanpenner](https://github.com/stefanpenner)
- [#3950](https://github.com/ember-cli/ember-cli/pull/3950) allow override of os.EOL in tests [@stefanpenner](https://github.com/stefanpenner)
- [#3962](https://github.com/ember-cli/ember-cli/pull/3962) Disable any file watching done by testem [@johanneswuerbach](https://github.com/johanneswuerbach)
- [#3968](https://github.com/ember-cli/ember-cli/pull/3968) node-glob doesn’t work with windows shares… [@stefanpenner](https://github.com/stefanpenner)
- [#3951](https://github.com/ember-cli/ember-cli/pull/3951) [ENHANCEMENT] Add --directory flag to `ember new` [@HeroicEric](https://github.com/HeroicEric)
- [#3956](https://github.com/ember-cli/ember-cli/pull/3956) Bump ember-route-generator to match #3936. [@abuiles](https://github.com/abuiles)
- [#3954](https://github.com/ember-cli/ember-cli/pull/3954) [ENHANCEMENT] Generate component pods outside components folder [@trabus](https://github.com/trabus)
- [#3958](https://github.com/ember-cli/ember-cli/pull/3958) Fix indentation in `crossdomain.xml` [@arthurvr](https://github.com/arthurvr)
- [#3967](https://github.com/ember-cli/ember-cli/pull/3967) allow override of os.EOL in tests [@stefanpenner](https://github.com/stefanpenner)
- [#3959](https://github.com/ember-cli/ember-cli/pull/3959) Add `Disallow:` to robots.txt [@arthurvr](https://github.com/arthurvr)
- [#3966](https://github.com/ember-cli/ember-cli/pull/3966) increase timeouts, and use mocha’s inheriting config [@stefanpenner](https://github.com/stefanpenner)
- [#4039](https://github.com/ember-cli/ember-cli/pull/4039) Update ember-qunit to support glimmer [@knownasilya](https://github.com/knownasilya)
- [#4000](https://github.com/ember-cli/ember-cli/pull/4000) use `escape-string-regexp` module [@sindresorhus](https://github.com/sindresorhus)
- [#3975](https://github.com/ember-cli/ember-cli/pull/3975) included modules is no longer needed [@stefanpenner](https://github.com/stefanpenner)
- [#3982](https://github.com/ember-cli/ember-cli/pull/3982) Changed markdown-color blue to bright-blue to be the same on all platforms [@trabus](https://github.com/trabus)
- [#3984](https://github.com/ember-cli/ember-cli/pull/3984) Allow io.js-next in development in 'valid-platform-version' [@laiso](https://github.com/laiso)
- [#3974](https://github.com/ember-cli/ember-cli/pull/3974) Resolve sync [@stefanpenner](https://github.com/stefanpenner)
- [#3976](https://github.com/ember-cli/ember-cli/pull/3976) Relative require [@stefanpenner](https://github.com/stefanpenner)
- [#3996](https://github.com/ember-cli/ember-cli/pull/3996) Warns when npm or bower dependencies aren't installed [@marcioj](https://github.com/marcioj)
- [#4024](https://github.com/ember-cli/ember-cli/pull/4024) Appveyor: Use `run` instead of `run-script` [@knownasilya](https://github.com/knownasilya)
- [#4033](https://github.com/ember-cli/ember-cli/pull/4033) Bump ember-cli-dependency-checker to v0.1.0 [@quaertym](https://github.com/quaertym)
- [#4027](https://github.com/ember-cli/ember-cli/pull/4027) Re-order postBuild hook [@chadhietala](https://github.com/chadhietala)
- [#4008](https://github.com/ember-cli/ember-cli/pull/4008) Disable leek for `ember -v` [@twokul](https://github.com/twokul)
- [#4020](https://github.com/ember-cli/ember-cli/pull/4020) Allowed failures [@stefanpenner](https://github.com/stefanpenner)
- [#4007](https://github.com/ember-cli/ember-cli/pull/4007) Hide Python on appveyor so npm won't build native extentions [@raytiley](https://github.com/raytiley)
- [#4022](https://github.com/ember-cli/ember-cli/pull/4022) Run all tests again [@marcioj](https://github.com/marcioj)
- [#4032](https://github.com/ember-cli/ember-cli/pull/4032) Update ember-cli-qunit to v0.3.2 [@HeroicEric](https://github.com/HeroicEric)
- [#4037](https://github.com/ember-cli/ember-cli/pull/4037) Add ember-disable-proxy-controllers to app blueprint [@cibernox](https://github.com/cibernox)
- [#4046](https://github.com/ember-cli/ember-cli/pull/4046) Upgrade ember-cli-htmlbars to 0.7.6 [@teddyzeenny](https://github.com/teddyzeenny)
- [#4057](https://github.com/ember-cli/ember-cli/pull/4057) [INTERNAL] Fix tests to expect single line qunit import [@trabus](https://github.com/trabus)
- [#4058](https://github.com/ember-cli/ember-cli/pull/4058) Bump ember-cli-dependency-checker to v1.0.0 [@quaertym](https://github.com/quaertym)
- [#4059](https://github.com/ember-cli/ember-cli/pull/4059) Update Ember-data to beta 17 [@cibernox](https://github.com/cibernox)
- [#4065](https://github.com/ember-cli/ember-cli/pull/4065) Update to Ember 1.12.0. [@rwjblue](https://github.com/rwjblue)

Thank you to all who took the time to contribute!


### 0.2.3

The following changes are required if you are upgrading from the previous
version:

- Users
  + [`ember new` diff](https://github.com/kellyselden/ember-cli-output/commit/0aaabc98378600e116da0fcc5b75c1a8b00ce541)
  + Upgrade your project's ember-cli version - [docs](https://ember-cli.com/user-guide/#upgrading)
  + `ember install <addon-name>` now is the correct way to install an add-on (not `ember install:npm <addon-name>`)
  + babel has been upgraded to `5.0.0`, be sure any configuration to babel is updated accordingly
  + bundled ember is now 1.11.1
  + when existing test --server, tmp files should once again be correctly cleaned up.
- Addon Developers
  + [`ember addon` diff](https://github.com/kellyselden/ember-addon-output/commit/567f9f2db157ce835c116ffde1567cc8c709ae0c)
  + No changes required
- Core Contributors
  + No changes required
  + Code Climate was added: https://codeclimate.com/github/ember-cli/ember-cli,
    we have been making steady progress in improving our code quality and coverage.
    As new code enters the system, we should ensure we continue to improve.

#### Community Contributions

- [#3782](https://github.com/ember-cli/ember-cli/pull/3782) add OS X as a CI target for travis [@stefanpenner](https://github.com/stefanpenner)
- [#3711](https://github.com/ember-cli/ember-cli/pull/3711) adding changelog diffs [@kellyselden](https://github.com/kellyselden)
- [#3703](https://github.com/ember-cli/ember-cli/pull/3703) [ENHANCEMENT] Add testem --launch option to ember test command [@jrjohnson](https://github.com/jrjohnson)
- [#3598](https://github.com/ember-cli/ember-cli/pull/3598) [ENHANCEMENT] Replace install:addon with install, remove install:bower and install:npm [@DanielOchoa](https://github.com/DanielOchoa)
- [#3690](https://github.com/ember-cli/ember-cli/pull/3690) [ENHANCEMENT] Addon-import support for built-in blueprints [@trabus](https://github.com/trabus)
- [#3700](https://github.com/ember-cli/ember-cli/pull/3700) fixes #3613 - added path.normalize [@swelham](https://github.com/swelham)
- [#3412](https://github.com/ember-cli/ember-cli/pull/3412) Changes match application regex [@twokul](https://github.com/twokul)
- [#3789](https://github.com/ember-cli/ember-cli/pull/3789) Code Quality: ember-app.js F -> D [@kellyselden](https://github.com/kellyselden)
- [#3731](https://github.com/ember-cli/ember-cli/pull/3731) Promise cleanup [@stefanpenner](https://github.com/stefanpenner)
- [#3722](https://github.com/ember-cli/ember-cli/pull/3722) Updated included hook example [@RSSchermer](https://github.com/RSSchermer)
- [#3713](https://github.com/ember-cli/ember-cli/pull/3713) The unbundling [@stefanpenner](https://github.com/stefanpenner)
- [#3725](https://github.com/ember-cli/ember-cli/pull/3725) increase timeouts, and use mocha’s inheriting config strategy to prevent... [@stefanpenner](https://github.com/stefanpenner)
- [#3727](https://github.com/ember-cli/ember-cli/pull/3727) misc cleanup [@stefanpenner](https://github.com/stefanpenner)
- [#3794](https://github.com/ember-cli/ember-cli/pull/3794) BUGFIX fixes vars-on-top error in ESLint [@jonathanKingston](https://github.com/jonathanKingston)
- [#3759](https://github.com/ember-cli/ember-cli/pull/3759) Order bower dependencies alphabetically [@pmdarrow](https://github.com/pmdarrow)
- [#3736](https://github.com/ember-cli/ember-cli/pull/3736) [fixes #3732] configure YAM with the Project.root. [@stefanpenner](https://github.com/stefanpenner)
- [#3743](https://github.com/ember-cli/ember-cli/pull/3743) no longer bundle testem, allow it to drift along semver [@stefanpenner](https://github.com/stefanpenner)
- [#3756](https://github.com/ember-cli/ember-cli/pull/3756) adding a blueprint uninstall test [@kellyselden](https://github.com/kellyselden)
- [#3750](https://github.com/ember-cli/ember-cli/pull/3750) add developer requirements to CONTRIBUTING.md [@jakehow](https://github.com/jakehow)
- [#3748](https://github.com/ember-cli/ember-cli/pull/3748) Fix wording [@jbrown](https://github.com/jbrown)
- [#3740](https://github.com/ember-cli/ember-cli/pull/3740) Remove dead code [@IanVS](https://github.com/IanVS)
- [#3747](https://github.com/ember-cli/ember-cli/pull/3747) code quality refactor of blueprint model [@kellyselden](https://github.com/kellyselden)
- [#3755](https://github.com/ember-cli/ember-cli/pull/3755) return currentURL() rather than path, ref #3719 [@mariogintili](https://github.com/mariogintili)
- [#3800](https://github.com/ember-cli/ember-cli/pull/3800) [fixes #3799] fix jshint [@stefanpenner](https://github.com/stefanpenner)
- [#3780](https://github.com/ember-cli/ember-cli/pull/3780) Upgrade to npm 2.7.6 [@davewasmer](https://github.com/davewasmer)
- [#3775](https://github.com/ember-cli/ember-cli/pull/3775) Code quality blueprint duplicates [@kellyselden](https://github.com/kellyselden)
- [#3762](https://github.com/ember-cli/ember-cli/pull/3762) Improved serializer-test blueprint [@bmac](https://github.com/bmac)
- [#3778](https://github.com/ember-cli/ember-cli/pull/3778) bump to babel 5.0 [@stefanpenner](https://github.com/stefanpenner)
- [#3764](https://github.com/ember-cli/ember-cli/pull/3764) Version bump ember-load-initializers to handle instance initializers [@jasonmit](https://github.com/jasonmit)
- [#3769](https://github.com/ember-cli/ember-cli/pull/3769) Babel 5.0 now separates codeFrame from error.{message, stack} [@stefanpenner](https://github.com/stefanpenner)
- [#3804](https://github.com/ember-cli/ember-cli/pull/3804) increase some timeouts and prefer mocha’s inheriting timers [@stefanpenner](https://github.com/stefanpenner)
- [#3798](https://github.com/ember-cli/ember-cli/pull/3798) adding coverage badge to readme [@stefanpenner](https://github.com/stefanpenner)
- [#3781](https://github.com/ember-cli/ember-cli/pull/3781) bump to a non-vulnerable semver module [@stefanpenner](https://github.com/stefanpenner)
- [#3784](https://github.com/ember-cli/ember-cli/pull/3784) Add ember-try for addons. [@rwjblue](https://github.com/rwjblue)
- [#3795](https://github.com/ember-cli/ember-cli/pull/3795) Code Climate: adding test coverage [@kellyselden](https://github.com/kellyselden)
- [#3797](https://github.com/ember-cli/ember-cli/pull/3797) Update to ember-qunit 0.3.1. [@rwjblue](https://github.com/rwjblue)
- [#3801](https://github.com/ember-cli/ember-cli/pull/3801) moving coverage repo key to travis env variable [@kellyselden](https://github.com/kellyselden)
- [#3802](https://github.com/ember-cli/ember-cli/pull/3802) remove pre-mature process.exit when existing `ember test —server` [@stefanpenner](https://github.com/stefanpenner)
- [#3803](https://github.com/ember-cli/ember-cli/pull/3803) update testem [@stefanpenner](https://github.com/stefanpenner)
- [#3809](https://github.com/ember-cli/ember-cli/pull/3809) Fix url format of isGitRepo [@stefanpenner](https://github.com/stefanpenner)
- [#3812](https://github.com/ember-cli/ember-cli/pull/3812) update ember to 1.11.1 in the default blueprint [@stefanpenner](https://github.com/stefanpenner)

Thank you to all who took the time to contribute!

### 0.2.2

The following changes are required if you are upgrading from the previous
version:

- Users
  + [`ember new` diff](https://github.com/kellyselden/ember-cli-output/commit/1c47557e629d88ec399786bd3f06995a251e6f0f)
  + updated to ember 1.11.0
  + Upgrade your project's ember-cli version - [docs](https://ember-cli.com/user-guide/#upgrading)
  + `ember init` once again works inside an addon.
  + error live-reloading now actually works!
  + npm WARN for `makeError` and `tmpl` have been fixed
  + ember-qunit was updated from `0.2.8` -> `0.3.0`, `this.render()` in a test now no-longer returns a jQuery object.

- Addon Developers
  + [`ember addon` diff](https://github.com/kellyselden/ember-addon-output/commit/4bb6c82e5411560c6d21517755d6a2276bad9a39)
  + Addons now have `ember-disable-prototype-extensions` included by default,
    this ensures add-ons are written in a way that works regardless of the
    consumers prototype extension preference.

  + the following addon API's in has been deprecated:
    * `this.mergeTrees`       -> `require('mergeTrees');`
    * `this.Funnel`           -> `require('broccoli-funnel');`
    * `this.pickFiles`        -> `require('broccoli-funnel');`
    * `this.walkSync`         -> `require('walk-sync');`
    * `this.transpileModules` -> `require('broccoli-es6modules');`

  Rather then relying on them from ember-cli, add-ons should require them via NPM.

  + We now are using broccoli v0.15.3, which is a backwards compatible upgrade,
    but it does expose the new `rebuild` api, that will soon superseed the `read`
    api. TL;DR among other things, this paves the path to having a configurable
    tmp directory.

    We recommend broccoli-plugin authors to update as soon as they are able to.

    For more information checkout: [new rebuild api](https://github.com/broccolijs/broccoli/blob/master/docs/new-rebuild-api.md)

- Core Contributors

  + Keep being awesome!

#### Community Contributions

- [#3560](https://github.com/ember-cli/ember-cli/pull/3560) fixing the formatting from one line to two [@kellyselden](https://github.com/kellyselden)
- [#3622](https://github.com/ember-cli/ember-cli/pull/3622) [BUGFIX] Fix ember init inside an existing addon [@johanneswuerbach](https://github.com/johanneswuerbach)
- [#3469](https://github.com/ember-cli/ember-cli/pull/3469) [ENHANCEMENT] Update component-test test.js blueprint [@simonprev](https://github.com/simonprev)
- [#3565](https://github.com/ember-cli/ember-cli/pull/3565) [BUGFIX] temporarily disable podModulePrefix deprecation [@trabus](https://github.com/trabus)
- [#3601](https://github.com/ember-cli/ember-cli/pull/3601) Allow Node 0.13 in platform deprecation check. [@rwjblue](https://github.com/rwjblue)
- [#3585](https://github.com/ember-cli/ember-cli/pull/3585) [ENHANCEMENT] Add in-repo-addon generate and destroy support [@trabus](https://github.com/trabus)
- [#3674](https://github.com/ember-cli/ember-cli/pull/3674) Update nock dependency [@btecu](https://github.com/btecu)
- [#3636](https://github.com/ember-cli/ember-cli/pull/3636) [fixes #3618] we will add some acceptance tests in this area soon (rushi... [@stefanpenner](https://github.com/stefanpenner)
- [#3634](https://github.com/ember-cli/ember-cli/pull/3634) Resolves #3628 postprocessTree for styles with vendor + app [@jschilli](https://github.com/jschilli)
- [#3630](https://github.com/ember-cli/ember-cli/pull/3630) Fix minor typo's [@QuantumInformation](https://github.com/QuantumInformation)
- [#3631](https://github.com/ember-cli/ember-cli/pull/3631) [Documentation] adding new ember new and ember addon diffs [@kellyselden](https://github.com/kellyselden)
- [#3680](https://github.com/ember-cli/ember-cli/pull/3680) Updates [@stefanpenner](https://github.com/stefanpenner)
- [#3645](https://github.com/ember-cli/ember-cli/pull/3645) Add ember-disable-prototype-extensions to addons by default. [@rwjblue](https://github.com/rwjblue)
- [#3642](https://github.com/ember-cli/ember-cli/pull/3642) Check if style file with project name exists [@btecu](https://github.com/btecu)
- [#3639](https://github.com/ember-cli/ember-cli/pull/3639) Bump ember-data to beta-16.1 [@bmac](https://github.com/bmac)
- [#3682](https://github.com/ember-cli/ember-cli/pull/3682) strip ansi from babel errors for now. [@stefanpenner](https://github.com/stefanpenner)
- [#3655](https://github.com/ember-cli/ember-cli/pull/3655) Uses Ember.keys instead of Object.keys in reexport [@danmcclain](https://github.com/danmcclain)
- [#3646](https://github.com/ember-cli/ember-cli/pull/3646) Add `chai` as dependency. [@rwjblue](https://github.com/rwjblue)
- [#3647](https://github.com/ember-cli/ember-cli/pull/3647) add timeouts until we improve the mocha <-> custom runner timeout stuff [@stefanpenner](https://github.com/stefanpenner)
- [#3648](https://github.com/ember-cli/ember-cli/pull/3648) Update broccoli-sane-watcher. [@rwjblue](https://github.com/rwjblue)
- [#3691](https://github.com/ember-cli/ember-cli/pull/3691) Update Ember to 1.11.0. [@rwjblue](https://github.com/rwjblue)
- [#3675](https://github.com/ember-cli/ember-cli/pull/3675) Restore addon pick files [@stefanpenner](https://github.com/stefanpenner)
- [#3673](https://github.com/ember-cli/ember-cli/pull/3673) Update Broccoli to 0.15.3 [@joliss](https://github.com/joliss)
- [#3672](https://github.com/ember-cli/ember-cli/pull/3672) Use broccoli-funnel instead of broccoli-static-compiler [@joliss](https://github.com/joliss)
- [#3666](https://github.com/ember-cli/ember-cli/pull/3666) Tweaks [@stefanpenner](https://github.com/stefanpenner)
- [#3669](https://github.com/ember-cli/ember-cli/pull/3669) Update dependencies [@btecu](https://github.com/btecu)
- [#3677](https://github.com/ember-cli/ember-cli/pull/3677) Export return value from Router.map (closes #3676). [@abuiles](https://github.com/abuiles)
- [#3681](https://github.com/ember-cli/ember-cli/pull/3681) Deprecate funnel and pickfiles [@stefanpenner](https://github.com/stefanpenner)
- [#3692](https://github.com/ember-cli/ember-cli/pull/3692) Replace lodash-node with lodash [@btecu](https://github.com/btecu)
- [#3696](https://github.com/ember-cli/ember-cli/pull/3696) Update markdown-it and markdown-it-terminal [@stefanpenner](https://github.com/stefanpenner)
- [#3704](https://github.com/ember-cli/ember-cli/pull/3704) Live reload fix [@stefanpenner](https://github.com/stefanpenner)
- [#3705](https://github.com/ember-cli/ember-cli/pull/3705) Fix initial commit message [@xymbol](https://github.com/xymbol)

Thank you to all who took the time to contribute!

### 0.2.1

The following changes are required if you are upgrading from the previous
version:

- Users
  + [`ember new` diff](https://github.com/kellyselden/ember-cli-output/commit/e4d36aa2ce99ebb288cd596270e7b38da90f535e)
  + Upgrade your project's ember-cli version - [docs](https://ember-cli.com/user-guide/#upgrading)
  + Mostly just bug-fixes and "Nice things"
  + build errors now live-reload and correctly display build failure in the browser. [more-details](https://github.com/ember-cli/ember-cli/pull/3576)
- Addon Developers
  + [`ember addon` diff](https://github.com/kellyselden/ember-addon-output/commit/5d87ed789651b1fbecf9a30d7b82eb86e0629bd2)
  + UI is now provided to the AddonDiscovery
  + ember-cli-babel is now included in the default blueprint, this is still optional but enabled by default

#### Community Contributions

- [#3555](https://github.com/ember-cli/ember-cli/pull/3555) [BUGFIX] Generate mixin in addon/mixins when inside an addon project [@trabus](https://github.com/trabus)
- [#3476](https://github.com/ember-cli/ember-cli/pull/3476) Removes initializer mention from service generator help text [@corpulentcoffee](https://github.com/corpulentcoffee)
- [#3433](https://github.com/ember-cli/ember-cli/pull/3433) [ENHANCEMENT] Prevent addon generation in existing ember-cli project [@cbrock](https://github.com/cbrock)
- [#3463](https://github.com/ember-cli/ember-cli/pull/3463) disable visual progress effect in dumb terminals [@jesse-black](https://github.com/jesse-black)
- [#3440](https://github.com/ember-cli/ember-cli/pull/3440) Enforcing newlines in template files results in unwanted Nodes [@jclem](https://github.com/jclem)
- [#3484](https://github.com/ember-cli/ember-cli/pull/3484) Component blueprint only import layout when generated inside addon [@trabus](https://github.com/trabus)
- [#3505](https://github.com/ember-cli/ember-cli/pull/3505) Update testem to 0.7.5 [@johanneswuerbach](https://github.com/johanneswuerbach)
- [#3481](https://github.com/ember-cli/ember-cli/pull/3481) BUGFIX Fixes #3472 Check for 'usePods' instead of 'pod'. [@jankrueger](https://github.com/jankrueger)
- [#3493](https://github.com/ember-cli/ember-cli/pull/3493) Fix helper test failing by default [@kimroen](https://github.com/kimroen)
- [#3488](https://github.com/ember-cli/ember-cli/pull/3488) ENHANCEMENT: update-checker.js should use environment http_proxy if detected [@xomaczar](https://github.com/xomaczar)
- [#3483](https://github.com/ember-cli/ember-cli/pull/3483) Ensure that addons pass the `ui` into their AddonDiscovery. [@rwjblue](https://github.com/rwjblue)
- [#3501](https://github.com/ember-cli/ember-cli/pull/3501) [Enhancement] Architecture Diagram [@visheshjoshi](https://github.com/visheshjoshi)
- [#3562](https://github.com/ember-cli/ember-cli/pull/3562) dist can be watched, it really is just tmp that matters. This prevents p... [@stefanpenner](https://github.com/stefanpenner)
- [#3540](https://github.com/ember-cli/ember-cli/pull/3540) [fixes #3520, #3174] disable ES3SafeFilter if babel is present, as babel... [@stefanpenner](https://github.com/stefanpenner)
- [#3508](https://github.com/ember-cli/ember-cli/pull/3508) Update ember-cli-app-version [@btecu](https://github.com/btecu)
- [#3518](https://github.com/ember-cli/ember-cli/pull/3518) [BUGFIX] Add missing bind when server already in use [@bdvholmes](https://github.com/bdvholmes)
- [#3539](https://github.com/ember-cli/ember-cli/pull/3539) add tmp dir to npmignore [@ahmadsoe](https://github.com/ahmadsoe)
- [#3515](https://github.com/ember-cli/ember-cli/pull/3515) [BUGFIX] Fixes nested component generation in addons with correct relative path for template import [@trabus](https://github.com/trabus)
- [#3517](https://github.com/ember-cli/ember-cli/pull/3517) Use node 0.12 on Windows CI [@johanneswuerbach](https://github.com/johanneswuerbach)
- [#3535](https://github.com/ember-cli/ember-cli/pull/3535) Update ADDON_HOOKS.md [@ahmadsoe](https://github.com/ahmadsoe)
- [#3533](https://github.com/ember-cli/ember-cli/pull/3533) [BUGFIX] Replace marked with markdown-it [@trabus](https://github.com/trabus)
- [#3583](https://github.com/ember-cli/ember-cli/pull/3583) Updated license copyright date range [@jayphelps](https://github.com/jayphelps)
- [#3546](https://github.com/ember-cli/ember-cli/pull/3546) [ENHANCEMENT] Add podModulePrefix deprecation for generate and destroy commands [@trabus](https://github.com/trabus)
- [#3544](https://github.com/ember-cli/ember-cli/pull/3544) Add links with watchman info to cli output [@felixbuenemann](https://github.com/felixbuenemann)
- [#3545](https://github.com/ember-cli/ember-cli/pull/3545) [BUGFIX] Ensure `package.json` `main` entry point is used for addon lookup. [@rwjblue](https://github.com/rwjblue)
- [#3541](https://github.com/ember-cli/ember-cli/pull/3541) [fixes #3520, #3174] bump es3-safe-recast [@stefanpenner](https://github.com/stefanpenner)
- [#3594](https://github.com/ember-cli/ember-cli/pull/3594) fix broken link [@kellyselden](https://github.com/kellyselden)
- [#3564](https://github.com/ember-cli/ember-cli/pull/3564) Added babel to addons package.json dependencies by default [@jayphelps](https://github.com/jayphelps)
- [#3559](https://github.com/ember-cli/ember-cli/pull/3559) [Documentation] add ref to ember-cli-output and ember-addon-output [@kellyselden](https://github.com/kellyselden)
- [#3571](https://github.com/ember-cli/ember-cli/pull/3571) [BREAKING ENHANCEMENT] Update ember-cli-content-security-policy to v0.4.0 [@sir-dunxalot/enhancement](https://github.com/sir-dunxalot/enhancement)
- [#3572](https://github.com/ember-cli/ember-cli/pull/3572) Specify node version (0.12) for CI [@quaertym](https://github.com/quaertym)
- [#3576](https://github.com/ember-cli/ember-cli/pull/3576) ensure a build-failure is “live-reloaded” to the user. [@stefanpenner](https://github.com/stefanpenner)
- [#3578](https://github.com/ember-cli/ember-cli/pull/3578) Teaches updateChecker about dev builds [@twokul](https://github.com/twokul)
- [#3579](https://github.com/ember-cli/ember-cli/pull/3579) allow for ./server to export express app [@calvinmetcalf](https://github.com/calvinmetcalf)
- [#3581](https://github.com/ember-cli/ember-cli/pull/3581) Resolves #3534 - addon postprocessTrees for styles [@jschilli](https://github.com/jschilli)
- [#3593](https://github.com/ember-cli/ember-cli/pull/3593) add command uninstall:npm [@kellyselden](https://github.com/kellyselden)
- [#3604](https://github.com/ember-cli/ember-cli/pull/3604) Testem update [@johanneswuerbach](https://github.com/johanneswuerbach)
- [#3611](https://github.com/ember-cli/ember-cli/pull/3611) Bump ember-data to beta-16 [@bmac](https://github.com/bmac)

Thank you to all who took the time to contribute!

### 0.2.0

#### Addon Formatting

Support for addon's without an entry point script (either `index.js` by default or the script specified by ember-addon main in the addon's `package.json`
has been removed. An addon must have at least the following:

```javascript
module.exports = {
  name: "addons-name-here"
};
```

This should *not* pose a problem for the vast majority of addons.

#### Addon Nesting

This release updates the way that addons can be nested, and contains some breaking changes in non-default addon configurations.

Prior versions of Ember CLI maintained a flat addon structure, so that all addons (of any depth) would be added to the consuming
application. This has led to many issues, like the inability to use preprocessors (i.e. ember-cli-htmlbars, ember-cli-sass, etc)
in nested addons.

For the majority of apps, the update from 0.1.15 to 0.2.0 is non-breaking and should not cause significant concern.

For addon creators, make sure to update to use the `setupPreprocessorRegistry` hook (documented [here](https://github.com/ember-cli/ember-cli/blob/master/ADDON_HOOKS.md))
if you need to add a preprocessor to the registry.  You can review the update process in
[ember-cli-htmlbars#38](https://github.com/ember-cli/ember-cli-htmlbars/pull/38) or [ember-cli-coffeescript#60](https://github.com/kimroen/ember-cli-coffeescript/pull/60)
which show how to maintain support for both 0.1.x and 0.2.0 in an addon.

The following changes are required if you are upgrading from the previous version:

- Users
  + [`ember new` diff](https://github.com/kellyselden/ember-cli-output/commit/d3080cd44b2b62cef45e7f723c18c862b7789f9d)
  + Upgrade your project's ember-cli version - [docs](https://ember-cli.com/user-guide/#upgrading)
  + The 6to5 project has been renamed to Babel.  See [the blog post](https://babeljs.io/blog/2015/02/15/not-born-to-die/) for more details.
  + The default blueprint has been updated to work with Ember 1.10 by default.
  + Update the following packages in your `package.json`:
    * Remove `broccoli-ember-hbs-template-compiler`. Uninstall with `npm uninstall --save-dev broccoli-ember-hbs-template-compiler`.
    * Remove `ember-cli-6to5`. Uninstall with `npm uninstall --save-dev ember-cli-6to5`.
    * Add `ember-cli-babel`. Install with `npm install --save-dev ember-cli-babel`.
    * Add `ember-cli-htmlbars`. Install with `npm install --save-dev ember-cli-htmlbars`.
    * Updated `ember-cli-qunit` to 0.3.9.  Install with `npm install --save-dev ember-cli-qunit@0.3.9`.
    * Updated `ember-data` to 1.0.0-beta.15. Install with `npm install --save-dev ember-data@1.0.0-beta.15`.
    * Updated `ember-cli-dependency-checker` to 0.0.8. Install with `npm install --save-dev ember-cli-dependency-checker@0.0.8`.
    * Updated `ember-cli-app-version` to 0.3.2. Install with `npm install --save-dev ember-cli-app-version@0.3.2`.
  + Update the following packages in your `bower.json`:
    * Removed `handlebars`. Uninstall with `bower uninstall --save handlebars`.
    * Updated `ember` to 1.10.0. Install with `bower install --save ember#1.10.0`.
    * Updated `ember-data` to 1.0.0-beta.15. Install with `bower install --save ember-data#1.0.0-beta.15`.
    * Updated `ember-cli-test-loader` to 0.1.3.  Install with `bower install --save ember-cli-test-loader#0.1.3`.
    * Updated `ember-resolver` to 0.1.12. Install with `bower install --save ember-resolver`.
    * Updated `loader.js` to 3.2.0.
- Addon Developers
  + [`ember addon` diff](https://github.com/kellyselden/ember-addon-output/commit/c78af207563593e5cb33a9a79d5d249cb134c1f9)
  + Usage of the `included` hook to add items to the `registry` will need to be refactored to use the newly added `setupPreprocessorRegistry` hook instead.
- Core Contributors
  + No changes required

#### Community Contributions

- [#3246](https://github.com/ember-cli/ember-cli/pull/3246) [ENHANCEMENT] Update the service blueprint to use `Ember.Service` (and remove usage of an initializer). [@ohcibi](https://github.com/ohcibi)
- [#3054](https://github.com/ember-cli/ember-cli/pull/3054) [ENHANCEMENT] Updated `loader.js` to the latest version. [@stefanpenner](https://github.com/stefanpenner)
- [#3216](https://github.com/ember-cli/ember-cli/pull/3216) [BUGFIX] Do not default to development asset [@martndemus](https://github.com/martndemus)
- [#3237](https://github.com/ember-cli/ember-cli/pull/3237) [BUGFIX] Blueprint templates with undefined variables should fallback to raw text [@davewasmer](https://github.com/davewasmer)
- [#3288](https://github.com/ember-cli/ember-cli/pull/3288) [ENHANCEMENT] Override default port with `PORT` env var [@knownasilya](https://github.com/knownasilya)
- [#3158](https://github.com/ember-cli/ember-cli/pull/3158) [INTERNAL] add more steps to release.md [@raytiley](https://github.com/raytiley)
- [#3160](https://github.com/ember-cli/ember-cli/pull/3160) [BUGFIX] Don't override the request's path [@dmathieu](https://github.com/dmathieu)
- [#3367](https://github.com/ember-cli/ember-cli/pull/3367) [ENHANCEMENT] Prevent spotlight from indexing `tmp`. [@stefanpenner](https://github.com/stefanpenner)
- [#3336](https://github.com/ember-cli/ember-cli/pull/3336) [ENHANCEMENT] Nested addons should be overrideable from parent. [@rwjblue](https://github.com/rwjblue)
- [#3335](https://github.com/ember-cli/ember-cli/pull/3335) [ENHANCEMENT] Allow shared nested addons to be properly discovered. [@rwjblue](https://github.com/rwjblue)
- [#3312](https://github.com/ember-cli/ember-cli/pull/3312) [BUGFIX] ADDON_HOOKS.md - fixed broken and outdated links [@leandrocp](https://github.com/leandrocp)
- [#3326](https://github.com/ember-cli/ember-cli/pull/3326) [ENHANCEMENT] Print deprecation warning for Node 0.10. [@rwjblue](https://github.com/rwjblue)
- [#3317](https://github.com/ember-cli/ember-cli/pull/3317) [ENHANCEMENT] Remove express & glob from default app package.json. [@rwjblue](https://github.com/rwjblue)
- [#3383](https://github.com/ember-cli/ember-cli/pull/3383) [ENHANCEMENT] Use Ember.HTMLBars by default in new helpers. [@maxwerr](https://github.com/maxwerr)
- [#3355](https://github.com/ember-cli/ember-cli/pull/3355) [ENHANCEMENT] Add `ui` to `Project` and `Addon` instances. [@rwjblue](https://github.com/rwjblue)
- [#3341](https://github.com/ember-cli/ember-cli/pull/3341) [ENHANCEMENT] Improve blueprint help output method (markdown support) [@trabus](https://github.com/trabus)
- [#3349](https://github.com/ember-cli/ember-cli/pull/3349) [BUGFIX] Allow deprecated lookup of invalid packages. [@rwjblue](https://github.com/rwjblue)
- [#3353](https://github.com/ember-cli/ember-cli/pull/3353) [BUGFIX] Allow generated acceptance tests to be in directories [@koriroys](https://github.com/koriroys)
- [#3345](https://github.com/ember-cli/ember-cli/pull/3345) [ENHANCEMENT] Check if blueprint exists before printing help [@trabus](https://github.com/trabus)
- [#3338](https://github.com/ember-cli/ember-cli/pull/3338) [ENHANCEMENT] Update resolver to 0.1.12 [@teddyzeenny](https://github.com/teddyzeenny)
- [#3401](https://github.com/ember-cli/ember-cli/pull/3401) [BUGFIX] Fixes accidental global Error object pollution. [@stefanpenner](https://github.com/stefanpenner)
- [#3363](https://github.com/ember-cli/ember-cli/pull/3363) [ENHANCEMENT] Bump ember-cli-dependency-checker to v0.0.8 [@quaertym](https://github.com/quaertym)
- [#3358](https://github.com/ember-cli/ember-cli/pull/3358) [ENHANCEMENT] CI=true puts the UI into `silent` writeLevel [@stefanpenner](https://github.com/stefanpenner)
- [#3361](https://github.com/ember-cli/ember-cli/pull/3361) [ENHANCEMENT] Update `loader.js` to 3.0.2 [@stefanpenner](https://github.com/stefanpenner)
- [#3356](https://github.com/ember-cli/ember-cli/pull/3356) [ENHANCEMENT] Generate blueprint inside addon generates into addon folder with re-export in app folder [@trabus](https://github.com/trabus)
- [#3378](https://github.com/ember-cli/ember-cli/pull/3378) [ENHANCEMENT] Only generate JSHint warnings for the addon being developed [@teddyzeenny](https://github.com/teddyzeenny)
- [#3375](https://github.com/ember-cli/ember-cli/pull/3375) [ENHANCEMENT] JSHint addon before preprocessing the JS [@teddyzeenny](https://github.com/teddyzeenny)
- [#3373](https://github.com/ember-cli/ember-cli/pull/3373) [ENHANCEMENT] Provide a helpful error when an addon does not have a template compiler. [@rwjblue](https://github.com/rwjblue)
- [#3386](https://github.com/ember-cli/ember-cli/pull/3386) [ENHANCEMENT] Display localhost in console instead of 0.0.0.0. [@rwjblue](https://github.com/rwjblue)
- [#3391](https://github.com/ember-cli/ember-cli/pull/3391) [ENHANCEMENT] Update ember-cli-qunit to 0.3.9. [@rwjblue](https://github.com/rwjblue)
- [#3410](https://github.com/ember-cli/ember-cli/pull/3410) [ENHANCEMENT] Use correct bound helper params for HTMLBars [@jbrown](https://github.com/jbrown)
- [#3428](https://github.com/ember-cli/ember-cli/pull/3428) [BUGFIX] Lock glob and rimraf to prevent EEXISTS errors. [@raytiley](https://github.com/raytiley)
- [#3435](https://github.com/ember-cli/ember-cli/pull/3435) [ENHANCEMENT] Update bundled npm [@stefanpenner](https://github.com/stefanpenner)
- [#3436](https://github.com/ember-cli/ember-cli/pull/3436) [ENHANCEMENT] Update Broccoli to 0.13.6 to provide errors on new API. [@rwjblue](https://github.com/rwjblue)
- [#3438](https://github.com/ember-cli/ember-cli/pull/3438) [BUGFIX] Ensure nested addon registry matches addon order. [@rwjblue](https://github.com/rwjblue)
- [#3456](https://github.com/ember-cli/ember-cli/pull/3456) [BUGFIX] Update ember-cli-app-version to 0.3.2 [@taras](https://github.com/taras)

Thank you to all who took the time to contribute!

### 0.2.0-beta.1

This release updates the way that addons can be nested, and contains some breaking changes in non-default addon configurations.

Prior versions of Ember CLI maintained a flat addon structure, so that all addons (of any depth) would be added to the consuming
application. This has led to many issues, like the inability to use preprocessors (i.e. ember-cli-htmlbars, ember-cli-sass, etc)
in nested addons.

For the majority of apps, the update from 0.1.15 to 0.2.0 is non-breaking and should not cause significant concern.

For addon creators, make sure to update to use the `setupPreprocessorRegistry` hook (documented [here](https://github.com/ember-cli/ember-cli/blob/master/ADDON_HOOKS.md))
if you need to add a preprocessor to the registry.  You can review the update process in
[ember-cli-htmlbars#38](https://github.com/ember-cli/ember-cli-htmlbars/pull/38) or [ember-cli-coffeescript#60](https://github.com/kimroen/ember-cli-coffeescript/pull/60)
which show how to maintain support for both 0.1.x and 0.2.0 in an addon.

The following changes are required if you are upgrading from the previous version:

- Users
  + [`ember new` diff](https://github.com/kellyselden/ember-cli-output/commit/d717009d95d75cee1800e8ba9f52c24d117acb12)
  + Upgrade your project's ember-cli version - [docs](https://ember-cli.com/user-guide/#upgrading)
  + The 6to5 project has been renamed to Babel.  See [the blog post](https://babeljs.io/blog/2015/02/15/not-born-to-die/) for more details.
  + The default blueprint has been updated to work with Ember 1.10 by default.
  + Update the following packages in your `package.json`:
    * Remove `broccoli-ember-hbs-template-compiler`. Uninstall with `npm uninstall --save-dev broccoli-ember-hbs-template-compiler`.
    * Remove `ember-cli-6to5`. Uninstall with `npm uninstall --save-dev ember-cli-6to5`.
    * Add `ember-cli-babel`. Install with `npm install --save-dev ember-cli-babel`.
    * Add `ember-cli-htmlbars`. Install with `npm install --save-dev ember-cli-htmlbars`.
    * Updated `ember-cli-qunit` to 0.3.8.  Install with `npm install --save-dev ember-cli-qunit@0.3.8`.
    * Updated `ember-data` to 1.0.0-beta.15. Install with `npm install --save-dev ember-data@1.0.0-beta.15`.
  + Update the following packages in your `bower.json`:
    * Removed `handlebars`. Uninstall with `bower uninstall --save handlebars`.
    * Updated `ember` to 1.10.0. Install with `bower install --save ember#1.10.0`.
    * Updated `ember-data` to 1.0.0-beta.15. Install with `bower install --save ember-data#1.0.0-beta.15`.
    * Updated `ember-cli-test-loader` to 0.1.3.  Install with `bower install --save ember-cli-test-loader#0.1.3`.
- Addon Developers
  + [`ember addon` diff](https://github.com/kellyselden/ember-addon-output/commit/c7e8a2a97ab5d508ea3f586bc97fedffa5763a75)
  + Usage of the `included` hook to add items to the `registry` will need to be refactored to use the newly added `setupPreprocessorRegistry` hook instead.
- Core Contributors
  + No changes required

#### Community Contributions

- [#3166](https://github.com/ember-cli/ember-cli/pull/3166) [BREAKING ENHANCEMENT] Addon discovery and isolation [@lukemelia](https://github.com/lukemelia) / [@chrislopresto](https://github.com/chrislopresto) / [@rwjblue](https://github.com/rwjblue)
- [#3285](https://github.com/ember-cli/ember-cli/pull/3285) [INTERNAL ENHANCEMENT] Update to Testem 0.7 [@johanneswuerbach](https://github.com/johanneswuerbach)
- [#3295](https://github.com/ember-cli/ember-cli/pull/3295) [ENHANCEMENT] Update ember-data to 1.0.0-beta.15 [@bmac](https://github.com/bmac)
- [#3297](https://github.com/ember-cli/ember-cli/pull/3297) [ENHANCEMENT] Use ember-cli-babel instead of ember-cli-6to5 [@fivetanley](https://github.com/fivetanley)
- [#3298](https://github.com/ember-cli/ember-cli/pull/3298) [BUGFIX] Update ember-cli-qunit to v0.3.8. [@rwjblue](https://github.com/rwjblue)
- [#3301](https://github.com/ember-cli/ember-cli/pull/3301) [BUGFIX] Only add Handlebars to `vendor.js` if present in `bower.json`. [@rwjblue](https://github.com/rwjblue)

Thank you to all who took the time to contribute!

### 0.1.15

This release fixes a regression in 0.1.13. See [#3271](https://github.com/ember-cli/ember-cli/issues/3271) for details.

The following changes are required if you are upgrading from the previous version:

- Users
  + [`ember new` diff](https://github.com/kellyselden/ember-cli-output/commit/1f0bc0414b460da9c924e7e750d7bc5639b62f42)
  + Upgrade your project's ember-cli version - [docs](https://ember-cli.com/user-guide/#upgrading)
- Addon Developers
  + [`ember addon` diff](https://github.com/kellyselden/ember-addon-output/commit/0ba9b5980684c48c063a3d320914db90498f684a)
  + No changes required
- Core Contributors
  + No changes required

- [#3271](https://github.com/ember-cli/ember-cli/pull/3271) [HOTFIX] Update broccoli-funnel to v0.2.2.  [@rwjblue](https://github.com/rwjblue)


### 0.1.14

This release fixes a regression in 0.1.13. See [#3267](https://github.com/ember-cli/ember-cli/issues/3267) for details.

The following changes are required if you are upgrading from the previous version:

- Users
  + [`ember new` diff](https://github.com/kellyselden/ember-cli-output/commit/1f5c865c5979d35f1aac72d00f97bda86864667f)
  + Upgrade your project's ember-cli version - [docs](https://ember-cli.com/user-guide/#upgrading)
- Addon Developers
  + [`ember addon` diff](https://github.com/kellyselden/ember-addon-output/commit/cec7a598854db05f9190ebb6ef68d570592b8e6e)
  + No changes required
- Core Contributors
  + No changes required

- [#3267](https://github.com/ember-cli/ember-cli/pull/3267) [HOTFIX] Ensure reexports work to not cause an error on rebuild. [@rwjblue](https://github.com/rwjblue)


### 0.1.13

The following changes are required if you are upgrading from the previous version:

- Users
  + [`ember new` diff](https://github.com/kellyselden/ember-cli-output/commit/15a28d18f13b68d32b635535b168d1aa7c3f6d4d)
  + Upgrade your project's ember-cli version - [docs](https://ember-cli.com/user-guide/#upgrading)
  + Update the following packages in your `package.json`:
    * Updated `ember-cli-qunit` to 0.3.7.  Install with `npm install --save-dev ember-cli-qunit@0.3.7`.
    * Updated `ember-data` to 1.0.0-beta.14.1. Install with `npm install --save-dev ember-data@1.0.0-beta.14.1`.
    * Updated `ember-export-application-global` to 1.0.2. Install with `npm install --save-dev ember-export-application-global@^1.0.2`.
  + Update the following packages in your `bower.json`:
    * Updated `ember-data` to 1.0.0-beta.14.1. Install with `bower install --save ember-data#1.0.0-beta.14.1`.
    * Updated `ember-cli-test-loader` to 0.1.1.  Install with `bower install --save ember-cli-test-loader#0.1.1`.
    * Updated `ember-qunit` to 0.2.8. Install with `bower install --save ember-qunit#0.2.8`. Please review [Ember QUnit 0.2.x](https://reefpoints.dockyard.com/2015/02/06/ember-qunit-0-2.html) for background and impact.
    * Updated `ember-qunit-notifications` to 0.0.7. Install with `bower install --save ember-qunit-notifications#0.0.7`.
- Addon Developers
  + [`ember addon` diff](https://github.com/kellyselden/ember-addon-output/commit/8c1a672e0ccf0fe3c8f709191ff130cd20abb03e)
  + No changes required
- Core Contributors
  + No changes required

#### Community Contributions

- [#3218](https://github.com/ember-cli/ember-cli/pull/3218) [ENHANCEMENT] Add JS context {{content-for}} hooks. This allows addons to inject things into `vendor.js`/`my-app-name.js` without violating CSP or having to do crazy hacks. [@rwjblue](https://github.com/rwjblue)
- [#3156](https://github.com/ember-cli/ember-cli/pull/3156) [BUGFIX] Serve static files from `/test` if they exist. [@trek](https://github.com/trek)
- [#3155](https://github.com/ember-cli/ember-cli/pull/3155) [BUGFIX] Guard against rawArgs being `undefined` [@chadhietala](https://github.com/chadhietala)
- [#3183](https://github.com/ember-cli/ember-cli/pull/3183) [BUGFIX] Use recent Esperanto update to allow ES3 safe output. [@rwjblue](https://github.com/rwjblue)
- [#3170](https://github.com/ember-cli/ember-cli/pull/3170) / [#3184](https://github.com/ember-cli/ember-cli/pull/3184) [#3255](https://github.com/ember-cli/ember-cli/pull/3255) [ENHANCEMENT] Update ember-qunit to 0.2.8. [@rwjblue](https://github.com/rwjblue) / [@jbrown](https://github.com/jbrown)
- [#3165](https://github.com/ember-cli/ember-cli/pull/3165) [BUGFIX] Fix `npm install --save-dev` ordering of default `package.json`. [@kellyselden](https://github.com/kellyselden)
- [#3164](https://github.com/ember-cli/ember-cli/pull/3164) [ENHANCEMENT] Enable asynchronous `Addon.prototype.serverMiddleware` hooks by returning a promise from the hook. [@taras](https://github.com/taras)
- [#3182](https://github.com/ember-cli/ember-cli/pull/3182) [INTERNAL ENHANCEMENT] Update `ember-router-generator` to ensure routes are injected into `router.js` with single quotes. [@abuiles](https://github.com/abuiles)
- [#3232](https://github.com/ember-cli/ember-cli/pull/3232) / [#3212](https://github.com/ember-cli/ember-cli/pull/3212) / [#3243](https://github.com/ember-cli/ember-cli/pull/3243) [INTERNAL ENHANCEMENT] Update testem to 0.6.39. [@joostdevries](https://github.com/joostdevries) / [@johanneswuerbach](https://github.com/johanneswuerbach)
- [#3203](https://github.com/ember-cli/ember-cli/pull/3203) / [#3252](https://github.com/ember-cli/ember-cli/pull/3252) [INTERNAL ENHANCEMENT] Bump broccoli-es6modules to v0.5.0. [@rwjblue](https://github.com/rwjblue)
- [#3197](https://github.com/ember-cli/ember-cli/pull/3197) [ENHANCEMENT] Update test blueprints to use [QUnit 2.0 compatible](https://qunitjs.com/upgrade-guide-2.x/) output. [@rwjblue](https://github.com/rwjblue)
- [#3199](https://github.com/ember-cli/ember-cli/pull/3199) [ENHANCEMENT] Provide locals to `Blueprint.prototype.beforeInstall`/`Blueprint.prototype.beforeUninstall` hooks. [@mattmarcum](https://github.com/mattmarcum)
- [#3188](https://github.com/ember-cli/ember-cli/pull/3188) [ENHANCEMENT] Update Ember Data version to 1.0.0-beta.14.1. [@abuiles](https://github.com/abuiles)
- [#3245](https://github.com/ember-cli/ember-cli/pull/3245) [ENHANCEMENT] Update ember-cli-qunit to v0.3.7. [@rwjblue](https://github.com/rwjblue)
- [#3231](https://github.com/ember-cli/ember-cli/pull/3231) [INTERNAL ENHANCEMENT] Remove extra Addon build steps. [@rwjblue](https://github.com/rwjblue)
- [#3236](https://github.com/ember-cli/ember-cli/pull/3236) [INTERNAL ENHANCEMENT] Remove module transpilation from Addon model. [@rwjblue](https://github.com/rwjblue)
- [#3242](https://github.com/ember-cli/ember-cli/pull/3242) [DOCS] Add `isDevelopingAddon` to `ADDON_HOOKS.md`. [@matthiasleitner](https://github.com/matthiasleitner)
- [#3244](https://github.com/ember-cli/ember-cli/pull/3244) [BUGFIX] Ensure that Blueprints are returned in a consistent order when looking them up. [@nathanpalmer](https://github.com/nathanpalmer)
- [#3251](https://github.com/ember-cli/ember-cli/pull/3251) Update ember-export-application-global to v1.0.2. [@rwjblue](https://github.com/rwjblue)
- [#3167](https://github.com/ember-cli/ember-cli/pull/3167) [ENHANCEMENT]`usePodsByDefault` in app config deprecated in favor of `usePods` in .ember-cli [@trabus](https://github.com/trabus)
- [#3260](https://github.com/ember-cli/ember-cli/pull/3260) [BUGFIX] Ensure newly generated project has an `app/styles/app.css` file (prevents a 404 on a newly generated project). [@rwjblue](https://github.com/rwjblue)

Thank you to all who took the time to contribute!

### 0.1.12

The following changes are required if you are upgrading from the previous version:

- Users
  + [`ember new` diff](https://github.com/kellyselden/ember-cli-output/commit/a9bbe9c3cebc9768bf3e239ae8b2e5b5387335bf)
  + Upgrade your project's ember-cli version - [docs](https://ember-cli.com/user-guide/#upgrading)
  + `package.json` changes:
    + Update `ember-cli-qunit` to 0.3.1.
    + Update `ember-cli-app-version` to 0.3.1.
- Addon Developers
  + [`ember addon` diff](https://github.com/kellyselden/ember-addon-output/commit/fb04f954b345a1f5a1d891b64d7a596b2f566a57)
  + No changes required
- Core Contributors
  + No changes required

#### Community Contributions

- [#3118](https://github.com/ember-cli/ember-cli/pull/3118) [BUGFIX] Fix conflicting aliases. The `serve` command `host` alias is now `H` [@taddeimania](https://github.com/taddeimania)
- [#3130](https://github.com/ember-cli/ember-cli/pull/3130) [ENHANCEMENT] Tomster looks fabulous without breaking `ember new`[@johnnyshields](https://github.com/johnnyshields)
- [#3132](https://github.com/ember-cli/ember-cli/pull/3132) [BUGFIX] Update ember-cli-qunit to v0.3.1. Fixes `tests/.jshintrc` being used instead of app `.jshintrc`. [@rwjblue](https://github.com/rwjblue)
- [#3133](https://github.com/ember-cli/ember-cli/pull/3133) [BUGFIX] Fix analytics being disabled by default. Users can opt out of anylytics with `--disable-analytics` [@stefanpenner](https://github.com/stefanpenner)
- [#3153](https://github.com/ember-cli/ember-cli/pull/3153) [ENHANCEMENT]  Remove deafult css from `app/styles/app.css` [@mattjmorrison](https://github.com/mattjmorrison)
- [#3132](https://github.com/ember-cli/ember-cli/pull/3157) [BUGFIX] Ensure `ember test --environment=production` runs JSHint. [@rwjblue](https://github.com/rwjblue)

Thank you to all who took the time to contribute!


### 0.1.11

* [`ember new` diff](https://github.com/kellyselden/ember-cli-output/commit/1f0fe5089efd1a28be810f261d6cd17a342fce7b)
* [`ember addon` diff](https://github.com/kellyselden/ember-addon-output/commit/52c9eca14e3d498786fc93a17e08a92688cd43a5)
* [#3126](https://github.com/ember-cli/ember-cli/pull/3126) hot-fix tomster ` -> ., prevents breaking the initial git commit

### 0.1.10

The following changes are required if you are upgrading from the previous version:

- Users
  + [`ember new` diff](https://github.com/kellyselden/ember-cli-output/commit/bc9e076e0bb2c00f183e479bf025cdce84eeca1a)
  + Upgrade your project's ember-cli version - [docs](https://ember-cli.com/user-guide/#upgrading)
  + `package.json` changes:
    + Add `ember-cli-app-version` at 0.3.0.
    + Add `ember-cli-uglify` at 1.0.1.
    + Update `ember-cli-qunit` to 0.3.0.
    + Update `ember-cli-6to5` to 3.0.0.
  + `bower.json` changes:
    + Update `ember-cli-test-loader` to 0.1.0.
- Addon Developers
  + [`ember addon` diff](https://github.com/kellyselden/ember-addon-output/commit/88b8bf1f22e47298cd79b91bf2ccc6e054d5354b)
  + No changes required
- Core Contributors
  + No changes required

#### Community Contributions

- [#2970](https://github.com/ember-cli/ember-cli/pull/2970) [ENHANCEMENT] - Added ember-cli-app-version to app blueprint - Close 2524 [@taras](https://github.com/taras)
- [#3086](https://github.com/ember-cli/ember-cli/pull/3086) [BUGFIX] Ensure that addon test-support trees are not JSHinted in the app. [@rwjblue](https://github.com/rwjblue)
- [#3085](https://github.com/ember-cli/ember-cli/pull/3085) [ENHANCEMENT] Better ASCII art [@johnnyshields](https://github.com/johnnyshields)
- [#3084](https://github.com/ember-cli/ember-cli/pull/3084) [ENHANCEMENT] Add `ember b` as `ember build` command alias. [@cbrock](https://github.com/cbrock)
- [#3092](https://github.com/ember-cli/ember-cli/pull/3092) [BUGFIX] Fix issues with running ember-cli in iojs. [@stefanpenner](https://github.com/stefanpenner)
- [#3096](https://github.com/ember-cli/ember-cli/pull/3096) [BUGFIX] Ensure that `ember g resource` uses custom blueprints (i.e. ember-cli-coffeescript or ember-cli-mocha) properly.  [@jluckyiv](https://github.com/jluckyiv)
- [#3106](https://github.com/ember-cli/ember-cli/pull/3106) [BUGFIX] Fixes file stat related crashes (i.e. using Sublime Text with atomic save enabled). [@raytiley](https://github.com/raytiley)
- [#3114](https://github.com/ember-cli/ember-cli/pull/3114) [BUGFIX] Update version of ES2015 module transpiler (Esperanto). Fixes many transpilation issues (including shadowed declarations and re-exports). [@rwjblue](https://github.com/rwjblue)
- [#3116](https://github.com/ember-cli/ember-cli/pull/3116) [Bugfix] Ensure that files starting with `app/styles*` and `app/templates*` are still available in the app tree. [@stefanpenner](https://github.com/stefanpenner)
- [#3119](https://github.com/ember-cli/ember-cli/pull/3110) [ENHANCEMENT] Update ember-cli-qunit to 0.2.0. [@rwjblue](https://github.com/rwjblue)
- [#3117](https://github.com/ember-cli/ember-cli/pull/3117) [ENHANCEMENT] Replace builtin minification with ember-cli-uglify [@jkarsrud](https://github.com/jkarsrud)
- [#3119](https://github.com/ember-cli/ember-cli/pull/3119) & [#3121](https://github.com/ember-cli/ember-cli/pull/3121) [ENHANCEMENT] Update ember-cli-qunit to v0.3.0. [@rwjblue](https://github.com/rwjblue)
- [#3122](https://github.com/ember-cli/ember-cli/pull/3122) [ENHANCEMENT] Make linting pluggable. [@ef4](https://github.com/ef4)
- [#3123](https://github.com/ember-cli/ember-cli/pull/3123) [ENHANCEMENT] Update ember-cli-6to5 to v3.0.0. [@stefanpenner](https://github.com/stefanpenner)


Thank you to all who took the time to contribute!

### 0.1.9

This release fixes a regression in 0.1.8. See [#3075](https://github.com/ember-cli/ember-cli/issues/3075) for details.

The following changes are required if you are upgrading from the previous version:

- Users
  + [`ember new` diff](https://github.com/kellyselden/ember-cli-output/commit/2275ca51593bae2f6fa91568869f36cd84c264c4)
  + Upgrade your project's ember-cli version - [docs](https://ember-cli.com/user-guide/#upgrading)
- Addon Developers
  + [`ember addon` diff](https://github.com/kellyselden/ember-addon-output/commit/d41dcf806a55056a5591dd4e81d712988be1e22f)
  + No changes required
- Core Contributors
  + No changes required

#### Community Contributions

- [#3077](https://github.com/ember-cli/ember-cli/pull/3077) [BUGFIX] Fix error `Cannot call method 'bind' of undefined` [@stefanpenner](https://github.com/stefanpenner)

Thank you to all who took the time to contribute!

### 0.1.8

The following changes are required if you are upgrading from the previous version:

- Users
  + [`ember new` diff](https://github.com/kellyselden/ember-cli-output/commit/ed4f5bcbff0641dba8eca8fe3a3ab96f1347a7cf)
  + Upgrade your project's ember-cli version - [docs](https://ember-cli.com/user-guide/#upgrading)
- Addon Developers
  + [`ember addon` diff](https://github.com/kellyselden/ember-addon-output/commit/237c74c0b5972c8ee1ef9b427809aaf93c53db6a)
  + No changes required
- Core Contributors
  + No changes required

#### Community Contributions

- [#3072](https://github.com/ember-cli/ember-cli/pull/3072) [BUGFIX] Update to app blueprint to use QUnit 1.17.1 [@rwjblue](https://github.com/rwjblue)
- [#3069](https://github.com/ember-cli/ember-cli/pull/3069) [BUGFIX] Fix style preprocessors for included addons [@pzuraq](https://github.com/pzuraq)
- [#3068](https://github.com/ember-cli/ember-cli/pull/3068) [ENHANCEMENT] Hide passed tests by default [@rwjblue](https://github.com/rwjblue)
- [#3036](https://github.com/ember-cli/ember-cli/pull/3036) [BUGFIX] Fix platform dependent path separator [@KarimBaaba](https://github.com/KarimBaaba)
- [#2754](https://github.com/ember-cli/ember-cli/pull/2754) [FEATURE] Allow addon commands to be classes [@chadhietala](https://github.com/chadhietala)
- [#2923](https://github.com/ember-cli/ember-cli/pull/2923) [ENHANCEMENT] Add disable-analytics option to all commands [@twokul](https://github.com/twokul)
- [#2901](https://github.com/ember-cli/ember-cli/pull/2901) [ENHANCEMENT] Improve boot by 300–400ms [@stefanpenner](https://github.com/stefanpenner)
- [#3049](https://github.com/ember-cli/ember-cli/pull/3049) [FEATURE] Add Test helper blueprint [@stefanpenner](https://github.com/stefanpenner)
- [#2826](https://github.com/ember-cli/ember-cli/pull/2826) [BUGFIX] Remove path.join from http-mock bluerint urls [@knownasilya](https://github.com/knownasilya)
- [#2983](https://github.com/ember-cli/ember-cli/pull/2983) [ENHANCEMENT] Update QUnit version [@wagenet](https://github.com/wagenet)
- [#2814](https://github.com/ember-cli/ember-cli/pull/2814) [ENHANCEMENT] Add listing of available addons [@rondale-sc](https://github.com/rondale-sc)
- [#3007](https://github.com/ember-cli/ember-cli/pull/3007) [FEATURE] Add a watcher option to the build command [@rauhryan](https://github.com/rauhryan)
- [#3039](https://github.com/ember-cli/ember-cli/pull/3039) [BUGFIX] Move static file check earlier so it only affects the default value [@krisselden](https://github.com/krisselden)
- [#3028](https://github.com/ember-cli/ember-cli/pull/3028) [BUGFIX] Update Testem (fixes timeouts and reloads with Pretender) [@johanneswuerbach](https://github.com/johanneswuerbach)
- [#3026](https://github.com/ember-cli/ember-cli/pull/3026) [BUGFIX] Correct comment in server blueprint [@ohcibi](https://github.com/ohcibi)
- [#3008](https://github.com/ember-cli/ember-cli/pull/3008) [BUGFIX] Clarify error message for ensuring hyphen presence in component name [@artfuldodger](https://github.com/artfuldodger)
- [#3009](https://github.com/ember-cli/ember-cli/pull/3009) [BUGFIX] Tweak error message for executing `ember unknownCommand` [@artfuldodger](https://github.com/artfuldodger)
- [#2996](https://github.com/ember-cli/ember-cli/pull/2996) [BUGFIX] Rename .npmignore in addon blueprint (fixes broken package) [@jgwhite](https://github.com/jgwhite)
- [#2995](https://github.com/ember-cli/ember-cli/pull/2995) [BUGFIX] Correct package.json ordering in app blueprint [@kellyselden](https://github.com/kellyselden)
- [#2984](https://github.com/ember-cli/ember-cli/pull/2984) [ENHANCEMENT] Add `"strict": false` to blueprint .jshintrc [@quaertym](https://github.com/quaertym)

Thank you to all who took the time to contribute!

### 0.1.7

- Users
  + [`ember new` diff](https://github.com/kellyselden/ember-cli-output/commit/22b868fb064631d9ed16e208db982ee808f05296)
  + Upgrade your project's ember-cli version - [docs](https://ember-cli.com/user-guide/#upgrading)
  + Uninstall ember-cli-esnext. It has been replaced by ember-cli-6to5 which will be added to your project from the upgrade steps.
- Addon Developers
  + [`ember addon` diff](https://github.com/kellyselden/ember-addon-output/commit/eb5319eb7fd626cc53bf0b5aee639167a031a4c5)
  + No changes required
- Core Contributors
  + No changes required

#### Using 6to5.

The module transpile step is still es3 safe, if you are concern about using
6to5 you can remove it from package.json.

#### Community Contributions

- [#2841](https://github.com/ember-cli/ember-cli/pull/2841) Add insecure-proxy option to `serve` command [@matthewlehner](https://github.com/matthewlehner)
- [#2922](https://github.com/ember-cli/ember-cli/pull/2922) 0.1.6 changelog [@stefanpenner](https://github.com/stefanpenner)
- [#2927](https://github.com/ember-cli/ember-cli/pull/2927) Cleanup badges [@knownasilya](https://github.com/knownasilya)
- [#2937](https://github.com/ember-cli/ember-cli/pull/2937) [BUGFIX] only include dependencies(not devDependencies) of included addons [@jakecraige](https://github.com/jakecraige)
- [#2951](https://github.com/ember-cli/ember-cli/pull/2951) Fix for aliases for hyphenated options [@marcioj](https://github.com/marcioj)
- [#2952](https://github.com/ember-cli/ember-cli/pull/2952) Fixes validation of shorthand commandOptions [@trabus](https://github.com/trabus)
- [#2960](https://github.com/ember-cli/ember-cli/pull/2960) Move from esnext to 6to5 [@stefanpenner](https://github.com/stefanpenner)
- [#2964](https://github.com/ember-cli/ember-cli/pull/2964) [Bugfix] when developing an add-on, it’s jshint tests would be duplicate... [@stefanpenner](https://github.com/stefanpenner)
- [#2965](https://github.com/ember-cli/ember-cli/pull/2965) Remove Hardcoded test-loader [@chadhietala](https://github.com/chadhietala)
- [#2976](https://github.com/ember-cli/ember-cli/pull/2976) debug logging for add-ons + projects [@stefanpenner](https://github.com/stefanpenner)

Thank you to all who took the time to contribute!

### 0.1.6

The following changes are required if you are upgrading from the previous version:

- Users
  + [`ember new` diff](https://github.com/kellyselden/ember-cli-output/commit/5c08ee64df8df8bd40c3e1fd9541e19c9db9b214)
  + Upgrade your project's ember-cli version - [docs](https://ember-cli.com/user-guide/#upgrading)
- Addon Developers
  + [`ember addon` diff](https://github.com/kellyselden/ember-addon-output/commit/82652c474424a118268383d429f4b054567bb966)
  + No changes required
- Core Contributors
  + Use `expect` over `assert` in tests going forward

#### Community Contributions

- [#2885](https://github.com/ember-cli/ember-cli/pull/2885) [ENHANCEMENT] NPM should use save-exact flags [@chadhietala](https://github.com/chadhietala)
- [#2840](https://github.com/ember-cli/ember-cli/pull/2840) [INTERNAL ]using 'expect' vs. assert. [@Mawaheb](https://github.com/Mawaheb)
- [#2669](https://github.com/ember-cli/ember-cli/pull/2669) [ENHANCEMENT] add .npmignore to addon blueprint [@pogopaule](https://github.com/pogopaule)
- [#2909](https://github.com/ember-cli/ember-cli/pull/2909) [INTERNAL] Use lib/ext/promise instead of RSVP directly [@zeppelin](https://github.com/zeppelin)
- [#2857](https://github.com/ember-cli/ember-cli/pull/2857) [ENHANCEMENT] Add descriptions to more Broccoli trees. [@rwjblue](https://github.com/rwjblue)
- [#2842](https://github.com/ember-cli/ember-cli/pull/2842) [INTERNAL] Prefer `expect` over `assert` for testing [@stavarotti](https://github.com/stavarotti)
- [#2847](https://github.com/ember-cli/ember-cli/pull/2847) [BUGFIX] Bump ember-router-generator (fixes WARN on description not present). [@abuiles](https://github.com/abuiles)
- [#2843](https://github.com/ember-cli/ember-cli/pull/2843) [INTERNAL] Unify using chai.expect [@twokul](https://github.com/twokul)
- [#2900](https://github.com/ember-cli/ember-cli/pull/2900) [INTERNAL] update some CI stuff [@stefanpenner](https://github.com/stefanpenner)
- [#2876](https://github.com/ember-cli/ember-cli/pull/2876) [BUGFIX] make sure adapter cannot extend from itself [@jakecraige](https://github.com/jakecraige)
- [#2869](https://github.com/ember-cli/ember-cli/pull/2869) [BUGFIX] Tolerate before & after references to missing addons [@ef4](https://github.com/ef4)
- [#2864](https://github.com/ember-cli/ember-cli/pull/2864) [ENHANCEMENT] the .gitkeep in /public can now be removed [@kellyselden](https://github.com/kellyselden)
- [#2887](https://github.com/ember-cli/ember-cli/pull/2887) [INTERNAL] I don’t think we need this anymore. [@stefanpenner](https://github.com/stefanpenner)
- [#2910](https://github.com/ember-cli/ember-cli/pull/2910) [DOCS] Update org references to ember-cli [@zeppelin](https://github.com/zeppelin)
- [#2911](https://github.com/ember-cli/ember-cli/pull/2911) [DOCS] More org updates to reference ember-cli [@Dhaulagiri](https://github.com/Dhaulagiri)
- [#2916](https://github.com/ember-cli/ember-cli/pull/2916) [BUGFIX] findAddonByName returning incorrect matches [@jakecraige](https://github.com/jakecraige)
- [#2918](https://github.com/ember-cli/ember-cli/pull/2918) [ENHANCEMENT] Updated testem [@johanneswuerbach](https://github.com/johanneswuerbach)
- [#2919](https://github.com/ember-cli/ember-cli/pull/2919) [ENHANCEMENT] implement Blueprint.prototype.addAddonToProject [@jakecraige](https://github.com/jakecraige)
- [#2920](https://github.com/ember-cli/ember-cli/pull/2920) [BUGFIX] explicitly bump broccoli-sourcemap-concat to fix #2890 [@krisselden](https://github.com/krisselden)
- [#2929](https://github.com/ember-cli/ember-cli/pull/2929) [BUGFIX] Bump ember-router-generator. [@abuiles](https://github.com/abuiles)
- [#2939](https://github.com/ember-cli/ember-cli/pull/2939) [ENHANCEMENT] Add a hook for postprocessing tests tree [@ef4](https://github.com/ef4)
- [#2941](https://github.com/ember-cli/ember-cli/pull/2941) [ENHANCEMENT] Bumped testem [@johanneswuerbach](https://github.com/johanneswuerbach)
- [#2944](https://github.com/ember-cli/ember-cli/pull/2944) [INTERNAL] update CONTRIBUTING.md [@jakecraige](https://github.com/jakecraige)

Thank you to all who took the time to contribute!

### 0.1.5

### Applications

- [`ember new` diff](https://github.com/kellyselden/ember-cli-output/commit/feb4dd773e2d68c8576b060c2973062ba83ed66a)

- [#2727](https://github.com/ember-cli/ember-cli/pull/2727) Added
  sourcemap support to the JS concatenation and minification steps of
  the build. This eliminates the need for the wrapInEval hack. Any
  Javascript preprocessors that produce sourcemaps will also be
  automatically incorporated into the final result. Sourcemaps are
  enabled by default in dev, to enable them in production pass
  `{sourcemaps: { enabled: true, extensions: ['js']}}` to your
  EmberApp constructor.

- [#2777](https://github.com/ember-cli/ember-cli/pull/2777) allowed
  the creation of components with slashes in their names since this is
  supported in Handlebars 2.0.

- [#2800](https://github.com/ember-cli/ember-cli/pull/2800) Added 3 new commands

  ```
  ember install
  ember install:bower moment
  ember install:npm ember-browserify
  ```

  They behave exactly as you'd expect. Install runs npm and bower
  install on the project. The last two simply pass in the package names
  you give it to the underlying task to do it.

- [#2805](https://github.com/ember-cli/ember-cli/pull/2805) Added the
  `install:addon` command, which installs an addon with NPM and then
  runs the included generator of the same name  if it provides one.

  If the blueprint for the installed addon requires arguments, then
  you can pass them too, for example, the `ember-cli-cordova` addon
  needs an extra argument which you can pass running the command as
  follows: `ember install:addon ember-cli-cordova com.myapp.app`.

- [#2565](https://github.com/ember-cli/ember-cli/pull/2565) added
  support for command options aliases, as well as aliases for
  predefined options, this means that some commands can use aliases
  for their existing options, for example, instead of running `ember g
  route foo --type route` we can now use the -route alias: `ember g
  route foo -route`.

  You can see available aliases for each command running `ember help`,
  they will show as `aliases: ` follow by the alias.

- [#2668](https://github.com/ember-cli/ember-cli/pull/2668) added the
  `prepend` flag to `app.import` in `Brocfile.js`, allowing to prepend
  a file to the vendor bundle rather than appended which is the
  default behaviour.

   ```
   // Brocfile.js
   app.import('bower_components/es5-shim/es5-shim.js', {
     type: 'vendor',
     prepend: true
   });
   ```

- [#2694](https://github.com/ember-cli/ember-cli/pull/2694) disabled
  default lookup & active generation logging in
  `config/environment.js`.

- [#2748](https://github.com/ember-cli/ember-cli/pull/2748) improved
  the router generator to support properly nested routes and
  resources, previously if you had a route similar like:

  ```
  Router.map(function() {
    this.route("foo");
  });
  ```

  And you did `ember g route foo/bar` the generated routes would be

  ```
  Router.map(function() {
    this.route("foo");
    this.route("foo/bar");
  });
  ```

  Now it keeps manages nested routes properly so the result would be:

  ```
  Router.map(function() {
    this.route("foo", function() {
      this.route("bar");
    });
  });
  ```

  Additionally the option `--path` was added so you can do things like
  `ember g route friends/edit --path=:friend_id/id` creating a nested
  route under `friends` like: `this.route('edit', {path: ':friend_id/edit'})`

- [#2734](https://github.com/ember-cli/ember-cli/pull/2734) changed
  the options for editorconfig so it won't remove trailing whitespace
  on .diff files.

- [#2788](https://github.com/ember-cli/ember-cli/pull/2788) added an
  `on('error')` handler to the proxy blueprint, with this your `ember
  server` won't be killed when receiving `socket hang up` from the
  `http-proxy`.

- [#2741](https://github.com/stefanpenner/ember-cli/pull/2741) updated `broccoli-asset-rev` to 2.0.0.

- [#2779](https://github.com/ember-cli/ember-cli/pull/2779) fixed a
  bug in your `.ember-cli` file, if you had a liveReloadPort of say
  "4200" it would not actually end up as that port. This casts the
  string to a number so that the port is set correctly.

- [#2817](https://github.com/ember-cli/ember-cli/pull/2817) added a
  new feature so [Leek](https://github.com/twokul/leek) can be
  configured through your `.ember-cli` file. It means you will be able
  to configure the URLs Leek sends requests to, with this you can plug
  internal tools and track usage patterns.

- [#2828](https://github.com/ember-cli/ember-cli/pull/2828) added the
  option to consume `app.env` before app instance creation in your
  Brocfile, this is useful if you want to pass environment-dependent
  options to the EmberApp constructor in your Brocfile:

  ```
  new EmberApp({
    someOption: EmberApp.env() === 'production' ? 'foo' : 'bar';
  });
  ```
- [#2829](https://github.com/ember-cli/ember-cli/pull/2829) fixed an
  issue on the model-test blueprint which was causing the build to fail
  when the options `needs` wasn't present.

- [#2832](https://github.com/ember-cli/ember-cli/pull/2832) added a
  buildError hook which will be called when an error occurs during the
  `preBuild` or `postBuild` hooks for addons, or when `builder#build`
  fails hook.

- [#2836](https://github.com/ember-cli/ember-cli/pull/2836) added a
  check when passing `--proxy` to `ember server`. If the URL doesn't
  include `http` or `https` then the command will fail since it
  requires the protocol in order to get the proxy working correctly.

#### Addons

- [`ember addon` diff](https://github.com/kellyselden/ember-addon-output/commit/1df573947070214b058e830e962a673fc9819925)

- [#2693](https://github.com/ember-cli/ember-cli/pull/2693) fixed an
  issue with blueprints ensuring that last loaded blueprint takes
  precedence.

- [#2805](https://github.com/ember-cli/ember-cli/pull/2805) Added the
  `install:addon` command, which installs an addon with NPM and then
  runs the included generator of the same name if it provides one,
  additionally if you addon generator's name is different to the addon
  name, you can pass the option `defaultBlueprint` in your
  `package.json` and the command will run the generator after
  installed. The following will run `ember g cordova-starter-kit`
  after it has successfully installed `ember-cli-cordova`

  ```
  name: 'ember-cli-cordova',
  'ember-addon': {
    defaultBlueprint: 'cordova-starter-kit'
  }
  ```
- [#2775](https://github.com/ember-cli/ember-cli/pull/2775) added a
  default `.jshintrc` for `in-repo-addons` so they are treated as
  `Node` applications.

### 0.1.4

#### Applications

* [`ember new` diff](https://github.com/kellyselden/ember-cli-output/commit/94439eb22e76e7e71be472c264bef40235583fa9)
* [BUGFIX] Use the container from the created Ember.Application for initializer tests. [#2582](https://github.com/stefanpenner/ember-cli/pull/2582)
* [ENHANCEMENT] Add extra contentFor hooks [#2588](https://github.com/stefanpenner/ember-cli/pull/2592)
  * `{{content-for 'head-footer'}}`
  * `{{content-for 'test-head-footer'}}`
  * `{{content-for 'body-footer'}}`
  * `{{content-for 'test-body-footer'}}`
* [BUGFIX] Create separate server blueprint to stop http-{mock,proxy} removing files [#2610](https://github.com/stefanpenner/ember-cli/pull/2610)
* [BUGFIX] Fixes `--proxy` so it proxies correctly to API's under subdomains [#2615](https://github.com/stefanpenner/ember-cli/pull/2615)
* [BUGFIX] Ensure `watchman` does not conflict with NPM's `watchman` package. [#2645](https://github.com/stefanpenner/ember-cli/pull/2645)
* [BUGFIX] Ensure that the generated meta tag is now self closing. [#2661](https://github.com/stefanpenner/ember-cli/pull/2661)

#### Addons

* [`ember addon` diff](https://github.com/kellyselden/ember-addon-output/commit/1ba17bff6003dd176a038113f412fc24a26b03d2)

### 0.1.3

#### Applications

  * [`ember new` diff](https://github.com/kellyselden/ember-cli-output/commit/25323aef6cd8a4e277dc451aa4fa0d80a1715acd)
  * [#2586](https://github.com/stefanpenner/ember-cli/pull/2586) Set locationType to none in tests.
  * [#2573](https://github.com/stefanpenner/ember-cli/pull/2574) Added --silent option for quieter UI
  * [#2458](https://github.com/stefanpenner/ember-cli/pull/2458) Added additional file watching mechanism: [Watchman](https://facebook.github.io/watchman/)
    This helps resolve the recent Node + Yosemite file watching issues, but also improves file watching (when available) for all `*nix` systems

    What is Watchman?

    Watchman runs as a standalone service, this allows it to manage file-watching for multiple consumers (in our case ember-cli apps)

    How do I used it?
      homebrew: `brew install watchman`
      other: https://facebook.github.io/watchman/docs/install.html
      windows: not supported yet, but it [may happen](https://github.com/facebook/watchman/issues/19)

    What happens if its not installed?

    We fall back to the existing watcher NodeWatcher

    How do I force it to fallback to NodeWatch

    ```sh
    ember <command> --watcher=node
    ```

    Common problem: `invalid watchman found, version: [2.9.8] did not satisfy [^3.0.0]` this basically means you have an older version of watchman installed. Be sure to install `3.0.0` and run `watchman shutdown-server` before re-starting your ember server.

  * [#2265](https://github.com/stefanpenner/ember-cli/pull/2265) Added auto-restarting of server and triggering of LR on `server/*` file changes
  * [#2535](https://github.com/stefanpenner/ember-cli/pull/2535) Updated broccoli-asset-rev to 1.0.0
  * [#2452](https://github.com/stefanpenner/ember-cli/pull/2452) Including [esnext](https://github.com/esnext/esnext) via `ember-cli-esnext` per default
  * [#2518](https://github.com/stefanpenner/ember-cli/pull/2518) improved HTTP logging when using http-mocks and proxy by using [morgan](https://www.npmjs.org/package/morgan)
  * [#2532](https://github.com/stefanpenner/ember-cli/pull/2532) Added support to run specific tests via `ember test --module` and `ember test --filter`
  * [#2514](https://github.com/stefanpenner/ember-cli/pull/2514) Added config.usePodsByDefault for users who wish to have blueprints run in `pod` mode all the time
  * Warn on invalid command options
  * Allow array of paths to the preprocessCss phase
  * Adding --pods support for adapters, serializers, and transforms
  * As part of the Ember 2.0 push  remove controller types.
  * http-mock now follows ember-data conventions
  * many of ember-cli internals now are instrumented with [debug]
    usage: `DEBUG=ember-cli:* ember <command>` to see ember-cli specific verbose logging.
  * Added ember-cli-dependency-checker to app's package.json
  * Added option to disable auto-start of ember app.
  * Added optional globbing to init with `ember init <glob-pattern>`, this allows you to re-blueprint a single file like: `ember init app/index.html`
  * Added support to test the app when built with `--env production`.
  * Update to Ember 1.8.1
  * Update to Ember Data v1.0.0-beta.11
  * [#2351](https://github.com/stefanpenner/ember-cli/pull/2351) Fix automatic generated model belongs-to and has-many relations to resolve test lookup.
  * [#1888](https://github.com/stefanpenner/ember-cli/pull/1888) Allow multiple SASS/LESS files to be built by populating `outputPaths.app.css` option
  * [#2523](https://github.com/stefanpenner/ember-cli/pull/2523) Added `outputPaths.app.html` option
  * [#2472](https://github.com/stefanpenner/ember-cli/pull/2472) Added Pod support for test blueprints.

  Add much more: [view entire diff](https://github.com/stefanpenner/ember-cli/compare/v0.1.2...v0.1.3)

#### Addons

  * [`ember addon` diff](https://github.com/kellyselden/ember-addon-output/commit/b75bc2c5e0d8d5f954d6c7adcb108f71fdef9ebf)
  * [#2505](https://github.com/stefanpenner/ember-cli/pull/2505) Added ability to dynamic add/remove module whitelist entries so that the [ember-browserify](https://github.com/ef4/ember-browserify) addon can work
  * [#2505](https://github.com/stefanpenner/ember-cli/pull/2505) Added an addon postprocess hook for all javascript
  * [#2271](https://github.com/stefanpenner/ember-cli/pull/2271) Added Addon.prototype.isEnabled for an addon to exclude itself from the project at runtime.
  * [#2451](https://github.com/stefanpenner/ember-cli/pull/2451) Ensure that in-repo addons are watched.
  * [#2411](https://github.com/stefanpenner/ember-cli/pull/2411) Add preBuild hook for addons.

### 0.1.2

#### Applications

* [`ember new` diff](https://github.com/kellyselden/ember-cli-output/commit/0e6a6834b46df72658225490073980c44413892f)
* [BREAKING ENHANCEMENT] Remove hard-coded support for `broccoli-less-single`, use `ember-cli-less` for `.less` support now. [#2210](https://github.com/stefanpenner/ember-cli/pull/2210)
* [ENHANCEMENT] Provide a helpful error if the configuration info cannot be read from the proper `<meta>` tag. [#2219](https://github.com/stefanpenner/ember-cli/pull/2219)
* [ENHANCEMENT] Allow test filtering from the command line. Running `ember test --filter "foo bar"` or `ember test --server --filter "foo bar"` will limit test runs
  to tests that contain "foo bar" in their module name or test name. [#2223](https://github.com/stefanpenner/ember-cli/pull/2223)
* [ENHANCEMENT] Add a few more `content-for` hooks to `index.html` and `tests/index.html`. [#2236](https://github.com/stefanpenner/ember-cli/pull/2236)
* [ENHANCEMENT] Properly display the file causing build errors in `ember build --watch` and `ember serve` commands. [#2237](https://github.com/stefanpenner/ember-cli/pull/2237), [#2246](https://github.com/stefanpenner/ember-cli/pull/2246), and [#2297](https://github.com/stefanpenner/ember-cli/pull/2297)
* [ENHANCEMENT] Update `broccoli-asset-rev` to 0.3.1. [#2250](https://github.com/stefanpenner/ember-cli/pull/2250)
* [ENHANCEMENT] Add `ember-export-application-global` to allow easier debugging. [#2270](https://github.com/stefanpenner/ember-cli/pull/2270)
* [BUGFIX] Fix default `.gitignore` to properly match `bower_components`. [#2285](https://github.com/stefanpenner/ember-cli/pull/2285)
* [ENHANCEMENT] Display `baseURL` in `ember serve` startup messages. [#2291](https://github.com/stefanpenner/ember-cli/pull/2291)
* [BUGFIX] Fix issues resulting in files outside of `tmp/` being removed due to following of symlinks. [#2290](https://github.com/stefanpenner/ember-cli/pull/2290) and [#2301](https://github.com/stefanpenner/ember-cli/pull/2301)
* [ENHANCEMENT] Add --watcher=polling option to `ember test --server`. This provides a work around for folks having `EMFILE` errors in some scenarios. [#2296](https://github.com/stefanpenner/ember-cli/pull/2296)
* [ENHANCEMENT] Allow opting out of storing the applications configuration in the generated `index.html` via `storeConfigInMeta` option in the `Brocfile.js`. [#2298](https://github.com/stefanpenner/ember-cli/pull/2298)
* [BUGFIX] Update ember-cli-content-security-policy and ember-cli-inject-live-reload packages to latest version. Allows livereload to function properly regardless
  of host (0.1.0 always assumed `localhost` for the livereload server). [#2306](https://github.com/stefanpenner/ember-cli/pull/2306)
* [ENHANCEMENT] Update internal dependencies to latest versions. [#2307](https://github.com/stefanpenner/ember-cli/pull/2307)
* [BUGFIX] Allow overriding of vendor files to not loose required ordering. [#2312](https://github.com/stefanpenner/ember-cli/pull/2312)
* [ENHANCEMENT] Add `bowerDirectory` to `Project` model (discovered on initialization). [#2287](https://github.com/stefanpenner/ember-cli/pull/2287)

#### Addons

* [`ember addon` diff](https://github.com/kellyselden/ember-addon-output/commit/333ec703fba364bf5d2dcb3cc1d04a7b65c246f0)
* [ENHANCEMENT] Allow addons to inject middleware into testem. [#2128](https://github.com/stefanpenner/ember-cli/pull/2128)
* [ENHANCEMENT] Add {{content-for 'body'}} to `app/index.html` and `tests/index.html`. [#2236](https://github.com/stefanpenner/ember-cli/pull/2236)
* [ENHANCEMENT] Add {{content-for 'test-head'}} to `tests/index.html`. [#2236](https://github.com/stefanpenner/ember-cli/pull/2236)
* [ENHANCEMENT] Add {{content-for 'test-body'}} to `tests/index.html`. [#2236](https://github.com/stefanpenner/ember-cli/pull/2236)
* [ENHANCEMENT] Allow adding multiple bower packages at once via `Blueprint.prototype.addBowerPackagesToProject`. [#2222](https://github.com/stefanpenner/ember-cli/pull/2222)
* [ENHANCEMENT] Allow adding multiple NPM packages at once via `Blueprint.prototype.addPackagesToProject`. [#2245](https://github.com/stefanpenner/ember-cli/pull/2245)
* [ENHANCEMENT] Ensure generated addons are in strict mode. [#2295](https://github.com/stefanpenner/ember-cli/pull/2295)
* [BUGFIX] Ensure that addon's with `addon/styles/app.css` are able to compile properly (copying contents of `addon/styles/app.css` into `vendor.css`). [#2301](https://github.com/stefanpenner/ember-cli/pull/2301)
* [ENHANCEMENT] Provide the `httpServer` instance to `serverMiddleware` (and `./server/index.js`). [#2302](https://github.com/stefanpenner/ember-cli/issues/2302)

#### Blueprints

* [ENHANCEMENT] Tweak helper blueprint to make it easier to test. [#2257](https://github.com/stefanpenner/ember-cli/pull/2257)
* [ENHANCEMENT] Streamline initializer and service blueprints. [#2260](https://github.com/stefanpenner/ember-cli/pull/2260)

### 0.1.1

#### Applications

* [`ember new` diff](https://github.com/kellyselden/ember-cli-output/commit/c97633f87717074986403e3ad87149d3bd8d1ee3)
* [BUGFIX] Fix symlink regression in Windows (update broccoli-file-remover to 0.3.1). [#2204](https://github.com/stefanpenner/ember-cli/pull/2204)

#### Addons

* [`ember addon` diff](https://github.com/kellyselden/ember-addon-output/commit/decc6c6c87071d271ee4b86dc292b7a353ead0e1)

### 0.1.0

#### Applications

* [`ember new` diff](https://github.com/kellyselden/ember-cli-output/commit/d35102254aeac097405167f2abeef57b92def518)
* [ENHANCEMENT] Add symlinking to speed up Broccoli builds. [#2125](https://github.com/stefanpenner/ember-cli/pull/2125)
* [BUGFIX] Fix issue with livereload in 0.0.47. [#2176](https://github.com/stefanpenner/ember-cli/pull/2176)
* [BUGFIX] Change content security policy addon to use report only mode by default. [#2190](https://github.com/stefanpenner/ember-cli/pull/2190)
* [ENHANCEMENT] Allow addons to customize their ES6 module prefix (for `addon` tree). [#2189](https://github.com/stefanpenner/ember-cli/pull/2189)
* [BUGFIX] Ensure all addon hooks are executed in addon test harness. [#2195](https://github.com/stefanpenner/ember-cli/pull/2195)

#### Addons

* [`ember addon` diff](https://github.com/kellyselden/ember-addon-output/commit/84fd1c523407e9fa7df7d2a664a14ddb543ea5e0)

### 0.0.47

#### Applications

* [`ember new` diff](https://github.com/kellyselden/ember-cli-output/commit/7c59cf59fa42a9bf585b52455e424e2553aeb2aa)
* [ENHANCEMENT] Add `--pod` option to blueprints for generate and destroy. Add `fileMapTokens` hook to blueprints, and optional
  blueprint file tokens `__path__` and `__test__` for pod support. [#1994](https://github.com/stefanpenner/ember-cli/pull/1994)
* [ENHANCEMENT] Provide better error messages when uncaught errors occur during `ember build` and `ember serve`. [#2043](https://github.com/stefanpenner/ember-cli/pull/2043)
* [ENHANCEMENT] Do not use inline `<script>` tags.  Set the stage for enabling content security policy. [#2058](https://github.com/stefanpenner/ember-cli/pull/2058)
* [ENHANCEMENT] Add [ember-cli-content-security-policy](https://github.com/rwjblue/ember-cli-content-security-policy) addon
  when running development server (see [content-security-policy.com](https://content-security-policy.com/) for details). [#2065](https://github.com/stefanpenner/ember-cli/pull/2065)
* [BREAKING] Remove `environment` and `getJSON` options to `EmberApp` (in the `Brocfile.js`).
* [ENHANCEMENT] Add `configPath` option to `EmberApp` (in the `Brocfile.js`) to allow using a custom file for obtaining configuration
  information. [#2068](https://github.com/stefanpenner/ember-cli/pull/2068)
* [BUGFIX] Use url.parse instead of manually checking baseURL. This allows `app://localhost/` URLs needed for node-webkit. [#2088](https://github.com/stefanpenner/ember-cli/pull/2088)
* [BUGFIX] Remove duplicate warning when generating controllers. [#2066](https://github.com/stefanpenner/ember-cli/pull/2066)
* [BREAKING ENHANCEMENT] Move `config` information out of the `assets/my-app-name.js` file and into a `<meta>` tag in the document `head`. [#2086](https://github.com/stefanpenner/ember-cli/pull/2086)
  * Removes `<my-app-name>/config/environments/*` from module system output.
  * Makes build output the same regardless of environment config.
  * Makes injection of custom config information as simple as adding/modifying/customizing the meta contents.
* [BREAKING BUGFIX] Update `loader.js` entry in `bower.json` to use the proper name.

  This requires editing `bower.json` to change:

```
  "loader": "stefanpenner/loader.js#1.0.1",
```

To:

```
  "loader.js": "stefanpenner/loader.js#1.0.1",
```
* [BREAKING ENHANCEMENT] Replace `{{BASE_TAG}}` in `index.html` with `{{content-for 'head'}}`. [#2153](https://github.com/stefanpenner/ember-cli/pull/2153)

#### Addons

* [`ember addon` diff](https://github.com/kellyselden/ember-addon-output/commit/de0caa4385998250786a975a32208ebff7fcbf87)
* [BUGFIX] `addon/` directory is no longer required when running local development server inside an addon. [#2044](https://github.com/stefanpenner/ember-cli/pull/2044)
* [BUGFIX] Use the specified name for the addon (was previously using `dummy` for all addon's names). [#2042](https://github.com/stefanpenner/ember-cli/pull/2042)
* [ENHANCEMENT] Add `Registry.prototype.remove` to make it easier to remove preprocessor plugins. [#2048](https://github.com/stefanpenner/ember-cli/pull/2048)
* [ENHANCEMENT] Add `Registry.prototype.extensionsForType` to make it easier to detect what extensions are support for a given type
  of file (`js`, `css`, or `template` files). [#2050](https://github.com/stefanpenner/ember-cli/pull/2050)
* [BUGFIX] Allow `addon` tree to contain any filetype that is known by the JS preprocessor registry. [#2054](https://github.com/stefanpenner/ember-cli/pull/2054)
* [BUGFIX] Ensure that addons cannot override the application configuration (in the `config` hook). [#2133](https://github.com/stefanpenner/ember-cli/pull/2133)
* [ENHANCEMENT] Allow addons to implement `contentFor` method to add string output into the associated
  `{{content-for 'foo'}}` section in `index.html`. [#2153](https://github.com/stefanpenner/ember-cli/pull/2153)

#### Blueprints

* [ENHANCEMENT] Add `description` for blueprints created by `ember generate blueprint`. [#2062](https://github.com/stefanpenner/ember-cli/pull/2062)
* [ENHANCEMENT] Add `in-repo-addon` generator. [#2072](https://github.com/stefanpenner/ember-cli/pull/2072)
* [ENHANCEMENT] Add `before` and `after` options to `Blueprint.prototype.insertIntoFile`. [#2122](https://github.com/stefanpenner/ember-cli/pull/2122)
* [ENHANCEMENT] Allow `git` based application blueprints. [#2103](https://github.com/stefanpenner/ember-cli/pull/2103)

### 0.0.46

#### Applications

* [`ember new` diff](https://github.com/kellyselden/ember-cli-output/commit/4127ceb7851f28dc32fe50eaeb618754b7fa6027)
* [BUGFIX] Addons shared the same `treePaths` and `treeForMethods` listing. This meant that an addon changing `this.treePaths.vendor` (for example) would modify where
  ALL addons looked for their vendor trees. [#2035](https://github.com/stefanpenner/ember-cli/pull/2035)

#### Addons

* [`ember addon` diff](https://github.com/kellyselden/ember-addon-output/commit/176915ef4c5b01e898db8a85cd2e11a83b7117c3)

### 0.0.45

#### Applications

* [`ember new` diff](https://github.com/kellyselden/ember-cli-output/commit/02106d8aa7873a07c05bf05f5c6ed08f7bb30311)
* [BREAKING ENHANCEMENT] Moved `modulePrefix` to `config/environment.js`. [#1933](https://github.com/stefanpenner/ember-cli/pull/1933)
* [BREAKING ENHANCEMENT] Remove `window.MyAppNameENV`. You will now need to import the configuration instead of relying on using the global.  [#1903](https://github.com/stefanpenner/ember-cli/pull/1903).

```javascript
import ENV from '<appName>/config/environment';
ENV.API_HOST; // example.com
```

* [ENHANCEMENT] Allowing config of asset output paths. [#1904](https://github.com/stefanpenner/ember-cli/pull/1904)
* [ENHANCEMENT] Add a default `.ember-cli` file and document disableAnalytics. [#1801](https://github.com/stefanpenner/ember-cli/pull/1801)
* [BUGFIX] Add location type for test environment. This generally makes using `ember test` with a custom baseURL work properly. [#1915](https://github.com/stefanpenner/ember-cli/pull/1915)
* [ENHANCEMENT] Allow multiple pre-processors per type (for example, using `broccoli-sass` AND `broccoli-less` is now possible). [#1918](https://github.com/stefanpenner/ember-cli/pull/1918)
* [ENHANCEMENT] Update `startApp` to provide app configuration. [#1329](https://github.com/stefanpenner/ember-cli/pull/1329)
* [BUGFIX] Remove manual `env === 'production'` checks. [#1929](https://github.com/stefanpenner/ember-cli/pull/1929)
* [BUGFIX] Fixed an issue where project.config() could be called with undefined environment when starting express server. [#1959](https://github.com/stefanpenner/ember-cli/pull/1959)
* [ENHANCEMENT] Improve blueprint self-documentation by adding additional details to `ember help generate`. [#1279](https://github.com/stefanpenner/ember-cli/pull/1279)
* [ENHANCEMENT] Update `broccoli-asset-rev`to `0.1.1`. [#1945](https://github.com/stefanpenner/ember-cli/pull/1945)
* [ENHANCEMENT] Update app blueprint's `package.json`/`bower.json` to depend on ember-data. [#1873](https://github.com/stefanpenner/ember-cli/pull/1873)
* [BUGFIX] Ensure that things loaded by server/index.js override addons. This changes the middleware ordering so that the app's middlewares are loaded *before*
  the internal middlewares. [#2008](https://github.com/stefanpenner/ember-cli/pull/2008)
* [BUGFIX] Removed broccoli-sweetjs from the internal preprocessor registry. [#2014](https://github.com/stefanpenner/ember-cli/pull/2014)
* [ENHANCEMENT] Pull `podModulePrefix` from config/environment.js. [#2024](https://github.com/stefanpenner/ember-cli/pull/2024)
* [BUGFIX] Exit with a non-zero exit code (to indicate failure), and provide a nice error message if `ember test` runs nothing. [#2025](https://github.com/stefanpenner/ember-cli/pull/2025)

#### Addons

* [`ember addon` diff](https://github.com/kellyselden/ember-addon-output/commit/d217efb35368ae89897896d4e4817711e01b2f6c)
* [ENHANCEMENT] Allow addons to return a public tree. By default anything in an addon's `public/` folder will be copied into a folder for that addon's name
in the output path. [#1930](https://github.com/stefanpenner/ember-cli/pull/1930)
* [BUGFIX] Remove extra nesting of `addon/styles` tree. Previously, the addon styles tree was looking for `addon/styles/styles/`. [#1964](https://github.com/stefanpenner/ember-cli/pull/1964)
* [ENHANCEMENT] Add `config` hook for addons. [#1972](https://github.com/stefanpenner/ember-cli/pull/1972)
* [BUGFIX] Ensure we do not add `ember-addon` twice when running `ember init` (to upgrade an addon). [#1982](https://github.com/stefanpenner/ember-cli/pull/1982)
* [BUGFIX] Allow `addon/templates` to be properly available inside the `my-addon-name.js` file with the correct module name. [#1983](https://github.com/stefanpenner/ember-cli/pull/1983)

#### Blueprints

* [ENHANCEMENT] Add empty function to resource blueprint when resource is singular. [#1946](https://github.com/stefanpenner/ember-cli/pull/1946)
* [BUGFIX] Do not inject application route into app/router.js. [#1953](https://github.com/stefanpenner/ember-cli/pull/1953)
* [ENHANCEMENT] Add `Blueprint.prototype.lookupBlueprint` which allows a blueprint to lookup other Blueprints. This makes it much easier to provide Blueprints that
  augment existing internal blueprints without having to copy and override them completely. [#2016](https://github.com/stefanpenner/ember-cli/pull/2016)

### 0.0.44

#### Applications

* [`ember new` diff](https://github.com/kellyselden/ember-cli-output/commit/d2bf0aa8e1868c45cff88b379b79d062646d1a62)
* [BUGFIX] Provide useful error message when `app/styles/app.ext` is not found. [#1866](https://github.com/stefanpenner/ember-cli/pull/1866) and [#1894](https://github.com/stefanpenner/ember-cli/pull/1894)
* [ENHANCEMENT] Updated dependency broccoli-es3-safe-recast. [#1891](https://github.com/stefanpenner/ember-cli/pull/1898) and [#1898](https://github.com/stefanpenner/ember-cli/pull/1898)
* [ENHANCEMENT] Updated dependency broccoli-merge-trees. [#1891](https://github.com/stefanpenner/ember-cli/pull/1898) and [#1898](https://github.com/stefanpenner/ember-cli/pull/1898)
* [ENHANCEMENT] Updated dependency fs-extra. [#1891](https://github.com/stefanpenner/ember-cli/pull/1898) and [#1898](https://github.com/stefanpenner/ember-cli/pull/1898)
* [ENHANCEMENT] Updated dependency proxy-middleware. [#1891](https://github.com/stefanpenner/ember-cli/pull/1898) and [#1898](https://github.com/stefanpenner/ember-cli/pull/1898)
* [ENHANCEMENT] Updated dependency tiny-lr. [#1891](https://github.com/stefanpenner/ember-cli/pull/1898) and [#1898](https://github.com/stefanpenner/ember-cli/pull/1898)
* [BUGFIX] Update `broccoli-caching-writer` to fix performance regression. [#1901](https://github.com/stefanpenner/ember-cli/pull/1901)
* [BUGFIX] Ensure that a `.bowerrc` without `directory` specified does not error. [#1902](https://github.com/stefanpenner/ember-cli/pull/1902)

#### Addons

* [`ember addon` diff](https://github.com/kellyselden/ember-addon-output/commit/56bc291bde44a0907284da0bfe10de69e3c0f876)
* [BUGFIX] Allow addons with styles to function properly. [#1892](https://github.com/stefanpenner/ember-cli/pull/1892)

#### Blueprints

* [BUGFIX] Fix `ember g http-mock foo` output to pass JSHint. [#1896](https://github.com/stefanpenner/ember-cli/pull/1896)

### 0.0.43

#### Applications

* [`ember new` diff](https://github.com/kellyselden/ember-cli-output/commit/a84279b975a550dc1f0befd2b066d4b1e7ff5c07)
* [BUGFIX] Fix ember init command in empty directory. [#1779](https://github.com/stefanpenner/ember-cli/pull/1779)
* [ENHANCEMENT] Add triggerEvent to `tests/.jshintrc`. [#1782](https://github.com/stefanpenner/ember-cli/pull/1782)
* [ENHANCEMENT] Allow opting out of analytics via `.ember-cli` config file. [#1797](https://github.com/stefanpenner/ember-cli/pull/1797)
* Bump `ember-cli-qunit` version.
* [BUGFIX] Update broccoli-caching-writer dependents to allow linking fallback (enables easier usage of ember-cli from within Vagrant). [#1799](https://github.com/stefanpenner/ember-cli/pull/1799)
* [BUGFIX] Avoid issue where `ember init` stalls on fresh system due to `bower install` prompting for permission to use analytics. [#1805](https://github.com/stefanpenner/ember-cli/pull/1805)
* [BUGFIX] Allow usage of standard Node.js functionality in `config/environments.js` (fixes a regression in 0.0.42). [#1809](https://github.com/stefanpenner/ember-cli/pull/1809)
* [ENHANCEMENT] Make current environment available modules. [#1820](https://github.com/stefanpenner/ember-cli/pull/1820)
* [BUGFIX] Ensures that AppNameENV and EmberENV are setup before the vendor files have been loaded (changes in 0.0.42 caused enabling Ember feature flags impossible from `config/environments.js`). [#1825](https://github.com/stefanpenner/ember-cli/pull/1825)
* [ENHANCEMENT] Ensures that the `<base>` tag changes when the config file is updated. [#1825](https://github.com/stefanpenner/ember-cli/pull/1825)
* [ENHANCEMENT] Injects the `/tests/index.html` with the test environment configuration (was previously whatever server was running). [#1825](https://github.com/stefanpenner/ember-cli/pull/1825)
* [ENHANCEMENT] `bower_components` and `vendor` are kept separate for import purposes. When we moved to separate directories for
  `bower_components/` and `vendor/` in 0.0.41, to allow for users to upgrade easier we merged those two folders into one single `vendor`
  tree.  This meant that you would still `app.import('vendor/baz/foo.js')` and `import Foo from 'vendor';` even if the file actually resides in
  `bower_components/`. This lead to much confusion and forced users to understand the internals that are going on (merging the two directories into `vendor/`).
  Now you would import things from `bower_components/` or `vendor/` if that is where they were on disk. [#1836](https://github.com/stefanpenner/ember-cli/pull/1836)
* [BUGFIX] Allow nested output path, if path does not previously exist. [#1872](https://github.com/stefanpenner/ember-cli/pull/1872)
* [ENHANCEMENT] Update `ember-cli-qunit` to 0.1.0. To avoid vendoring files in the addon and prevent having to run `bower install` within the addon
  itself (in a `postinstall` hook) the addon now installs its required packages directly into the applications `bower.json` file.
  This speeds up the build and make addon development much easier.  [#1877](https://github.com/stefanpenner/ember-cli/pull/1877)

#### Blueprints

* [BUGFIX] `ember g http-proxy` does not truncate the base path on proxied requests. [#1874](https://github.com/stefanpenner/ember-cli/pull/1874)
* [ENHANCEMENT] Add empty function to `ember g resource` generator. [#1817](https://github.com/stefanpenner/ember-cli/pull/1817)
* [ENHANCEMENT] Add {{outlet}} by default when generating a route template. [#1819](https://github.com/stefanpenner/ember-cli/pull/1819)
* [ENHANCEMENT] Remove use of deprecated `view.state` property. [#1826](https://github.com/stefanpenner/ember-cli/pull/1826)
* [BUGFIX] Allow blueprints without files. [#1829](https://github.com/stefanpenner/ember-cli/pull/1829)
* [ENHANCEMENT] Make `ember g adapter` extend from application adapter if present. [#1831](https://github.com/stefanpenner/ember-cli/pull/1831)
* [ENHANCEMENT] Add --base-class options to `ember g adapter`. [#1831](https://github.com/stefanpenner/ember-cli/pull/1831)
* [BUGFIX] Quote module name in object literal for `ember g http-mock`. [#1823](https://github.com/stefanpenner/ember-cli/pull/1823)
* [ENHANCEMENT] Add `Blueprint.prototype.addBowerPackageToProject`. [#1830](https://github.com/stefanpenner/ember-cli/pull/1830)
* [ENHANCEMENT] Add `Blueprint.prototype.insertIntoFile`. [#1857](https://github.com/stefanpenner/ember-cli/pull/1857)

#### Addons

* [`ember addon` diff](https://github.com/kellyselden/ember-addon-output/commit/165ee8069d32fc41bacb943bcb82acc691d0c628)
* [ENHANCEMENT] Expose Addon.prototype.isDevelopingAddon function. [#1785](https://github.com/stefanpenner/ember-cli/pull/1785)
* [ENHANCEMENT] Expose Addon.prototype.treeGenerator function, that automatically handles the
  returning an unwatchedTree vs the bare directory (therefore causing it to be watched). [#1785](https://github.com/stefanpenner/ember-cli/pull/1785)
* [ENHANCEMENT] Add default `Addon.prototype.blueprintsPath` implementation. Now if an addon has a `blueprints/` folder, it will be automatically used
  as the `blueprintsPath`. [#1876](https://github.com/stefanpenner/ember-cli/pull/1876)

### 0.0.42

#### Applications

* [`ember new` diff](https://github.com/kellyselden/ember-cli-output/commit/0e09ae86aa742450d4d88e72fc875a82c524e11f)
* [ENHANCEMENT] Throw an error if an Addon does not specify a name. [#1741](https://github.com/stefanpenner/ember-cli/pull/1741)
* [ENHANCEMENT] Extract `CoreObject` into a standalone package (`core-object`). [#1752](https://github.com/stefanpenner/ember-cli/pull/1752)
* [ENHANCEMENT] Set a default `baseURL` in `test` to allow `testem` to function properly with a custom `baseURL` specified. [#1748](https://github.com/stefanpenner/ember-cli/pull/1748)
* [BUGFIX] Update `broccoli-concat` to solve a performance issue with the recent addon changes (allows better caching when no changes are detected). [#1757](https://github.com/stefanpenner/ember-cli/pull/1757) and [#1766](https://github.com/stefanpenner/ember-cli/pull/1766)
* [BUGFIX] Bring `.bowerrc` file back for `app` blueprint. Helps alleviate upgrade issues, and ensures a parent directories `.bowerrc` cannot break an ember-cli app. [#1761](https://github.com/stefanpenner/ember-cli/pull/1761)
* [ENHANCEMENT] Update and clarify the default project README. [#1768](https://github.com/stefanpenner/ember-cli/pull/1768)
* [BUGFIX] Ensure that `app.import`'ed assets can be properly watched (and trigger a reload upon change). [#1774](https://github.com/stefanpenner/ember-cli/pull/1774)
* [BUGFIX] Ensure that `postBuild` hook is called on addons during `ember build`. [#1775](https://github.com/stefanpenner/ember-cli/pull/1775)
* [BREAKING ENHANCEMENT] Enabled automatic reloads on `config/environment.js` changes. [#1777](https://github.com/stefanpenner/ember-cli/pull/1777)
* [BREAKING ENHANCEMENT] Export the current configuration to a module (`my-app-name/config/environment'). [#1777](https://github.com/stefanpenner/ember-cli/pull/1777)

#### Addons

* [`ember addon` diff](https://github.com/kellyselden/ember-addon-output/commit/e716909c49c3b017385f4e128d3e5aa73a4558b6)

### 0.0.41

* [ENHANCEMENT] Allow calling `this._super.someMethodName()` in subclasses of CoreObject. [#1721](https://github.com/stefanpenner/ember-cli/pull/1721)
* [ENHANCEMENT] `.jshintrc`: disable esnext Promise global (prevents issues when RSVP Promise was intended but
  (non-universally-implemented) global Promise was used instead. [#1723](https://github.com/stefanpenner/ember-cli/pull/1723)
* [BUGFIX] Prevent deletion of files when invalid output-path is provided. [#1649](https://github.com/stefanpenner/ember-cli/pull/1649)
* [BUGFIX] Fix the /tests URL in IE8. [#1707](https://github.com/stefanpenner/ember-cli/pull/1707)
* [ENHANCEMENT] Remove `.bowerrc` file from application blueprint (will still use directory specified in `.bowerrc`, but uses the default
  of `bower_components/` if no `.bowerrc` exists). [#1679](https://github.com/stefanpenner/ember-cli/pull/1679)
* [BUGFIX] Fixes support for `.ember-cli` settings file. [#1676](https://github.com/stefanpenner/ember-cli/pull/1676)
* [BUGFIX] Blueprint: replace multiple occurences of `__name__` with module name. [#1658](https://github.com/stefanpenner/ember-cli/pull/1658)
* [ENHANCEMENT] Replace internal live-reload middleware with addon. [#1643](https://github.com/stefanpenner/ember-cli/pull/1643)
* [ENHANCEMENT] Add .travis.yml to app blueprint. [#1636](https://github.com/stefanpenner/ember-cli/pull/1636)
* [ENHANCEMENT] Allow individual Blueprints to determine if an entity name is required. [#1631](https://github.com/stefanpenner/ember-cli/pull/1631)
* [ENHANCEMENT] Move `qunit` support into an addon. [#1295](https://github.com/stefanpenner/ember-cli/pull/1295)
* [BUGFIX] Running `ember new foo-bar --dry-run` does not create new directory. [#1602](https://github.com/stefanpenner/ember-cli/pull/1602)
* [ENHANCEMENT] Allow addons to return an `addon` tree that will be namespaced with the addons name. [#1544](https://github.com/stefanpenner/ember-cli/pull/1544)
* [BUGFIX] Ensure non `assets/` files can be served from `public/` or when added via `app.import` (using the `destDir`). [#1549](https://github.com/stefanpenner/ember-cli/pull/1549)
* [ENHANCEMENT] Update `ember-resolver` version (allows for components and their templates to be grouped together). [#1540](https://github.com/stefanpenner/ember-cli/pull/1540)
* [ENHANCEMENT] Update `testem` version. [#1539](https://github.com/stefanpenner/ember-cli/pull/1539)
* [ENHANCEMENT] Remove `originate` from application blueprint.
* [ENHANCEMENT] Add EditorConfig file to blueprints. [#1507](https://github.com/stefanpenner/ember-cli/pull/1507)
* [ENHANCEMENT] Add `Blueprint#beforeInstall". [#1498](https://github.com/stefanpenner/ember-cli/pull/1498)
* [ENHANCEMENT] Add `--type` option (and check) to `controller` and `route` generators. [#1498](https://github.com/stefanpenner/ember-cli/pull/1498)
* [BUGFIX] Call `normalizeEntityName` hook before `locals` hook [#1717](https://github.com/stefanpenner/ember-cli/pull/1717)
* [ENHANCEMENT] replace multiple instances of __name__ in blueprints.
* [ENHANCEMENT] adds http-proxy for explicit, multi proxy use[#1474](https://github.com/stefanpenner/ember-cli/pull/1530)
* [BREAKING ENHANCEMENT] renames apiStub to http-mock to match other http-related generators [#1474] (https://github.com/stefanpenner/ember-cli/pull/1530)
* [ENHANCEMENT] Log proxy server traffic when using `ember serve --proxy` [#1583](https://github.com/stefanpenner/ember-cli/pull/1583)
* [ENHANCEMENT] Remove chain from express server [#1474](https://github.com/stefanpenner/ember-cli/pull/1474)
* [ENHANCEMENT] Remove Blueprint lookup failure stacktrace [#1476](https://github.com/stefanpenner/ember-cli/pull/1476)
* [ENHANCEMENT] --verbose errors option to have SilentError output stacktrace [#1480](https://github.com/stefanpenner/ember-cli/pull/1480)
* [BUGFIX] Modify service blueprint to create explicit injection [#1493](https://github.com/stefanpenner/ember-cli/pull/1493)
* [ENHANCEMENT] Generating a helper now also generates a test [#1503](https://github.com/stefanpenner/ember-cli/pull/1503)
* [BUGFIX] Do not run JSHint against trees returned from an addon.
* [BREAKING ENHANCEMENT] Addons can pull in test assets into test tree [#1453](https://github.com/stefanpenner/ember-cli/pull/1453)
* [BREAKING ENHANCEMENT] Addon model's \_root renamed to root [#1537](https://github.com/stefanpenner/ember-cli/pull/1537)
* [ENHANCEMENT] Addons can recursively add other addons [#1509](https://github.com/stefanpenner/ember-cli/pull/1509)
* [ENHANCEMENT] Upgrade `loader.js` to `1.0.1`. [#1543](https://github.com/stefanpenner/ember-cli/pull/1543)
* [BUGFIX] Allow `public/` to contain files in the root of the project. [#1549](https://github.com/stefanpenner/ember-cli/pull/1549)
* [ENHANCEMENT] Add `robots.txt` and `crossdomain.xml` files in the root of the project. [#1550](https://github.com/stefanpenner/ember-cli/pull/1550)
* [BUGFIX] Generating mixins and utils with several levels of nesting no longer produces a failing test. [#1551](https://github.com/stefanpenner/ember-cli/pull/1551)
* [BREAKING ENHANCEMENT] bower assets moved to bower_components instead of vendor [#1436](https://github.com/stefanpenner/ember-cli/pull/1436)
* [ENHANCEMENT] Move history support into a separate internal addon. [#1552](https://github.com/stefanpenner/ember-cli/pull/1552)
* [ENHANCEMENT] don't assume value of bowerrc.directory [#1553](https://github.com/stefanpenner/ember-cli/pull/1553)
* [ENHANCEMENT] es6 namespaced addons [#1544](https://github.com/stefanpenner/ember-cli/pull/1544)
* [ENHANCEMENT] Removed use of `memoize` from EmberApp. Allows multiple EmberApps to be instantiated [#1361](https://github.com/stefanpenner/ember-cli/issues/1361)
* [ENHANCEMENT] Add `ember destroy` command (removes files added by `generate` command). [#1547](https://github.com/stefanpenner/ember-cli/pull/1547)
* [BUGFIX] Ensure router.js is not modified when ember g route foo --dry-run [#1570](https://github.com/stefanpenner/ember-cli/pull/1570)
* [ENHANCEMENT] Add possibility to hide #ember-testing-container while testing [#1579](https://github.com/stefanpenner/ember-cli/pull/1579)
* [BUGFIX] Fix EmberAddon vendor tree [#1606](https://github.com/stefanpenner/ember-cli/pull/1606)
* [ENHANCEMENT] Addon blueprint [#1374](https://github.com/stefanpenner/ember-cli/pull/1374)
* [BUGFIX] Fix addons with empty directories [#]()
* [BUGFIX] Fix tests/helpers/start-app.js location from addon generator [#1626](https://github.com/stefanpenner/ember-cli/pull/1626)
* [BUGFIX] Allow addons to use history support middleware [#1632](https://github.com/stefanpenner/ember-cli/pull/1632)
* [ENHANCEMENT] Upgrade `broccoli-ember-hbs-template-compiler` to `1.6.1`.
* [ENHANCEMENT] Allow file patterns to be ignored by LiveReload [#1706](https://github.com/stefanpenner/ember-cli/pull/1706)
* [BUGFIX] Switch to OS-friendly line endings [#1718](https://github.com/stefanpenner/ember-cli/pull/1718)
* [BUGFIX] Prevent file deletions when the build `--output-path` is a parent directory [#1730](https://github.com/stefanpenner/ember-cli/pull/1730)

### 0.0.40

* [BUGFIX] fix detection of static files to allow periods in urls [#1399](https://github.com/stefanpenner/ember-cli/pull/1399)
* [BUGFIX] fix processing of import statements in css [#1400](https://github.com/stefanpenner/ember-cli/pull/1400)
* [BUGFIX] fix detection of requests to be proxied [#1263](https://github.com/stefanpenner/ember-cli/pull/1263)
* [BUGFIX] fix ember update (broken promises) [#1265](https://github.com/stefanpenner/ember-cli/pull/1265)
* [BUGFIX] eagerly requireing inquirer was costing ~100ms -> 150ms on boot [https://github.com/stefanpenner/ember-cli/commit/0ae78df5b4772b126facfed1d3203e9c695e80a1)
* [BUGFIX] Fix issue with invalid warnings (regarding files in the root of `vendor/`) on Windows. [#1264](https://github.com/stefanpenner/ember-cli/issues/1264)
* [BUGFIX] Fix addons being unable to use `app.import` to pull in non-js/css assets from their own `vendor/` tree. [#1159](https://github.com/stefanpenner/ember-cli/pull/1159)
* [ENHANCEMENT] When using `app.import` to import non-js/css assets, you can now specify the destination of the asset. [#1159](https://github.com/stefanpenner/ember-cli/pull/1159)
* [BUGFIX] Fix issue with `ember build` failing if the public/ folder was deleted. [#1270](https://github.com/stefanpenner/ember-cli/issues/1270)
* [BREAKING ENHANCEMENT] CoffeeScript support is now brought in by `ember-cli-coffeescript`. To use CoffeeScript with future versions run `npm install --save-dev ember-cli-coffeescript` (and `broccoli-coffee` is no longer needed as a direct dependency). [#1289](https://github.com/stefanpenner/ember-cli/pull/1289)
* [BUGFIX] `Blueprint.prototype.normalizeEntityName`'s return value should update the entity name. [#1283](https://github.com/stefanpenner/ember-cli/issues/1283)
* [BREAKING ENHANCEMENT] Move test only js/css assets into test-vendor.js and test-vendor.css respectively. [#1288](https://github.com/stefanpenner/ember-cli/pull/1288)
* [ENHANCEMENT] Update default Ember version to 1.6.0.
* [ENHANCEMENT] Display friendly error message when the server fails to start (e.g. address in use). [#1306](https://github.com/stefanpenner/ember-cli/pull/1306)
* [BREAKING ENHANCEMENT] Rename test-vendor.{css,js} to test-support.{css,js} to better reflect its role. [#1320](https://github.com/stefanpenner/ember-cli/pull/1320)
* [BUGFIX] Store version check information correctly, and only change the `lastVersionCheckAt` timestamp when the version is checked from npm. [#1323](https://github.com/stefanpenner/ember-cli/pull/1323)
* [BUGFIX] Update `broccoli-es3-safe-recast` to fix bugs with incorrectly replaced segments. [#1340](https://github.com/stefanpenner/ember-cli/pull/1340)
* [ENHANCEMENT] EmberApp can take jshintrc path options for app and test jshintrc files. [#1341](https://github.com/stefanpenner/ember-cli/pull/1341)
* [ENHANCEMENT] Using broccoli-sass > 0.2.0 now allows you to use .sass files. [#1367](https://github.com/stefanpenner/ember-cli/pull/1367)
* [ENHANCEMENT] EmberAddon constructor to build an EmberApp object with defaults for addon projects. [#1343](https://github.com/stefanpenner/ember-cli/pull/1343)
* [ENHANCEMENT] Allow addons to be vendored outside of node modules [#1370](https://github.com/stefanpenner/ember-cli/pull/1370)
* [ENHANCEMENT] Make "ember version" show NPM and Node version (versions of all loaded modules with "--verbose" switch). [#1307](https://github.com/stefanpenner/ember-cli/pull/1307)
* [BUGFIX] Duplicate-checking for generating routes now accounts for `"`-syntax. [#1371](https://github.com/stefanpenner/ember-cli/pull/1371)
* [BREAKING BUGFIX] Standard variables passed in to Blueprints now handle slashes better. Breaking if you relied on the old behavior. [#1278](https://github.com/stefanpenner/ember-cli/pull/1278)
* [BUGFIX] Generating a route named 'basic' no longer adds it to router.js. [#1390](https://github.com/stefanpenner/ember-cli/pull/1390)
* [ENHANCEMENT] EmberAddon constructor defaults `process.env.EMBER_ADDON_ENV` to "development". [#]()
* [ENHANCEMENT] Tests now run with the "test" environment by default, `config/environment.js` contains an (empty) section for the "test" environment [#1401](https://github.com/stefanpenner/ember-cli/pull/1401)
* [ENHANCEMENT] Add Git initialization to `ember new` command [#1369](https://github.com/stefanpenner/ember-cli/pull/1369)
* [ENHANCEMENT] Addons can export an object instead of a function [#1377](https://github.com/stefanpenner/ember-cli/pull/1377)
* [ENHANCEMENT] Addons will automatically load a generic addon constructor that includes app/vendor trees based on treesFor property if no main key is specified in package.json. [#1377](https://github.com/stefanpenner/ember-cli/pull/1377)
* [ENHANCEMENT] Disable `LOG_RESOLVER` flag to reduce console.log noise by default. [#1431](https://github.com/stefanpenner/ember-cli/pull/1431)
* [ENHANCEMENT] Update `broccoli-asset-rev`to `0.0.17`
* [ENHANCEMENT] Upgrade `ember-qunit` to `0.1.8`. [#1427](https://github.com/stefanpenner/ember-cli/pull/1427)
* [BUGFIX] Fix pod based templates (was broken with the advent of the `templates` tree). [#4138](https://github.com/stefanpenner/ember-cli/pull/1438)
* [ENHANCEMENT] ExpressServer middleware extracted to addons that are always pulled into every Project first [#1446](https://github.com/stefanpenner/ember-cli/pull/1446)

### 0.0.39

* [BUGFIX] `ember build --watch` should run until SIGTERM. [#1197](https://github.com/stefanpenner/ember-cli/issues/1197)
* [BUGFIX] Failed build should return non-zero exit code. [#1169](https://github.com/stefanpenner/ember-cli/pull/1169)
* [BUGFIX] improve startup time by up to 3x
* [BUGFIX] Ensure `ember generate` always operate in relation to project root. [#1165](https://github.com/stefanpenner/ember-cli/pull/1165)
* [ENHANCEMENT] Upgrade `ember-cli-ember-data` to `0.1.0`. [#1178](https://github.com/stefanpenner/ember-cli/pull/1178)
* [BUGFIX] Update `ember-cli-ic-ajax` to prevent warnings. [#1180](https://github.com/stefanpenner/ember-cli/pull/1180)
* [BUGFIX] Throw error when trailing slash present in argument to `ember generate`. [#1184](https://github.com/stefanpenner/ember-cli/pull/1184)
* [ENHANCEMENT] Don't expect `Ember` or `Em` to be global in tests. `Ember` or `Em` needs to be imported. [#1201](https://github.com/stefanpenner/ember-cli/pull/1201)
* [BUGFIX] Make behaviour of `--dry-run` more obvious & add `--skip-npm` and `--skip-bower`. [#1205](https://github.com/stefanpenner/ember-cli/pull/1205)
* [ENHANCEMENT] Remove .gitkeep files from `ember init` inside an existing project [#1209](https://github.com/stefanpenner/ember-cli/pull/1209)
* [ENHANCEMENT] Addons can add commands to the local `ember` command. [#1196](https://github.com/stefanpenner/ember-cli/pull/1196)
* [ENHANCEMENT] Addons can implement a postBuild hook. [#1215](https://github.com/stefanpenner/ember-cli/pull/1215)
* [ENHANCEMENT] Addons can add post-processing steps to the `Brocfile.js` process. [#1214](https://github.com/stefanpenner/ember-cli/pull/1214)
* [ENHANCEMENT] `broccoli-asset-rev` has been moved to an addon using the standard addon post-processing hooks. [#1214](https://github.com/stefanpenner/ember-cli/pull/1214)
* [ENHANCEMENT] Allow `app.toTree` to accept an array of additional trees to merge in the final output. [#1214](https://github.com/stefanpenner/ember-cli/pull/1214)
* [BUGFIX] Only run JSHint after preprocessing. [#1221](https://github.com/stefanpenner/ember-cli/pull/1221)
* [ENHANCEMENT] Addons can add blueprints. [#1222](https://github.com/stefanpenner/ember-cli/pull/1222)
* [ENHANCEMENT] Allow testing of production assets. [#1230](https://github.com/stefanpenner/ember-cli/pull/1230)
* [ENHANCEMENT] Provide Ember CLI version to Project model. [#1239](https://github.com/stefanpenner/ember-cli/pull/1239)
* [BREAKING ENHANCEMENT] Split `app/templates` into its own tree to prevent preprocessing template files as if they were JavaScript. [#1238](https://github.com/stefanpenner/ember-cli/pull/1238)
* [ENHANCEMENT] Print a warning when using `app.import` for assets in the root of `vendor/` (this is a significant performance penalty).
* [ENHANCEMENT] Model generation no longer requires an attribute type. [#1252](https://github.com/stefanpenner/ember-cli/pull/1252)
* [ENHANCEMENT] Allow vendor files to be configurable. [#1187](https://github.com/stefanpenner/ember-cli/pull/1187)


### 0.0.38

* accidentally deploy with node v0.0.11 which builds an invalid package

### 0.0.37

* [BREAKING BUGFIX] ensure the CLI exits with the correct status, fixes hanging tests and some non-graceful exit cleanups [#1150](https://github.com/stefanpenner/ember-cli/pull/1150)
* [BUGFIX] Ensure EDITOR is set before allowing edit in ember init. [#1090](https://github.com/stefanpenner/ember-cli/pull/1090)
* [BUGFIX] Display message to user when diff cannot be applied cleanly [#1091](https://github.com/stefanpenner/ember-cli/pull/1091)
* [ENHANCEMENT] Notify when an ember-cli update is available, and add `ember update` command. [#899](https://github.com/stefanpenner/ember-cli/pull/899)
* [BUGFIX] Ensure that build output directory is cleaned up properly. [#1122](https://github.com/stefanpenner/ember-cli/pull/1122)
* [BUGFIX] Ensure that non-zero exit code is used when running `ember test` with failing tests. [#1123](https://github.com/stefanpenner/ember-cli/pull/1123)
* [BREAKING ENHANCEMENT] Change the expected interface for the `./server/index.js` file. It now receives the instantiated `express` server. [#1097](https://github.com/stefanpenner/ember-cli/pull/1097)
* [ENHANCEMENT] Allow addons to provide server side middlewares. [#1097](https://github.com/stefanpenner/ember-cli/pull/1097)
* [ENHANCEMENT] Automatically pluralize the attribute when generating a model. [#1120](https://github.com/stefanpenner/ember-cli/pull/1120)
* [BUGFIX] Make sure non-dasherized model attributes are also added to generated tests. [#1120](https://github.com/stefanpenner/ember-cli/pull/1120)
* [ENHANCEMENT] Upgrade `ember-qunit-notifications` to `0.0.3`. [#1117](https://github.com/stefanpenner/ember-cli/pull/1117)
* [ENHANCEMENT] Allow addons to specify load ordering. [#1132](https://github.com/stefanpenner/ember-cli/pull/1132)
* [ENHANCEMENT] Adds `ember build --watch` [#1131](https://github.com/stefanpenner/ember-cli/pull/1131)
* [BREAKING ENHANCEMENT] Accept options as second parameter of ember-app#import. Pass modules as exports. [#1121](https://github.com/stefanpenner/ember-cli/pull/1121)

### 0.0.36

* deployed bundled package with outdated bundled depds... Likely user
  error (by @stefanpenner)

### 0.0.35

* [BUGFIX] Ensure that vendored JS files are concatted in a safe way (to prevent issues with ASI). [#988](https://github.com/stefanpenner/ember-cli/pull/988)
* [ENHANCEMENT] Use the `Project` model to load the project name and environment configuration (removes boilerplate from `Brocfile.js`). [#989](https://github.com/stefanpenner/ember-cli/pull/989)
* [BUGFIX] Pass `--port` option through when calling `ember test --port 8987` (allows overriding the port when running concurrent `ember test` commands). [#991](https://github.com/stefanpenner/ember-cli/pull/991)
* [ENHANCEMENT] Add `.ember-cli` configuration file. [#563](https://github.com/stefanpenner/ember-cli/pull/563)
* [ENHANCEMENT] Add edit capability to `ember init`. [#1000](https://github.com/stefanpenner/ember-cli/pull/1000)
* [ENHANCEMENT] Add the current environment to the application config (the `MyApplicationENV` global). [#1017](https://github.com/stefanpenner/ember-cli/pull/1017)
* [BUGFIX] Ensure that the project `.jshintrc` file is looked up in the project's root. [#1019](https://github.com/stefanpenner/ember-cli/pull/1019)
* [ENHANCEMENT] Allow addons to hook into the application build process. [#1025](https://github.com/stefanpenner/ember-cli/pull/1025)
* [ENHANCEMENT] Allow addons to register custom preprocessors. [#1030](https://github.com/stefanpenner/ember-cli/pull/1030)
* [BUGFIX] Prevent route blueprint adding duplicate entries to router.js [#1042](https://github.com/stefanpenner/ember-cli/pull/1042)
* [ENHANCEMENT] Add blueprint listing in ember help generate. [#952](https://github.com/stefanpenner/ember-cli/pull/952)
* [BUGFIX] Add missing descriptions for `build`, `serve`, and `test` commands. [#1045](https://github.com/stefanpenner/ember-cli/issues/1045)
* [ENHANCEMENT] Do not remove output directory. This allows easier cross-project symlinking (previous behavior broke the link when the output path was destroyed). [#1034](https://github.com/stefanpenner/ember-cli/pull/1034)
* [ENHANCEMENT] Keep output path (`/dist` by default) up to date with both `ember server` and `ember build`. [#1034](https://github.com/stefanpenner/ember-cli/pull/1034)
* [ENHANCEMENT] Use the `ember-cli-ic-ajax` addon to bring in ic-ajax. [#1047](https://github.com/stefanpenner/ember-cli/issues/1047)
* [ENHANCEMENT] Use the `ember-cli-ember-data` addon to bring in ember-data. [#1047](https://github.com/stefanpenner/ember-cli/issues/1047)
* [BUGFIX] Allow fingerprinting to be enabled/disabled in a more custom way. [#1066](https://github.com/stefanpenner/ember-cli/pull/1066)
* [ENHANCEMENT] Use `ember-addon` as the "addon" keyword. [#1071](https://github.com/stefanpenner/ember-cli/pull/1071)
* [ENHANCEMENT] loader should now support CJS mode of AMD.
* [ENHANCEMENT] Upgrade broccoli-asset-rev to 0.0.6 and allow passing a `customHash` in fingerprint options. [#1024](https://github.com/stefanpenner/ember-cli/pull/1024)

### 0.0.34

* [BUGFIX] broccoli-es6-safe-recast now once again has one-at-a-time semantics this improves incremental rebuild performance
* [BUGFIX] upgrade broccoli-sane-watcher to include better error messages when attempting to watch non-existent files
* [ENHANCEMENT] Allow opting out of `ES3SafeFilter`. [#966](https://github.com/stefanpenner/ember-cli/pull/966)
* [ENHANCEMENT] Provide `--watcher` option for switching between polling and events-based file watching. [#970](https://github.com/stefanpenner/ember-cli/pull/970)
* [BUGFIX] Ensure that tmp/ is cleaned up after running `ember server` or `ember test --server`. [#971](https://github.com/stefanpenner/ember-cli/pull/971)
* [BUGFIX] Fix errors with certain `generate` commands that depend on `inflection`. [f016820](https://github.com/stefanpenner/ember-cli/commit/f016820)
* [BUGFIX] Do not wrap `vendor` assets in eval when `wrapInEval` is set. [#983](https://github.com/stefanpenner/ember-cli/pull/983)
* [ENHANCEMENT] Use `wrapInEval` by default for application assets when running in development. [#983](https://github.com/stefanpenner/ember-cli/pull/983)
* [ENHANCEMENT] Add integration-test blueprint [#985](https://github.com/stefanpenner/ember-cli/pull/985)

### 0.0.33

* [BUGFIX] broccoli-sane-watcher now recovers after filters throw [#940](https://github.com/stefanpenner/ember-cli/pull/940)
* [ENHANCEMENT] Use ember-data.prod.js when ENV=production [#909](https://github.com/stefanpenner/ember-cli/pull/909).
* [BUGFIX] Ensure that config/environment is findable and required when setting up baseURL for server. [#916](https://github.com/stefanpenner/ember-cli/pull/916)
* [BUGFIX] Fix importing of non-JS/CSS [#915](https://github.com/stefanpenner/ember-cli/pull/915)
* [ENHANCEMENT] Use `window.MyProjectNameENV` instead of `window.ENV`. [#922](https://github.com/stefanpenner/ember-cli/pull/922)
* [BUGFIX] Disallow projects with periods in their name. [#927](https://github.com/stefanpenner/ember-cli/pull/927)
* [ENHANCEMENT] Allow customization of Javascript minification options. [#928](https://github.com/stefanpenner/ember-cli/pull/928)
* [BUGFIX] TestServer now waits until the build is done before starting. [#932](https://github.com/stefanpenner/ember-cli/pull/932)
* [ENHANCEMENT] Upgrade `leek` to `0.0.6`. [#934](https://github.com/stefanpenner/ember-cli/pull/934)
* [BUGFIX] `leek` upgrade fixes [#642](https://github.com/stefanpenner/ember-cli/issues/642), [#709](https://github.com/stefanpenner/ember-cli/issues/709)
* [ENHANCEMENT] Allow disabling of automatic fingerprinting. [#930](https://github.com/stefanpenner/ember-cli/pull/930)
* [ENHANCEMENT] Update ember-cli-shims to add `ember-data` shim. [#941](https://github.com/stefanpenner/ember-cli/pull/941)
* [ENHANCEMENT] Update default jshint settings to require importing Ember. [#941](https://github.com/stefanpenner/ember-cli/pull/941)
* [ENHANCEMENT] Bring generators in-house via blueprints. [#747](https://github.com/stefanpenner/ember-cli/pull/747)
* [BUGFIX] Only process application code with ES3SafeFilter. [#949](https://github.com/stefanpenner/ember-cli/pull/949)
* [ENHANCEMENT] Separate application code from vendor code. Generate `/assets/vendor.js` for vendored code. [#949](https://github.com/stefanpenner/ember-cli/pull/949)
* [ENHANCEMENT] Provide `registry` access from `EmberApp`. [#955](https://github.com/stefanpenner/ember-cli/pull/955)
* [BUGFIX] Ensure that `EmberENV` is setup (to allow enabling flagged features). [#958](https://github.com/stefanpenner/ember-cli/pull/958)

### 0.0.29

* [ENHANCEMENT] less CPU intensive watching thanks to @krisselden's https://github.com/krisselden/broccoli-sane-watcher and @amasad's https://github.com/amasad/sane
* [BUGFIX] Upgrade broccoli-es6-concatenator to 0.1.6 to fix a concatenation issue. [broccoli-es6-concatenator#17](https://github.com/joliss/broccoli-es6-concatenator/pull/17)
* [BUGFIX] prevent pointless event emitter memory leak warning [#850](https://github.com/stefanpenner/ember-cli/pull/850)
* [ENHANCEMENT] add and es3 safe transpile step: specifically promise.catch and promise.finally -> promise['catch'] & promise['finally']. In addition we cover afew more variables see: https://github.com/stefanpenner/es3-safe-recast [#823](https://github.com/stefanpenner/ember-cli/pull/823)
* [ENHANCEMENT] Load the vendor.css in the rendered HTML. [#728](https://github.com/stefanpenner/ember-cli/pull/728)
* [ENHANCEMENT] Allow `testem` port to be specified when running `ember test --server`. [#729](https://github.com/stefanpenner/ember-cli/pull/729)
* [BUGFIX] Use EMBER_ENV if specified in ENV_VARIABLES `EMBER_ENV=production ember build`. [#753](https://github.com/stefanpenner/ember-cli/pull/753)
* [ENHANCEMENT] If both EMBER_ENV and --environment are specified, use EMBER_ENV. [#753](https://github.com/stefanpenner/ember-cli/pull/753)
* [ENHANCEMENT] Update broccoli-jshint to 0.5.0 (more efficient caching for faster rebuilds). [#758](https://github.com/stefanpenner/ember-cli/pull/758)
* [ENHANCEMENT] Ensure that the `app/templates/components` directory is created automatically. [#761](https://github.com/stefanpenner/ember-cli/pull/761)
* [BUGFIX] For `ember-init`, Use app name if specified, over package.json or cwd name. [#792](https://github.com/stefanpenner/ember-cli/pull/792)
* [ENHANCEMENT] Add support for Web Notifications for QUnit test suite with ember-qunit-notifications. [#804](https://github.com/stefanpenner/ember-cli/pull/804)
* [BUGFIX] Ensure that files in app/ are JSHinted properly. [#832](https://github.com/stefanpenner/ember-cli/pull/832)
* [ENHANCEMENT] Update ember-load-initializers to 0.0.2.
* [ENHANCEMENT] Add broccoli-asset-rev for fingerprinting + source re-writing. [#814](https://github.com/stefanpenner/ember-cli/pull/814)
* [BUGFIX] Prevent broccoli from watching `node_modules/ember-cli/lib/broccoli/`. [#857](https://github.com/stefanpenner/ember-cli/pull/857)
* [BUGFIX] Prevent collision between running `ember server` and `ember test --server` simultaneously. [#862](https://github.com/stefanpenner/ember-cli/pull/862)
* [ENHANCEMENT] Show timing and slow tree listing for each rebuild. [#860](https://github.com/stefanpenner/ember-cli/pull/860) & [#865](https://github.com/stefanpenner/ember-cli/pull/865)
* [BUGFIX] Disable `wrapInEval` by default. [#866](//github.com/stefanpenner/ember-cli/pull/866)
* [ENHANCEMENT] Allow passing `tests` and `hinting` to `new EmberApp()`. [#876](https://github.com/stefanpenner/ember-cli/pull/876)
* [BUGFIX] Prevent slow tree printout during `ember test --server` from bleeding through `testem` UI.[#877](https://github.com/stefanpenner/ember-cli/pull/877)
* [ENHANCEMENT] Remove unused `vendor/_loader.js` file. [#880](https://github.com/stefanpenner/ember-cli/pull/880)
* [ENHANCEMENT] Allow disabling JSHint tests from within QUnit UI. [#878](https://github.com/stefanpenner/ember-cli/pull/878)
* [ENHANCEMENT] Upgrade `ember-resolver` to `0.1.1` (and lock down version in `bower.json`). [#885](https://github.com/stefanpenner/ember-cli/pull/885)

### 0.0.28

* [FEATURE] The `baseURL` in your `environment.js` now gets the leading and trailing slash automatically if you omit them. [#683](https://github.com/stefanpenner/ember-cli/pull/683)
* [FEATURE] The development server now serves the site under the specified `baseURL`. [#683](https://github.com/stefanpenner/ember-cli/pull/683)
* [FEATURE] Expose server: Bring back the API stub's functionality, give users the opportunity to add their own middleware. [#683](https://github.com/stefanpenner/ember-cli/pull/683)
* [ENHANCEMENT] `project.require()` can now be used to require files from the user's project. [#683](https://github.com/stefanpenner/ember-cli/pull/683)
* [ENHANCEMENT] Plugins can fall back to alternate file extensions (i.e scss, sass)
* [BUGFIX] Fix incorrect generation of all `vendor/` assets in build output. [#645](https://github.com/stefanpenner/ember-cli/pull/645)
* [ENHANCEMENT] Update to Broccoli 0.12. Prevents double initial rebuilds when running `ember server`. [#648](https://github.com/stefanpenner/ember-cli/pull/648)
* [BREAKING ENHANCEMENT] The generated `app.js` and `app.css` files are now named for your application name. [#638](https://github.com/stefanpenner/ember-cli/pull/638)
* [ENHANCEMENT] added first iteration of a slow but thorough acceptance
  test. A new app is generated, depedencies resolve, and the test for
  that base app are run.  [#614](https://github.com/stefanpenner/ember-cli/pull/614)
* [ENHANCEMENT] Use handlebars-runtime in production. [#675](https://github.com/stefanpenner/ember-cli/pull/675)
* [BUGFIX] Do not watch `vendor/` for changes (watching vendor dramatically increases CPU usage). [#693](https://github.com/stefanpenner/ember-cli/pull/693)
* [ENHANCEMENT] Minify CSS [#688](https://github.com/stefanpenner/ember-cli/pull/688)
* [ENHANCEMENT] Allows using app.import for things other than JS and CSS (i.e. fonts, images, json, etc). [#699](https://github.com/stefanpenner/ember-cli/pull/699)
* [BUGFIX] Fix `ember --help` output for test and version commands. [#701](https://github.com/stefanpenner/ember-cli/pull/701)
* [BUGFIX] Fix package.json preprocessor dependencies not being included in the registry. [#703](https://github.com/stefanpenner/ember-cli/pull/703)
* [BUGFIX] Update `testem` version to fix error thrown for certain assertions when running `ember test`, also fixes issue with `ember test --server` in Node 0.10. [#714](https://github.com/stefanpenner/ember-cli/pull/714)

### 0.0.27

* [BUGFIX] ` ENV.LOG_MODULE_RESOLVER` must be set pre-1.6 to get better container logging.
* [FEATURE] Added support for ember-scripts preprocessing.
* [ENHANCEMENT] Refactor `blueprint.js` to remove unnecessary variable assignment, change double iteration to simple reduce, and remove function that only swapped arguments and called through. [#537](https://github.com/stefanpenner/ember-cli/pull/537)
* [ENHANCEMENT] Refactor `test-loader.js` for readability and to prevent unnecessary iterations [#524](https://github.com/stefanpenner/ember-cli/pull/524)
* [ENHANCEMENT] Remove `Ember.setupForTesting` and
  `Router.reopen({location: 'none'});` from test helpers [#516](https://github.com/stefanpenner/ember-cli/pull/516).
* [ENHANCEMENT] Update loom-generators-ember-appkit to `^1.1.1`.
* [BUGFIX] Whitelist `ic-ajax` exports to prevent import validation warnings. [#533](https://github.com/stefanpenner/ember-cli/pull/533)
* [BUGFIX] `ember init` fails on `NULL_PROJECT` ([#546](https://github.com/stefanpenner/ember-cli/pull/546))
* [ENHANCEMENT] Files added by ember-cli should not needed to be specified in `Brocfile.js`. [#536](https://github.com/stefanpenner/ember-cli/pull/536)
* [ENHANCEMENT] Ensure minified output is using `compress` and `mangle` options with `uglify-js`. [#564](https://github.com/stefanpenner/ember-cli/pull/564)
* [BUGFIX] Update to Broccoli 0.10.0. This should resolve the primary issue `ember-cli` has on `Windows`. [#578](https://github.com/stefanpenner/ember-cli/pull/578)
* [ENHANCEMENT] Always Precompile Handlebars templates. [#574](https://github.com/stefanpenner/ember-cli/pull/574)
* [ENHANCEMENT] Update to Broccoli 0.11.0. This provides better timing information for `Watcher`. [#587](https://github.com/stefanpenner/ember-cli/pull/587)
* [ENHANCEMENT] Track rebuild timing. [#588](https://github.com/stefanpenner/ember-cli/pull/587)
* [ENHANCEMENT] Remove global defined helpers in favor of https://api.qunitjs.com/equal https://api.qunitjs.com/strictEqual/, etc. [#579](https://github.com/stefanpenner/ember-cli/pull/579)
* [BREAKING BUGFIX] No longer rely on `broccoli-bower` to automatically import vendored files. Use `app.import` to import dependencies and specify modules to whitelist. [#562](https://github.com/stefanpenner/ember-cli/pull/562)
* [ENHANCEMENT] Removed `proxy-url` and `proxy-host` parameters and introduced `proxy` param with full proxy url. ([#567](https://github.com/stefanpenner/ember-cli/pull/567))
* [BREAKING ENHANCEMENT] Update to jQuery 1.11.1. ** updates `bower.json`
* [ENHANCEMENT] When using non-NPM installed package (aka "running on master") the branch name and SHA are now printed along with the prior version number. [#634](https://github.com/stefanpenner/ember-cli/pull/634)

### 0.0.25

* [BUGFIX] The blueprinted application's `package.json` forces an older version of `ember-cli`. Fixed in [#518](https://github.com/stefanpenner/ember-cli/pull/518).

### 0.0.24

* Changes to `index.html`: Script tags were moved into body, `ENV` and the app are now defined in the same script tag.
* introduce NULL Project, to gracefully handle out-of-project
  invocations of the cli. Like new/init [fixes #502]
* pre 1.0.0 dependency are now locked down to exact versions, post 1.0.0 deps are in good faith semver locked.
* patch to quickfix some broccoli + Windows IO issues. We expect a proper solution soon, but this will hold us over (#493)[https://github.com/stefanpenner/ember-cli/pull/493]
* Add a custom watcher to make broccoli more usable on windows by catching file errors ([493](https://github.com/stefanpenner/ember-cli/pull/493)).
* Allow `ember new` and `ember init` to receive a `blueprint` argument to allow for alternative project scaffolding ([462](https://github.com/stefanpenner/ember-cli/pull/462))
* Add `ember test` with Testem integration ([388](https://github.com/stefanpenner/ember-cli/pull/388)).
* some improvements to bower dependency management, unfortunately until bower.json stabilizes broccoli-bower stability is at the whim of bower component authors.
* introduce maintainable + upgradable ember app specific brocfile filter
  ([396](https://github.com/stefanpenner/ember-cli/pull/396))
* ember cli now attempts to use the project-local ember-cli if
  available, this should help with people who have multiple versions of
  the cli installed. ([5a3c9a](https://github.com/stefanpenner/ember-cli/commit/5a3c9a97e407c128939feb5bd8cd98db2a8e3181))
* Complete restructuring of how ember-cli works internally
* `ember help` now offers nicely colored output
* Extracts shims in vendor into bower package ([#342](https://github.com/stefanpenner/ember-cli/pull/342))
  * locks it to version `0.0.1`
* Extracts initializers autoloading into bower package ([#337](https://github.com/stefanpenner/ember-cli/pull/337))
  * locks it to version `0.0.1`
* Introduces broccoli-bower ([#333](https://github.com/stefanpenner/ember-cli/pull/333))
  * locks it to version `0.2.0`
* Fix issue where app.js files are appended to tests.js ([#347](https://github.com/stefanpenner/ember-cli/pull/347))
* upgrade broccoli to `0.9.0` [v0.9.0 brocfile changes](https://gist.github.com/joliss/15630762fa0f43976418)
* Use configuration from `config/environments.js` to pass options to `Ember.Application.create`. ([#370](https://github.com/stefanpenner/ember-cli/pull/370))
* Adds `ic-ajax` to the list of ignored modules for tests([#378](https://github.com/stefanpenner/ember-cli/pull/378))
* Adds per command help output ([#376](https://github.com/stefanpenner/ember-cli/pull/376))
* Ensures that the broccoli trees are cleaned up properly. ([#444](https://github.com/stefanpenner/ember-cli/pull/444))
* Integrate leek package for ember-cli usage analytics reporting. ([#448](https://github.com/stefanpenner/ember-cli/pull/448))
* Generate current live build to `tmp/output/` when running `ember server`. This is very useful for
  debugging the current Broccoli tree without manually running `ember build`. ([#457](https://github.com/stefanpenner/ember-cli/pull/457))
* Use `tmp/output/` directory created in [#457](https://github.com/stefanpenner/ember-cli/pull/457) for Testem setup.
  This allows using the `testem` command to run Testem in server mode (allowing capturing multiple browsers and other goodies). [#463](https://github.com/stefanpenner/ember-cli/pull/463)
* Added `ember test --server` to run the `testem` command line server. `ember test --server` will automatically re-run your tests after a rebuild. [#474](https://github.com/stefanpenner/ember-cli/pull/474)
* Add JSHinting for `app/` and `test/` trees when building in development. This generates console logs as well as QUnit tests (so that `ember test` shows failures). [#482](https://github.com/stefanpenner/ember-cli/pull/482)
* Use the name specified in `package.json` while doing `ember init`. This allows you to use a different application name than your folder name. [#491](https://github.com/stefanpenner/ember-cli/pull/491)
* Allow disabling live reload via `ember server --live-reload=false`. [#510](https://github.com/stefanpenner/ember-cli/pull/510)

### 0.0.23

* Adds ES6 import validation ([#209](https://github.com/stefanpenner/ember-cli/pull/209))
* CSS broccoli fixes ([#325](https://github.com/stefanpenner/ember-cli/pull/325))
* Speed up boot ([#273](https://github.com/stefanpenner/ember-cli/pull/273))

### 0.0.22

* Makes sure that user cannot create an application named `test`([#256](https://github.com/stefanpenner/ember-cli/pull/256))
* Adds broccoli-merge-trees dependency and updates Brocfile to use it
* Locks blueprint to particular version of ember-cli, broccoli & friends:
  * ember-cli 0.0.21
  * broccoli (v0.7.2)
  * broccoli-es6-concatenator (v0.1.4)
  * broccoli-static-compiler (v0.1.4)
  * broccoli-replace version (v0.1.5)

### 0.0.21

* Use `loader.js` from `bower` ([0c1e8d28](https://github.com/stefanpenner/ember-cli/commit/0c1e8d28ca4bf6d24dc28af1fa4736690394eb5a))
* Drops implementation files ([54df0288](https://github.com/twokul/ember-cli/commit/54df0288cd456aec782f0cbda269c603fe7be005))
* Drop boilerplate tests ([c6f7475e](https://github.com/twokul/ember-cli/commit/c6f7475e0c8b3013b4af8ea5139aa25818aedeaf))
* Use named-amd version of `ic-ajax` ([#225](https://github.com/stefanpenner/ember-cli/pull/225))
* Separate `tests` and `app` code. Tests are now within 'assets/tests.js' (#220).
* Implement `--proxy-port` and `--proxy-host` parameters to `ember server` command (#40)
* Add support for `.ember-cli` file to provide default flags to commands ([7b90bd9](https://github.com/stefanpenner/ember-cli/commit/dfac84ffd27acedfd18189a0e4b0b5d3fb13bd7b))
* Ember initializers are required automatically ([#242](https://github.com/stefanpenner/ember-cli/pull/242))
* Supports alternate preprocessors (eg. broccoli-sass vs. broccoli-ruby-sass) ([59ddbd](https://github.com/stefanpenner/ember-cli/commit/59ddbdf4ce14e8f514d124e158cfdc9708026623))
* Also exposes `registerPlugin` method on preprocessor module that allows anyone to register additional plugins ([59ddbd](https://github.com/stefanpenner/ember-cli/commit/59ddbdf4ce14e8f514d124e158cfdc9708026623))

### 0.0.20

* Run tests through /tests.
* Integrate ember-qunit.
* Makes sure `livereload` reports error from `watcher` ([a1d447fe](https://github.com/stefanpenner/ember-cli/commit/a1d447fe654271f6cf4ea1e6b092a17bc6beed3a))
* Support multiple CSS Preprocessors ([LESS](http://lesscss.org/), [Sass](http://sass-lang.com/) and [Stylus](http://learnboost.github.io/stylus/))
* upgrade broccoli to 0.5.0. slight Brocfile syntax change:

  ```js
  var foo = makeTree("foo")
  // is now just
  var foo = "foo";
  ```<|MERGE_RESOLUTION|>--- conflicted
+++ resolved
@@ -1,31 +1,19 @@
 # ember-cli Changelog
 
-<<<<<<< HEAD
 ### 2.11.0-beta.1
-=======
-### 2.10.1
->>>>>>> 9c8299e7
-
-The following changes are required if you are upgrading from the previous
-version:
-
-- Users
-<<<<<<< HEAD
+
+The following changes are required if you are upgrading from the previous
+version:
+
+- Users
   + [`ember new` diff](https://github.com/ember-cli/ember-new-output/compare/v2.10.0...v2.11.0-beta.1)
   + Upgrade your project's ember-cli version - [docs](http://ember-cli.com/user-guide/#upgrading)
 - Addon Developers
   + [`ember addon` diff](https://github.com/ember-cli/ember-addon-output/compare/v2.10.0...v2.11.0-beta.1)
-=======
-  + [`ember new` diff](https://github.com/ember-cli/ember-new-output/compare/v2.10.0...v2.10.1)
-  + Upgrade your project's ember-cli version - [docs](http://ember-cli.com/user-guide/#upgrading)
-- Addon Developers
-  + [`ember addon` diff](https://github.com/ember-cli/ember-addon-output/compare/v2.10.0...v2.10.1)
->>>>>>> 9c8299e7
-  + No changes required
-- Core Contributors
-  + No changes required
-
-<<<<<<< HEAD
+  + No changes required
+- Core Contributors
+  + No changes required
+
 #### Notes:
 - This version of Ember CLI _will not officially support Node.js v0.12_ per the [Ember Node.js LTS Support policy](http://emberjs.com/blog/2016/09/07/ember-node-lts-support.html).
 - As part of this release we have made the default behavior inclusion of Ember from npm via the `ember-source` npm package.
@@ -55,7 +43,22 @@
 Thank you to all who took the time to contribute! A special thanks to those who
 helped us bring this release to a close after discovering that CI was broken for
 the two weeks leading up to the release.
-=======
+
+
+### 2.10.1
+
+The following changes are required if you are upgrading from the previous
+version:
+
+- Users
+  + [`ember new` diff](https://github.com/ember-cli/ember-new-output/compare/v2.10.0...v2.10.1)
+  + Upgrade your project's ember-cli version - [docs](http://ember-cli.com/user-guide/#upgrading)
+- Addon Developers
+  + [`ember addon` diff](https://github.com/ember-cli/ember-addon-output/compare/v2.10.0...v2.10.1)
+  + No changes required
+- Core Contributors
+  + No changes required
+
 #### Community Contributions
 
 - [#6485](https://github.com/ember-cli/ember-cli/pull/6485) tests/runner: Fix "capture-exit" compatibility [@Turbo87](https://github.com/Turbo87)
@@ -66,7 +69,6 @@
 - [#6693](https://github.com/ember-cli/ember-cli/pull/6693) Backport subprocess invocation of npm to v2.10 [@Turbo87](https://github.com/Turbo87)
 
 Thank you to all who took the time to contribute!
->>>>>>> 9c8299e7
 
 
 ### 2.10.0

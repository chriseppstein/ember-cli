# ember-cli Changelog

<<<<<<< HEAD
## v3.1.0
=======
## v3.0.4
>>>>>>> 9eacc038

The following changes are required if you are upgrading from the previous
version:

- Users
<<<<<<< HEAD
  + [`ember new` diff](https://github.com/ember-cli/ember-new-output/compare/v3.0.3...v3.1.0)
  + Upgrade your project's ember-cli version - [docs](https://ember-cli.com/user-guide/#upgrading)
- Addon Developers
  + [`ember addon` diff](https://github.com/ember-cli/ember-addon-output/compare/v3.0.3...v3.1.0)
=======
  + Upgrade your project's ember-cli version - [docs](https://ember-cli.com/user-guide/#upgrading)
- Addon Developers
  + No changes required
>>>>>>> 9eacc038
- Core Contributors
  + No changes required

#### Community Contributions

<<<<<<< HEAD
- [#7670](https://github.com/ember-cli/ember-cli/pull/7670) Support serving wasm with application/wasm [@rwjblue](https://github.com/rwjblue)
- [#7683](https://github.com/ember-cli/ember-cli/pull/7683) Revert "EmberApp: Remove deprecated `contentFor()` hooks" [@ember-cli](https://github.com/ember-c
li)
- [#7691](https://github.com/ember-cli/ember-cli/pull/7691) Add support for .npmrc for blueprints [@thoov](https://github.com/thoov)
- [#7694](https://github.com/ember-cli/ember-cli/pull/7694) [BACKPORT release] Ensure config() memoizing is considers if the [@ember-cli](https://github.com/
ember-cli)
- [#7719](https://github.com/ember-cli/ember-cli/pull/7719) reorder ember-cli-build.js in blueprint [@kellyselden](https://github.com/kellyselden)
- [#7720](https://github.com/ember-cli/ember-cli/pull/7720) assert no filters matched [@kellyselden](https://github.com/kellyselden)
- [#7721](https://github.com/ember-cli/ember-cli/pull/7721) update eslint-plugin-node for addons [@ember-cli](https://github.com/ember-cli)
- [#7728](https://github.com/ember-cli/ember-cli/pull/7728) Passing defaultOptions to testem to prevent the cwd and config_dir set in testem.js from being ov
erridden by ember-cli [@arthirm](https://github.com/arthirm)
- [#7732](https://github.com/ember-cli/ember-cli/pull/7732) Merge pull request #7728 from arthirm/testem-bug-fix [@arthirm](https://github.com/arthirm)
- [#7736](https://github.com/ember-cli/ember-cli/pull/7736) add addon-test-support/index.js to eslint glob bug mitigation [@kellyselden](https://github.com/k
ellyselden)
=======
- [#7746](https://github.com/ember-cli/ember-cli/pull/7746) Revert "arthirm/testem-bug-fix" [@Turbo87](https://github.com/Turbo87)
>>>>>>> 9eacc038

Thank you to all who took the time to contribute!


## v3.0.3

The following changes are required if you are upgrading from the previous
version:

- Users
  + Upgrade your project's ember-cli version - [docs](https://ember-cli.com/user-guide/#upgrading)
- Addon Developers
  + No changes required
- Core Contributors
  + No changes required

#### Community Contributions

- [#7719](https://github.com/ember-cli/ember-cli/pull/7719) reorder ember-cli-build.js in blueprint [@kellyselden](https://github.com/kellyselden)
- [#7720](https://github.com/ember-cli/ember-cli/pull/7720) assert no filters matched [@kellyselden](https://github.com/kellyselden)
- [#7721](https://github.com/ember-cli/ember-cli/pull/7721) update eslint-plugin-node for addons [@ember-cli](https://github.com/ember-cli)
- [#7728](https://github.com/ember-cli/ember-cli/pull/7728) Passing defaultOptions to testem to prevent the cwd and config_dir set in testem.js from being overridden by ember-cli [@arthirm](https://github.com/arthirm)
- [#7736](https://github.com/ember-cli/ember-cli/pull/7736) add addon-test-support/index.js to eslint glob bug mitigation [@kellyselden](https://github.com/kellyselden)

Thank you to all who took the time to contribute!


## v3.0.2

The following changes are required if you are upgrading from the previous
version:

- Users
  + Upgrade your project's ember-cli version - [docs](https://ember-cli.com/user-guide/#upgrading)
- Addon Developers
  + No changes required
- Core Contributors
  + No changes required

#### Community Contributions

- [#7691](https://github.com/ember-cli/ember-cli/pull/7691) Add support for .npmrc for blueprints [@thoov](https://github.com/thoov)
- [#7694](https://github.com/ember-cli/ember-cli/pull/7694) [BACKPORT release] Ensure config() memoizing is considers if the [@ember-cli](https://github.com/ember-cli)

Thank you to all who took the time to contribute!

## v3.0.1

The following changes are required if you are upgrading from the previous
version:

- Users
  + Upgrade your project's ember-cli version - [docs](https://ember-cli.com/user-guide/#upgrading)
- Addon Developers
  + No changes required
- Core Contributors
  + No changes required

#### Community Contributions

- [#7626](https://github.com/ember-cli/ember-cli/pull/7626) Fix 'const' declarations in non-strict mode are not supported [@Turbo87](https://github.com/Turbo87)
- [#7627](https://github.com/ember-cli/ember-cli/pull/7627) Fixing test fixtures from 3.0.0 release [@Turbo87](https://github.com/Turbo87)
- [#7670](https://github.com/ember-cli/ember-cli/pull/7670) Support serving wasm with application/wasm [@rwjblue](https://github.com/rwjblue)
- [#7683](https://github.com/ember-cli/ember-cli/pull/7683) Revert "EmberApp: Remove deprecated `contentFor()` hooks" [@stefanpenner](https://github.com/ember-cli)

Thank you to all who took the time to contribute!

## v3.0.0

The following changes are required if you are upgrading from the previous
version:

- Users
  + [`ember new` diff](https://github.com/ember-cli/ember-new-output/compare/v2.18.2...v3.0.0)
  + Upgrade your project's ember-cli version - [docs](https://ember-cli.com/user-guide/#upgrading)
- Addon Developers
  + [`ember addon` diff](https://github.com/ember-cli/ember-addon-output/compare/v2.18.2...v3.0.0)
- Core Contributors
  + No changes required

#### Community Contributions

- [#7566](https://github.com/ember-cli/ember-cli/pull/7566) testem: Use `--no-sandbox` on TravisCI [@Turbo87](https://github.com/Turbo87)
- [#7569](https://github.com/ember-cli/ember-cli/pull/7569) mark "lib" folder as node style in eslint for apps [@kellyselden](https://github.com/kellyselden)
- [#7589](https://github.com/ember-cli/ember-cli/pull/7589) [BACKPORT release] upgrade testem [@ember-cli](https://github.com/ember-cli)
- [#7594](https://github.com/ember-cli/ember-cli/pull/7594) Install optional dependencies when creating a new project [@ember-cli](https://github.com/ember-cli)
- [#7610](https://github.com/ember-cli/ember-cli/pull/7610) Change isMainVendorFile check [@twokul](https://github.com/twokul/twokul)
- [#7447](https://github.com/ember-cli/ember-cli/pull/7447) Remove ember-cli-legacy-blueprints. [@rwjblue](https://github.com/rwjblue)
- [#7528](https://github.com/ember-cli/ember-cli/pull/7528) EmberApp: Overwrite `app/config/environment` in `tests.js` [@Turbo87](https://github.com/Turbo87)
- [#7536](https://github.com/ember-cli/ember-cli/pull/7536) Avoid bower usage in config/ember-try.js. [@rwjblue](https://github.com/rwjblue)
- [#7546](https://github.com/ember-cli/ember-cli/pull/7546) Remove unused testing helper files. [@rwjblue](https://github.com/rwjblue)
- [#7548](https://github.com/ember-cli/ember-cli/pull/7548) Make async/await work nicely by default. [@rwjblue](https://github.com/rwjblue)
- [#7549](https://github.com/ember-cli/ember-cli/pull/7549) Use `sudo: required` to work around issue in CI. [@rwjblue](https://github.com/rwjblue)
- [#7553](https://github.com/ember-cli/ember-cli/pull/7553) Remove embertest from ESLint configuration. [@rwjblue](https://github.com/rwjblue)
- [#7554](https://github.com/ember-cli/ember-cli/pull/7554) Make ember-try a direct addon dependency. [@rwjblue](https://github.com/rwjblue)
- [#7522](https://github.com/ember-cli/ember-cli/pull/7522) utilities: Remove deprecated `deprecateUI()` function [@Turbo87](https://github.com/Turbo87)
- [#7502](https://github.com/ember-cli/ember-cli/pull/7502) Cleanup and correct node-support.md. [@ember-cli](https://github.com/ember-cli)
- [#7487](https://github.com/ember-cli/ember-cli/pull/7487) [BUGFIX] give `ember new` error messages consistent color [@GavinJoyce/gj](https://github.com/GavinJoyce/gj)
- [#7479](https://github.com/ember-cli/ember-cli/pull/7479) Improve default addon README [@Turbo87](https://github.com/Turbo87)
- [#7512](https://github.com/ember-cli/ember-cli/pull/7512) fix alpha ordering in npmignore [@ember-cli](https://github.com/ember-cli)
- [#7520](https://github.com/ember-cli/ember-cli/pull/7520) Remove deprecated commands [@Turbo87](https://github.com/Turbo87)
- [#7523](https://github.com/ember-cli/ember-cli/pull/7523) Remove deprecated code from `EmberApp` class [@Turbo87](https://github.com/Turbo87)
- [#7524](https://github.com/ember-cli/ember-cli/pull/7524) Remove deprecated `Blueprint` code [@Turbo87](https://github.com/Turbo87)
- [#7525](https://github.com/ember-cli/ember-cli/pull/7525) Remove deprecated `Project` and `Addon` code [@Turbo87](https://github.com/Turbo87)
- [#7527](https://github.com/ember-cli/ember-cli/pull/7527) EmberApp: Remove deprecated `contentFor()` hooks [@Turbo87](https://github.com/Turbo87)

Thank you to all who took the time to contribute!


## v2.18.2

The following changes are required if you are upgrading from the previous
version:

- Users
  + [`ember new` diff](https://github.com/ember-cli/ember-new-output/compare/v2.18.1...v2.18.2)
  + Upgrade your project's ember-cli version - [docs](https://ember-cli.com/user-guide/#upgrading)
- Addon Developers
  + [`ember addon` diff](https://github.com/ember-cli/ember-addon-output/compare/v2.18.1...v2.18.2)
- Core Contributors
  + No changes required

#### Community Contributions

- [#7569](https://github.com/ember-cli/ember-cli/pull/7569) mark "lib" folder as node style in eslint for apps [@kellyselden](https://github.com/kellyselden)
- [#7589](https://github.com/ember-cli/ember-cli/pull/7589) upgrade testem [@stefanpenner](https://github.com/stefanpenner)
- [#7594](https://github.com/ember-cli/ember-cli/pull/7594) Install optional dependencies when creating a new project [@tomdale](https://github.com/tomdale)

Thank you to all who took the time to contribute!


## v2.18.1

The following changes are required if you are upgrading from the previous
version:

- Users
  + [`ember new` diff](https://github.com/ember-cli/ember-new-output/compare/v2.18.0...v2.18.1)
  + Upgrade your project's ember-cli version - [docs](https://ember-cli.com/user-guide/#upgrading)
- Addon Developers
  + [`ember addon` diff](https://github.com/ember-cli/ember-addon-output/compare/v2.18.0...v2.18.1)
- Core Contributors
  + No changes required

#### Community Contributions

- [#7566](https://github.com/ember-cli/ember-cli/pull/7566) testem: Use `--no-sandbox` on TravisCI [@Turbo87](https://github.com/Turbo87)

Thank you to all who took the time to contribute!


## v2.18.0

The following changes are required if you are upgrading from the previous
version:

- Users
  + [`ember new` diff](https://github.com/ember-cli/ember-new-output/compare/v2.17.2...v2.18.0)
  + Upgrade your project's ember-cli version - [docs](https://ember-cli.com/user-guide/#upgrading)
- Addon Developers
  + [`ember addon` diff](https://github.com/ember-cli/ember-addon-output/compare/v2.17.2...v2.18.0)
- Core Contributors
  + No changes required

#### Community Contributions

- [#7489](https://github.com/ember-cli/ember-cli/pull/7489) Fix regression with scoped package name mismatches [@rwwagner90](https://github.com/rwwagner90)
- [#7507](https://github.com/ember-cli/ember-cli/pull/7507) Ensure testing honors config/environment settings. [@rwjblue](https://github.com/rwjblue)
- [#7513](https://github.com/ember-cli/ember-cli/pull/7513) fix alpha ordering in npmignore [@kellyselden](https://github.com/kellyselden)
- [#7516](https://github.com/ember-cli/ember-cli/pull/7516) Fix `ember new --yarn` not using yarn [@Turbo87](https://github.com/Turbo87)
- [#7529](https://github.com/ember-cli/ember-cli/pull/7529) Backport & fixup linting changes. [@rwjblue](https://github.com/rwjblue)
- [#7474](https://github.com/ember-cli/ember-cli/pull/7474) Give plugins and extends their own lines [@rwwagner90](https://github.com/rwwagner90)
- [#7475](https://github.com/ember-cli/ember-cli/pull/7475) don't treat strings as regex in insertIntoFile [@kellyselden](https://github.com/kellyselden)
- [#7477](https://github.com/ember-cli/ember-cli/pull/7477) Restore `separator: '\n;'` to vendor JS concat [@kellyselden/lenny](https://github.com/kellyselden/lenny)
- [#7478](https://github.com/ember-cli/ember-cli/pull/7478) Remove obsolete CONFIG_CACHING feature flag [@Turbo87](https://github.com/Turbo87)
- [#7481](https://github.com/ember-cli/ember-cli/pull/7481) NpmInstallTask: `useYarn` from constructor args [@lennyburdette](https://github.com/lennyburdette)
- [#7395](https://github.com/ember-cli/ember-cli/pull/7395) Make "testdouble" dependency optional in MockProcess class [@ro0gr](https://github.com/ro0gr)
- [#7382](https://github.com/ember-cli/ember-cli/pull/7382) add option to not create file [@kellyselden](https://github.com/kellyselden)
- [#7385](https://github.com/ember-cli/ember-cli/pull/7385) remove node 7 testing [@kellyselden](https://github.com/kellyselden)
- [#6955](https://github.com/ember-cli/ember-cli/pull/6955) Discover dependencies of npm-linked addons [@ef4](https://github.com/ef4)
- [#7164](https://github.com/ember-cli/ember-cli/pull/7164) Fix generate command when both usePods option and --pod argument is used [@emrekutlu](https://github.com/emrekutlu)
- [#7428](https://github.com/ember-cli/ember-cli/pull/7428) Fix bad recursion in ember-cli-shims detection [@cibernox](https://github.com/cibernox)
- [#7419](https://github.com/ember-cli/ember-cli/pull/7419) Delete crossdomain.xml [@sandstrom](https://github.com/sandstrom)
- [#7424](https://github.com/ember-cli/ember-cli/pull/7424) Adding documentation for experiments [@sangm](https://github.com/sangm)
- [#7414](https://github.com/ember-cli/ember-cli/pull/7414) Fixes Project#hasDependencies to only check for dependencies instead … [@MiguelMadero/mmadero](https://github.com/MiguelMadero/mmadero)
- [#7406](https://github.com/ember-cli/ember-cli/pull/7406) Remove livereload url from output [@topaxi](https://github.com/topaxi)
- [#7401](https://github.com/ember-cli/ember-cli/pull/7401) Resolve node modules correctly [@ef4](https://github.com/ef4)
- [#7443](https://github.com/ember-cli/ember-cli/pull/7443) Use `overrides` for a single `.eslintrc.js`. [@rwjblue](https://github.com/rwjblue)
- [#7435](https://github.com/ember-cli/ember-cli/pull/7435) add ember-try ignores to npmignore [@kellyselden](https://github.com/kellyselden)
- [#7432](https://github.com/ember-cli/ember-cli/pull/7432) Avoid publishing massive temp folder leaked by ember-try [@ef4](https://github.com/ef4)
- [#7438](https://github.com/ember-cli/ember-cli/pull/7438) skip uninstall if no matching package is installed [@makepanic](https://github.com/makepanic)
- [#7455](https://github.com/ember-cli/ember-cli/pull/7455) Add eslint-plugin-ember to default linting config. [@rwjblue](https://github.com/rwjblue)
- [#7456](https://github.com/ember-cli/ember-cli/pull/7456) Use fs-extra's `ensureDir` to avoid race condition in `mk-tmp-dir-in`. [@rwjblue](https://github.com/rwjblue)
- [#7457](https://github.com/ember-cli/ember-cli/pull/7457) Avoid directly requiring `blueprints/app/files/package.json`. [@rwjblue](https://github.com/rwjblue)

Thank you to all who took the time to contribute!


## 2.17.2

The following changes are required if you are upgrading from the previous
version:

- Users
  + [`ember new` diff](https://github.com/ember-cli/ember-new-output/compare/v2.17.1...v2.17.2)
  + Upgrade your project's ember-cli version - [docs](https://ember-cli.com/user-guide/#upgrading)
- Addon Developers
  + [`ember addon` diff](https://github.com/ember-cli/ember-addon-output/compare/v2.17.1...v2.17.2)
  + No changes required
- Core Contributors
  + No changes required

#### Community Contributions

- [#7489](https://github.com/ember-cli/ember-cli/pull/7489) Fix regression with scoped package name mismatches [@rwwagner90](https://github.com/rwwagner90)
- [#7507](https://github.com/ember-cli/ember-cli/pull/7507) Ensure testing honors config/environment settings. [@rwjblue](https://github.com/rwjblue)
- [#7513](https://github.com/ember-cli/ember-cli/pull/7513) fix alpha ordering in npmignore [@kellyselden](https://github.com/kellyselden)
- [#7516](https://github.com/ember-cli/ember-cli/pull/7516) Fix `ember new --yarn` not using yarn [@Turbo87](https://github.com/Turbo87)

Thank you to all who took the time to contribute!


## 2.17.1

The following changes are required if you are upgrading from the previous
version:

- Users
  + [`ember new` diff](https://github.com/ember-cli/ember-new-output/compare/v2.17.0...v2.17.1)
  + Upgrade your project's ember-cli version - [docs](https://ember-cli.com/user-guide/#upgrading)
- Addon Developers
  + [`ember addon` diff](https://github.com/ember-cli/ember-addon-output/compare/v2.17.0...v2.17.1)
  + No changes required
- Core Contributors
  + No changes required

#### Community Contributions

- [#7475](https://github.com/ember-cli/ember-cli/pull/7475) don't treat strings as regex in insertIntoFile [@kellyselden](https://github.com/kellyselden)
- [#7477](https://github.com/ember-cli/ember-cli/pull/7477) Restore `separator: '\n;'` to vendor JS concat [@lennyburdette](https://github.com/lennyburdette)
- [#7478](https://github.com/ember-cli/ember-cli/pull/7478) Remove obsolete CONFIG_CACHING feature flag [@Turbo87](https://github.com/Turbo87)
- [#7481](https://github.com/ember-cli/ember-cli/pull/7481) NpmInstallTask: `useYarn` from constructor args [@lennyburdette](https://github.com/lennyburdette)

Thank you to all who took the time to contribute!


## 2.17.0

The following changes are required if you are upgrading from the previous
version:

- Users
  + [`ember new` diff](https://github.com/ember-cli/ember-new-output/compare/v2.16.2...v2.17.0)
  + Upgrade your project's ember-cli version - [docs](https://ember-cli.com/user-guide/#upgrading)
- Addon Developers
  + [`ember addon` diff](https://github.com/ember-cli/ember-addon-output/compare/v2.16.2...v2.17.0)
- Core Contributors
  + No changes required

#### Community Contributions

- [#7232](https://github.com/ember-cli/ember-cli/pull/7232) don't compress responses with the x-no-compression response header [@akatov](https://github.com/akatov)
- [#7272](https://github.com/ember-cli/ember-cli/pull/7272) Fixes `undefined` values in merged aliases [@twokul](https://github.com/twokul)
- [#7342](https://github.com/ember-cli/ember-cli/pull/7342) Updating testem.js for the app blueprint [@scalvert](https://github.com/scalvert)
- [#7360](https://github.com/ember-cli/ember-cli/pull/7360) "server" -> "serve" in package.json blueprint [@kellyselden](https://github.com/kellyselden)
- [#7353](https://github.com/ember-cli/ember-cli/pull/7353) remove ember-cli-shim warning [@NullVoxPopuli](https://github.com/NullVoxPopuli)
- [#7369](https://github.com/ember-cli/ember-cli/pull/7369) Fix issue with linting within an addon without an `app/` directory. [@rwjblue](https://github.com/rwjblue)
- [#7372](https://github.com/ember-cli/ember-cli/pull/7372) Fix travis.yml in addon blueprint [@simonihmig](https://github.com/simonihmig)
- [#7377](https://github.com/ember-cli/ember-cli/pull/7377) Invoke transform registeration before included hook is called. [@kratiahuja](https://github.com/kratiahuja)
- [#7378](https://github.com/ember-cli/ember-cli/pull/7378) Ensure test-support and addon-test-support are linted. [@rwjblue](https://github.com/rwjblue)
- [#7381](https://github.com/ember-cli/ember-cli/pull/7381) Changes default Chrome remote debugging port. [@Oreoz](https://github.com/Oreoz)
- [#7409](https://github.com/ember-cli/ember-cli/pull/7409) cherry pick #7382 into beta [@kellyselden](https://github.com/kellyselden)
- [#7416](https://github.com/ember-cli/ember-cli/pull/7416) Add support for Node 9. [@rwjblue](https://github.com/rwjblue)
- [#7417](https://github.com/ember-cli/ember-cli/pull/7417) Issue warning for Node 7. [@rwjblue](https://github.com/rwjblue)
- [#7427](https://github.com/ember-cli/ember-cli/pull/7427) Remove emoji alias [@tristanpemble](https://github.com/tristanpemble)
- [#7430](https://github.com/ember-cli/ember-cli/pull/7430) ember-try: Add `useYarn` flag if necessary [@Turbo87](https://github.com/Turbo87)
- [#7436](https://github.com/ember-cli/ember-cli/pull/7436) retire 2.8, introduce 2.16 [@kellyselden](https://github.com/kellyselden)
- [#7437](https://github.com/ember-cli/ember-cli/pull/7437) Update to ember-cli-qunit@4.1.1. [@rwjblue](https://github.com/rwjblue)
- [#7439](https://github.com/ember-cli/ember-cli/pull/7439) Cherry pick #7432 and #7435 to release [@kellyselden](https://github.com/kellyselden)
- [#7449](https://github.com/ember-cli/ember-cli/pull/7449) Update `ember-cli-shims` to v1.2.0 [@Turbo87](https://github.com/Turbo87)
- [#7460](https://github.com/ember-cli/ember-cli/pull/7460) remove trailing comma from testem.js [@ember-cli](https://github.com/ember-cli)

Thank you to all who took the time to contribute!


## 2.17.0-beta.2

The following changes are required if you are upgrading from the previous
version:

- Users
  + [`ember new` diff](https://github.com/ember-cli/ember-new-output/compare/v2.17.0-beta.1...v2.17.0-beta.2)
  + Upgrade your project's ember-cli version - [docs](https://ember-cli.com/user-guide/#upgrading)
- Addon Developers
  + [`ember addon` diff](https://github.com/ember-cli/ember-addon-output/compare/v2.17.0-beta.1...v2.17.0-beta.2)
- Core Contributors
  + No changes required

#### Community Contributions

- [#7353](https://github.com/ember-cli/ember-cli/pull/7353) remove ember-cli-shim warning [@NullVoxPopuli](https://github.com/NullVoxPopuli)
- [#7369](https://github.com/ember-cli/ember-cli/pull/7369) Fix issue with linting within an addon without an `app/` directory. [@rwjblue](https://github.com/rwjblue)
- [#7372](https://github.com/ember-cli/ember-cli/pull/7372) Fix travis.yml in addon blueprint [@simonihmig](https://github.com/simonihmig)
- [#7377](https://github.com/ember-cli/ember-cli/pull/7377) Invoke transform registeration before included hook is called. [@kratiahuja](https://github.com/kratiahuja)
- [#7378](https://github.com/ember-cli/ember-cli/pull/7378) Ensure test-support and addon-test-support are linted. [@rwjblue](https://github.com/rwjblue)
- [#7381](https://github.com/ember-cli/ember-cli/pull/7381) Changes default Chrome remote debugging port. [@Oreoz](https://github.com/Oreoz)
- [#7409](https://github.com/ember-cli/ember-cli/pull/7409) cherry pick #7382 into beta [@kellyselden](https://github.com/kellyselden)
- [#7416](https://github.com/ember-cli/ember-cli/pull/7416) Add support for Node 9. [@rwjblue](https://github.com/rwjblue)
- [#7417](https://github.com/ember-cli/ember-cli/pull/7417) Issue warning for Node 7. [@rwjblue](https://github.com/rwjblue)

Thank you to all who took the time to contribute!


## 2.17.0-beta.1

The following changes are required if you are upgrading from the previous
version:

- Users
  + [`ember new` diff](https://github.com/ember-cli/ember-new-output/compare/v2.16.0...v2.17.0-beta.1)
  + Upgrade your project's ember-cli version - [docs](https://ember-cli.com/user-guide/#upgrading)
- Addon Developers
  + [`ember addon` diff](https://github.com/ember-cli/ember-addon-output/compare/v2.16.0...v2.17.0-beta.1)
  + No changes required
- Core Contributors
  + No changes required

#### Community Contributions

- [#7344](https://github.com/ember-cli/ember-cli/pull/7344) Update mocha to the latest version 🚀 [@ember-cli/greenkeeper](https://github.com/ember-cli/greenkeeper)
- [#7322](https://github.com/ember-cli/ember-cli/pull/7322) [INTERNAL] Update NPM to npm [@kimroen](https://github.com/kimroen)
- [#7232](https://github.com/ember-cli/ember-cli/pull/7232) ENHANCEMENT - don't compress responses with the x-no-compression response header [@akatov](https://github.com/akatov)
- [#7272](https://github.com/ember-cli/ember-cli/pull/7272) Fixes `undefined` values in merged aliases [@twokul](https://github.com/twokul)
- [#7317](https://github.com/ember-cli/ember-cli/pull/7317) [INTERNAL] Introduce `broccoli-assembler` [@twokul](https://github.com/twokul)
- [#7338](https://github.com/ember-cli/ember-cli/pull/7338) [INTERNAL] Port test helpers to class syntax [@twokul](https://github.com/twokul)
- [#7340](https://github.com/ember-cli/ember-cli/pull/7340) bump `rsvp` [@bekzod](https://github.com/bekzod)
- [#7342](https://github.com/ember-cli/ember-cli/pull/7342) Updating testem.js for the app blueprint [@scalvert](https://github.com/scalvert)
- [#7345](https://github.com/ember-cli/ember-cli/pull/7345) correct `rsvp` version in yarn.lock [@bekzod](https://github.com/bekzod)
- [#7360](https://github.com/ember-cli/ember-cli/pull/7360) "server" -> "serve" in package.json blueprint [@kellyselden](https://github.com/kellyselden)
- [#7363](https://github.com/ember-cli/ember-cli/pull/7363) Update to ember-cli-qunit@4.1.0-beta.1. [@rwjblue](https://github.com/rwjblue)
- [#7367](https://github.com/ember-cli/ember-cli/pull/7367) Bump ember-source to 2.17.0-beta.1. [@rwjblue](https://github.com/rwjblue)


Thank you to all who took the time to contribute!

## 2.16.2

The following changes are required if you are upgrading from the previous
version:

- Users
  + [`ember new` diff](https://github.com/ember-cli/ember-new-output/compare/v2.16.1...v2.16.2)
  + Upgrade your project's ember-cli version - [docs](https://ember-cli.com/user-guide/#upgrading)
- Addon Developers
  + [`ember addon` diff](https://github.com/ember-cli/ember-addon-output/compare/v2.16.1...v2.16.2)
  + No changes required
- Core Contributors
  + No changes required

#### Community Contributions

- [#7372](https://github.com/ember-cli/ember-cli/pull/7372) [BUGFIX] Fix travis.yml in addon blueprint [@simonihmig](https://github.com/simonihmig)
- [#7377](https://github.com/ember-cli/ember-cli/pull/7377) [BUGFIX] Invoke transform registeration before included hook is called. [@kratiahuja](https://github.com/kratiahuja)

Thank you to all who took the time to contribute!

## 2.16.1

The following changes are required if you are upgrading from the previous
version:

- Users
  + [`ember new` diff](https://github.com/ember-cli/ember-new-output/compare/v2.16.0...v2.16.1)
  + Upgrade your project's ember-cli version - [docs](https://ember-cli.com/user-guide/#upgrading)
- Addon Developers
  + [`ember addon` diff](https://github.com/ember-cli/ember-addon-output/compare/v2.16.0...v2.16.1)
  + No changes required
- Core Contributors
  + No changes required

#### Community Contributions

- [#7369](https://github.com/ember-cli/ember-cli/pull/7369) Fix issue with linting within an addon without an `app/` directory. [@rwjblue](https://github.com/rwjblue)

Thank you to all who took the time to contribute!

## 2.16.0

The following changes are required if you are upgrading from the previous
version:

- Users
  + [`ember new` diff](https://github.com/ember-cli/ember-new-output/compare/v2.15.1...v2.16.0)
  + Upgrade your project's ember-cli version - [docs](https://ember-cli.com/user-guide/#upgrading)
- Addon Developers
  + [`ember addon` diff](https://github.com/ember-cli/ember-addon-output/compare/v2.15.1...v2.16.0)
  + No changes required
- Core Contributors
  + No changes required

#### Community Contributions

- [#7341](https://github.com/ember-cli/ember-cli/pull/7341) tasks/npm-task: Adjust version constraints to not warn for npm@5 [@Turbo87](https://github.com/Turbo87)
- [#7346](https://github.com/ember-cli/ember-cli/pull/7346) Use "ci" mode for testem.js [@Turbo87](https://github.com/Turbo87)
- [#7348](https://github.com/ember-cli/ember-cli/pull/7348) Update "ember-cli-uglify" to v2.0.0 [@Turbo87](https://github.com/Turbo87)
- [#7349](https://github.com/ember-cli/ember-cli/pull/7349) Limit allowed concurrency in CI environments. [@rwjblue](https://github.com/rwjblue)
- [#7361](https://github.com/ember-cli/ember-cli/pull/7361) Update "ember-data" to v2.16.2 [@Turbo87](https://github.com/Turbo87)
- [#7364](https://github.com/ember-cli/ember-cli/pull/7364) preserve final newline in addon's package.json [@kellyselden](https://github.com/kellyselden)
- [#7316](https://github.com/ember-cli/ember-cli/pull/7316) Bump blueprint to Ember Data 2.15.0 [@locks](https://github.com/locks)
- [#7320](https://github.com/ember-cli/ember-cli/pull/7320) move "private" key in package.json [@kellyselden](https://github.com/kellyselden)
- [#7333](https://github.com/ember-cli/ember-cli/pull/7333) models/project: Use deep cloning instead of freezing the config [@Turbo87](https://github.com/Turbo87)
- [#7178](https://github.com/ember-cli/ember-cli/pull/7178) readme npm/yarn updates with tests [@kellyselden](https://github.com/kellyselden)
- [#6908](https://github.com/ember-cli/ember-cli/pull/6908) Several fixes for the module unification feature flag [@mixonic](https://github.com/mixonic)
- [#7137](https://github.com/ember-cli/ember-cli/pull/7137) add in-app testing page reference [@kellyselden](https://github.com/kellyselden)
- [#7086](https://github.com/ember-cli/ember-cli/pull/7086) Mock process [@ro0gr](https://github.com/ro0gr)
- [#7108](https://github.com/ember-cli/ember-cli/pull/7108) remove unnecessary `.push` [@bekzod](https://github.com/bekzod)
- [#7033](https://github.com/ember-cli/ember-cli/pull/7033) Ensure addon blueprint calls `this.filesPath` [@status200](https://github.com/status200)
- [#7109](https://github.com/ember-cli/ember-cli/pull/7109) Fix `ember install` for scoped packages [@ef4](https://github.com/ef4)
- [#6963](https://github.com/ember-cli/ember-cli/pull/6963) Preserve header key case when serving with proxy [@jpadilla](https://github.com/jpadilla)
- [#7119](https://github.com/ember-cli/ember-cli/pull/7119) added `app` directory for linting [@bekzod](https://github.com/bekzod)
- [#7074](https://github.com/ember-cli/ember-cli/pull/7074) Fix eslint warning on generated config/environment.js [@morhook](https://github.com/morhook)
- [#7065](https://github.com/ember-cli/ember-cli/pull/7065) Set the basePort for livereload from 49153 -> 7020 [@eriktrom](https://github.com/eriktrom)
- [#7239](https://github.com/ember-cli/ember-cli/pull/7239) Remove private `_mergeTrees` function [@twokul](https://github.com/twokul)
- [#7221](https://github.com/ember-cli/ember-cli/pull/7221) Bumps `broccoli-builder` version to include stack traces fix [@twokul](https://github.com/twokul)
- [#7233](https://github.com/ember-cli/ember-cli/pull/7233) Convert blueprints to use modules and bump ember-cli-babel [@rwwagner90](https://github.com/rwwagner90)
- [#7235](https://github.com/ember-cli/ember-cli/pull/7235) bump `ember-cli-lodash-subset` [@bekzod](https://github.com/bekzod)
- [#7227](https://github.com/ember-cli/ember-cli/pull/7227) Don't merge `emberCLITree` twice [@twokul](https://github.com/twokul)
- [#7294](https://github.com/ember-cli/ember-cli/pull/7294) Fix --test-port description [@akashdsouza](https://github.com/akashdsouza)
- [#7259](https://github.com/ember-cli/ember-cli/pull/7259) Convert MarkdownColor to class syntax [@locks](https://github.com/locks)
- [#7244](https://github.com/ember-cli/ember-cli/pull/7244) Using shorthands for functions [@twokul](https://github.com/twokul)
- [#7248](https://github.com/ember-cli/ember-cli/pull/7248) Bump `amd-name-resolver` version to enable parallel babel transpile [@mikrostew](https://github.com/mikrostew)
- [#7245](https://github.com/ember-cli/ember-cli/pull/7245) Add API to allow addons to define and use custom transform with app.import [@kratiahuja](https://github.com/kratiahuja)
- [#7266](https://github.com/ember-cli/ember-cli/pull/7266) Fix JSON format of asset sizes report [@simplabs](https://github.com/simplabs)
- [#7264](https://github.com/ember-cli/ember-cli/pull/7264) Introduces Bundler [@twokul](https://github.com/twokul)
- [#7262](https://github.com/ember-cli/ember-cli/pull/7262) Convert to classes [@twokul](https://github.com/twokul)
- [#7261](https://github.com/ember-cli/ember-cli/pull/7261) double test timeout for install-test-slow [@ro0gr](https://github.com/ro0gr)
- [#7275](https://github.com/ember-cli/ember-cli/pull/7275) Allow server middleware to answer non-get (POST/PATCH...) requests [@cibernox](https://github.com/cibernox)
- [#7269](https://github.com/ember-cli/ember-cli/pull/7269) Extract vendor generation into bundler [@twokul](https://github.com/twokul)
- [#7292](https://github.com/ember-cli/ember-cli/pull/7292) Add Documentation Link and Supported Versions [@CrshOverride](https://github.com/CrshOverride)
- [#7296](https://github.com/ember-cli/ember-cli/pull/7296) Drop un-needed Ember import [@mixonic](https://github.com/mixonic)
- [#7300](https://github.com/ember-cli/ember-cli/pull/7300) Refactor Custom Transformation logic [@sangm](https://github.com/sangm)
- [#7303](https://github.com/ember-cli/ember-cli/pull/7303) Introduces a way to debug application/add-on trees [@twokul](https://github.com/twokul)
- [#7314](https://github.com/ember-cli/ember-cli/pull/7314) Removes babel module transform [@twokul](https://github.com/twokul)
- [#7315](https://github.com/ember-cli/ember-cli/pull/7315) fix image uri [@xg-wang](https://github.com/xg-wang)

Thank you to all who took the time to contribute!


## 2.15.1

The following changes are required if you are upgrading from the previous
version:

- Users
  + [`ember new` diff](https://github.com/ember-cli/ember-new-output/compare/v2.15.0...v2.15.1)
  + Upgrade your project's ember-cli version - [docs](https://ember-cli.com/user-guide/#upgrading)
- Addon Developers
  + [`ember addon` diff](https://github.com/ember-cli/ember-addon-output/compare/v2.15.0...v2.15.1)
  + No changes required
- Core Contributors
  + No changes required

#### Community Contributions

- [#7316](https://github.com/ember-cli/ember-cli/pull/7316) Bump blueprint to Ember Data 2.15.0 [@locks](https://github.com/locks)
- [#7320](https://github.com/ember-cli/ember-cli/pull/7320) move "private" key in package.json [@kellyselden](https://github.com/kellyselden)

Thank you to all who took the time to contribute!


## 2.15.0

The following changes are required if you are upgrading from the previous
version:

- Users
  + [`ember new` diff](https://github.com/ember-cli/ember-new-output/compare/v2.14.2...v2.15.0)
  + Upgrade your project's ember-cli version - [docs](https://ember-cli.com/user-guide/#upgrading)
- Addon Developers
  + [`ember addon` diff](https://github.com/ember-cli/ember-addon-output/compare/v2.14.2...v2.15.0)
  + No changes required
- Core Contributors
  + No changes required

#### Community Contributions

- [#7286](https://github.com/ember-cli/ember-cli/pull/7286) Update `amd-name-resolver` version to enable parallel babel transpile [@mikrostew](https://github.com/mikrostew)
- [#7309](https://github.com/ember-cli/ember-cli/pull/7309) model/project: Freeze app config before caching it [@Turbo87](https://github.com/Turbo87)
- [#7310](https://github.com/ember-cli/ember-cli/pull/7310) models/project: Hide app config caching behind CONFIG_CACHING feature flag [@Turbo87](https://github.com/Turbo87)

Thank you to all who took the time to contribute!


## 2.15.0-beta.2

The following changes are required if you are upgrading from the previous
version:

- Users
  + [`ember new` diff](https://github.com/ember-cli/ember-new-output/compare/v2.15.0-beta.1...v2.15.0-beta.2)
  + Upgrade your project's ember-cli version - [docs](https://ember-cli.com/user-guide/#upgrading)
- Addon Developers
  + [`ember addon` diff](https://github.com/ember-cli/ember-addon-output/compare/v2.15.0-beta.1...v2.15.0-beta.2)
  + No changes required
- Core Contributors
  + No changes required

#### Community Contributions

- [#7210](https://github.com/ember-cli/ember-cli/pull/7210) Ember try remove test [@kellyselden](https://github.com/kellyselden)
- [#7186](https://github.com/ember-cli/ember-cli/pull/7186) node 8 [@stefanpenner](https://github.com/stefanpenner)
- [#7136](https://github.com/ember-cli/ember-cli/pull/7136) ember test work with both —server and —path [@stefanpenner](https://github.com/stefanpenner)
- [#7224](https://github.com/ember-cli/ember-cli/pull/7224) context issue fix [@bekzod](https://github.com/bekzod)
- [#7206](https://github.com/ember-cli/ember-cli/pull/7206) release] remove MODEL_FACTORY_INJECTIONS [@kellyselden](https://github.com/kellyselden)
- [#7205](https://github.com/ember-cli/ember-cli/pull/7205) release] 2 12 lts testing [@kellyselden](https://github.com/kellyselden)
- [#7193](https://github.com/ember-cli/ember-cli/pull/7193) cherry pick "install npm 4 in addon travis using npm" [@kellyselden](https://github.com/kellyselden)
- [#7194](https://github.com/ember-cli/ember-cli/pull/7194) stay in sync with editorconfig and other blueprints regarding newlines [@kellyselden](https://github.com/kellyselden)
- [#7204](https://github.com/ember-cli/ember-cli/pull/7204) release] explain node 4 in addons [@kellyselden](https://github.com/kellyselden)
- [#7208](https://github.com/ember-cli/ember-cli/pull/7208) Fixes typo in babel transpilation options [@pzuraq/bugfix](https://github.com/pzuraq/bugfix)
- [#7231](https://github.com/ember-cli/ember-cli/pull/7231) Don't merge `emberCLITree` twice [@twokul](https://github.com/twokul)
- [#7246](https://github.com/ember-cli/ember-cli/pull/7246) cherry-pick "Bumps `broccoli-builder` version to include stack traces fix [@twokul](https://github.com/twokul)
- [#7270](https://github.com/ember-cli/ember-cli/pull/7270) Cache Project model config. [@ember-cli](https://github.com/ember-cli)
- [#7273](https://github.com/ember-cli/ember-cli/pull/7273) Asset sizes [@simplabs](https://github.com/simplabs)

Thank you to all who took the time to contribute!


## 2.15.0-beta.1

The following changes are required if you are upgrading from the previous
version:

- Users
  + [`ember new` diff](https://github.com/ember-cli/ember-new-output/compare/v2.14.0...v2.15.0-beta.1)
  + Upgrade your project's ember-cli version - [docs](https://ember-cli.com/user-guide/#upgrading)
- Addon Developers
  + [`ember addon` diff](https://github.com/ember-cli/ember-addon-output/compare/v2.14.0...v2.15.0-beta.1)
  + No changes required
- Core Contributors
  + No changes required

#### Community Contributions

- [#6988](https://github.com/ember-cli/ember-cli/pull/6988) update addon lts testing [@kellyselden](https://github.com/kellyselden)
- [#7132](https://github.com/ember-cli/ember-cli/pull/7132) Bump ember-cli-eslint [@rwwagner90](https://github.com/rwwagner90)
- [#7026](https://github.com/ember-cli/ember-cli/pull/7026) explain node 4 in addons [@kellyselden](https://github.com/kellyselden)
- [#7002](https://github.com/ember-cli/ember-cli/pull/7002) update from npm 2 when using node 4 [@kellyselden](https://github.com/kellyselden)
- [#7014](https://github.com/ember-cli/ember-cli/pull/7014) fixup #6941 [@stefanpenner](https://github.com/stefanpenner)
- [#7025](https://github.com/ember-cli/ember-cli/pull/7025) remove MODEL_FACTORY_INJECTIONS [@stefanpenner](https://github.com/stefanpenner)
- [#7003](https://github.com/ember-cli/ember-cli/pull/7003) Allow node 7.x on Windows [@btecu](https://github.com/btecu)
- [#7090](https://github.com/ember-cli/ember-cli/pull/7090) Documentation around error propagation & version bumps [@twokul](https://github.com/twokul)
- [#7048](https://github.com/ember-cli/ember-cli/pull/7048) Update yarn.lock with latest allowed dependencies. [@rwjblue](https://github.com/rwjblue)
- [#7046](https://github.com/ember-cli/ember-cli/pull/7046) Pass only packages to npm uninstall task that exist [@raido](https://github.com/raido)
- [#7041](https://github.com/ember-cli/ember-cli/pull/7041) Revert rawMode to original value during windows signals cleanup [@ro0gr](https://github.com/ro0gr)
- [#7045](https://github.com/ember-cli/ember-cli/pull/7045) Make app.import() work with files inside `node_modules` [@Turbo87](https://github.com/Turbo87)
- [#7032](https://github.com/ember-cli/ember-cli/pull/7032) BUGFIX Corrected a typo in Windows elevation test error message. [@jpschober](https://github.com/jpschober)
- [#7068](https://github.com/ember-cli/ember-cli/pull/7068) Remove reference to "lib/ext/promise" from docs [@ro0gr](https://github.com/ro0gr)
- [#7057](https://github.com/ember-cli/ember-cli/pull/7057) Use https in references to emberjs website [@ahmadsoe](https://github.com/ahmadsoe)
- [#7056](https://github.com/ember-cli/ember-cli/pull/7056) fix_typos [@fixTypos](https://github.com/fixTypos)
- [#7064](https://github.com/ember-cli/ember-cli/pull/7064) remove the implied npm install and test from travis [@kellyselden](https://github.com/kellyselden)
- [#7054](https://github.com/ember-cli/ember-cli/pull/7054) Allow imports from scoped packages [@dfreeman](https://github.com/dfreeman)
- [#7150](https://github.com/ember-cli/ember-cli/pull/7150) fix typo [@stefanpenner](https://github.com/stefanpenner)
- [#7102](https://github.com/ember-cli/ember-cli/pull/7102) use `.test` instead of `.match` when appropriate [@bekzod](https://github.com/bekzod)
- [#7095](https://github.com/ember-cli/ember-cli/pull/7095) loggers `let` => `const` [@bekzod](https://github.com/bekzod)
- [#7084](https://github.com/ember-cli/ember-cli/pull/7084) change var to let in ARCHITECTURE.md [@ro0gr](https://github.com/ro0gr)
- [#7100](https://github.com/ember-cli/ember-cli/pull/7100) use native `Object.assign` [@bekzod](https://github.com/bekzod)
- [#7101](https://github.com/ember-cli/ember-cli/pull/7101) use `.reduce` in `addonPackages` [@bekzod](https://github.com/bekzod)
- [#7094](https://github.com/ember-cli/ember-cli/pull/7094) concat instead of `unshift each` in `_processedExternalTree` [@bekzod](https://github.com/bekzod)
- [#7080](https://github.com/ember-cli/ember-cli/pull/7080) Node support doc [@stefanpenner](https://github.com/stefanpenner)
- [#7099](https://github.com/ember-cli/ember-cli/pull/7099) use native `[].any` and `Object.keys` [@bekzod](https://github.com/bekzod)
- [#7096](https://github.com/ember-cli/ember-cli/pull/7096) removed redundant `self` references [@bekzod](https://github.com/bekzod)
- [#7081](https://github.com/ember-cli/ember-cli/pull/7081) update deps [@stefanpenner](https://github.com/stefanpenner)
- [#7093](https://github.com/ember-cli/ember-cli/pull/7093) use arrow function in `discoverFromDependencies` [@bekzod](https://github.com/bekzod)
- [#7085](https://github.com/ember-cli/ember-cli/pull/7085) remove "Aligned require statements" style guide [@ro0gr](https://github.com/ro0gr)
- [#7092](https://github.com/ember-cli/ember-cli/pull/7092) avoid extra iteration, use `reduce` instead of `map/filter` combination [@bekzod](https://github.com/bekzod)
- [#7161](https://github.com/ember-cli/ember-cli/pull/7161) Use headless chrome in addon build config [@sivakumar-kailasam](https://github.com/sivakumar-kailasam)
- [#7123](https://github.com/ember-cli/ember-cli/pull/7123) double mocha-eslint test timeout [@ro0gr](https://github.com/ro0gr)
- [#7118](https://github.com/ember-cli/ember-cli/pull/7118) cleanup `appAndDependencies` [@bekzod](https://github.com/bekzod)
- [#7105](https://github.com/ember-cli/ember-cli/pull/7105) use `const` where appropriate [@bekzod](https://github.com/bekzod)
- [#7106](https://github.com/ember-cli/ember-cli/pull/7106) cleanup tangled promise [@bekzod](https://github.com/bekzod)
- [#7114](https://github.com/ember-cli/ember-cli/pull/7114) explain the old code in bin/ember [@kellyselden](https://github.com/kellyselden)
- [#7104](https://github.com/ember-cli/ember-cli/pull/7104) cleanup `addon/dependencies` [@bekzod](https://github.com/bekzod)
- [#7107](https://github.com/ember-cli/ember-cli/pull/7107) cleanup promise chain [@bekzod](https://github.com/bekzod)
- [#7113](https://github.com/ember-cli/ember-cli/pull/7113) simplified promise chain in `git-init` [@bekzod](https://github.com/bekzod)
- [#7110](https://github.com/ember-cli/ember-cli/pull/7110) convert to RSVP promise inside `utilities/execa` [@bekzod](https://github.com/bekzod)
- [#7152](https://github.com/ember-cli/ember-cli/pull/7152) Remove redundant chrome installation since appveyor has latest chrome [@sivakumar-kailasam](https://github.com/sivakumar-kailasam)
- [#7151](https://github.com/ember-cli/ember-cli/pull/7151) Change `broccoli-middleware` to `1.0.0` :tada: [@twokul](https://github.com/twokul)
- [#7148](https://github.com/ember-cli/ember-cli/pull/7148) Replace phantom.js usage with headless chrome [@sivakumar-kailasam](https://github.com/sivakumar-kailasam)
- [#7147](https://github.com/ember-cli/ember-cli/pull/7147) Add Replacer to FileInfo [@stefanpenner](https://github.com/stefanpenner)
- [#7133](https://github.com/ember-cli/ember-cli/pull/7133) ember-cli-dependency-checker major version bump [@kellyselden](https://github.com/kellyselden)
- [#7175](https://github.com/ember-cli/ember-cli/pull/7175) mention chrome is required now [@kellyselden](https://github.com/kellyselden)
- [#7160](https://github.com/ember-cli/ember-cli/pull/7160) link + integrity is currently causing double loads [@stefanpenner](https://github.com/stefanpenner)
- [#7153](https://github.com/ember-cli/ember-cli/pull/7153) Update yarn.lock [@rwjblue](https://github.com/rwjblue)
- [#7180](https://github.com/ember-cli/ember-cli/pull/7180) install npm 4 in addon travis using npm [@kellyselden](https://github.com/kellyselden)
- [#7167](https://github.com/ember-cli/ember-cli/pull/7167) Upgrade testem to allow browser_args in testem.json [@sivakumar-kailasam](https://github.com/sivakumar-kailasam)
- [#7169](https://github.com/ember-cli/ember-cli/pull/7169) Travis multiple blank line cleanup and if block code consolidation [@kellyselden](https://github.com/kellyselden)
- [#7173](https://github.com/ember-cli/ember-cli/pull/7173) Removed unused dependencies [@t-sauer](https://github.com/t-sauer)
- [#7177](https://github.com/ember-cli/ember-cli/pull/7177) verify npm/yarn logic in travis files [@kellyselden](https://github.com/kellyselden)
- [#7181](https://github.com/ember-cli/ember-cli/pull/7181) node 8 but with npm4 [@stefanpenner](https://github.com/stefanpenner)
- [#7195](https://github.com/ember-cli/ember-cli/pull/7195) fix  --non-interactive test regression [@kellyselden](https://github.com/kellyselden)
- [#7196](https://github.com/ember-cli/ember-cli/pull/7196) fix a bad merge conflict resolution [@kellyselden](https://github.com/kellyselden)
- [#7197](https://github.com/ember-cli/ember-cli/pull/7197) use newer yarn on travis [@kellyselden](https://github.com/kellyselden)
- [#7200](https://github.com/ember-cli/ember-cli/pull/7200) verify welcome page logic [@kellyselden](https://github.com/kellyselden)

Thank you to all who took the time to contribute!


## 2.14.2

The following changes are required if you are upgrading from the previous
version:

- Users
  + [`ember new` diff](https://github.com/ember-cli/ember-new-output/compare/v2.14.1...v2.14.2)
  + Upgrade your project's ember-cli version - [docs](https://ember-cli.com/user-guide/#upgrading)
- Addon Developers
  + [`ember addon` diff](https://github.com/ember-cli/ember-addon-output/compare/v2.14.1...v2.14.2)
  + No changes required
- Core Contributors
  + No changes required

#### Community Contributions

- [#7273](https://github.com/ember-cli/ember-cli/pull/7273) Fix --json option for asset sizes command [@simplabs](https://github.com/simplabs)

Thank you to all who took the time to contribute!


## 2.14.1

The following changes are required if you are upgrading from the previous
version:

- Users
  + [`ember new` diff](https://github.com/ember-cli/ember-new-output/compare/v2.14.0...v2.14.1)
  + Upgrade your project's ember-cli version - [docs](https://ember-cli.com/user-guide/#upgrading)
- Addon Developers
  + [`ember addon` diff](https://github.com/ember-cli/ember-addon-output/compare/v2.14.0...v2.14.1)
  + No changes required
- Core Contributors
  + No changes required

#### Community Contributions

- [#7186](https://github.com/ember-cli/ember-cli/pull/7186) [release] node 8 [@stefanpenner](https://github.com/stefanpenner)
- [#7193](https://github.com/ember-cli/ember-cli/pull/7193) cherry pick "install npm 4 in addon travis using npm" [@kellyselden](https://github.com/kellyselden)
- [#7194](https://github.com/ember-cli/ember-cli/pull/7194) stay in sync with editorconfig and other blueprints regarding newlines [@kellyselden](https://github.com/kellyselden)
- [#7204](https://github.com/ember-cli/ember-cli/pull/7204) [bugfix release] explain node 4 in addons [@kellyselden](https://github.com/kellyselden)
- [#7205](https://github.com/ember-cli/ember-cli/pull/7205) [bugfix release] 2 12 lts testing [@kellyselden](https://github.com/kellyselden)
- [#7206](https://github.com/ember-cli/ember-cli/pull/7206) [bugfix release] remove MODEL_FACTORY_INJECTIONS [@kellyselden](https://github.com/kellyselden)
- [#7208](https://github.com/ember-cli/ember-cli/pull/7208) bugfix(legacy-addons): Fixes typo in babel transpilation options [@pzuraq](https://github.com/pzuraq)
- [#7210](https://github.com/ember-cli/ember-cli/pull/7210) [bugfix release] Ember try remove test [@kellyselden](https://github.com/kellyselden)
- [#7246](https://github.com/ember-cli/ember-cli/pull/7246) [BUGFIX release] cherry-pick "Bumps `broccoli-builder` version to include stack traces fix" [@twokul](https://github.com/twokul)

## 2.14.0

The following changes are required if you are upgrading from the previous
version:

- Users
  + [`ember new` diff](https://github.com/ember-cli/ember-new-output/compare/v2.13.3...v2.14.0)
  + Upgrade your project's ember-cli version - [docs](https://ember-cli.com/user-guide/#upgrading)
- Addon Developers
  + [`ember addon` diff](https://github.com/ember-cli/ember-addon-output/compare/v2.13.3...v2.14.0)
  + No changes required
- Core Contributors
  + No changes required

#### Community Contributions

- [#6937](https://github.com/ember-cli/ember-cli/pull/6937) various blueprint cleanup and consistency [@kellyselden](https://github.com/kellyselden)
- [#6862](https://github.com/ember-cli/ember-cli/pull/6862) Update minimum ember-try version. [@rwjblue](https://github.com/rwjblue)
- [#6932](https://github.com/ember-cli/ember-cli/pull/6932) make blueprint files public [@kellyselden](https://github.com/kellyselden)
- [#6874](https://github.com/ember-cli/ember-cli/pull/6874) Add .eslintrc.js files to blueprints [@rwwagner90](https://github.com/rwwagner90)
- [#6868](https://github.com/ember-cli/ember-cli/pull/6868) Add --welcome option to `new` and `init` so that it can be skipped with --no-welcome [@romulomachado](https://github.com/romulomachado)
- [#6873](https://github.com/ember-cli/ember-cli/pull/6873) Add ~ to ember-cli in package.json in blueprints [@rwwagner90](https://github.com/rwwagner90)
- [#6934](https://github.com/ember-cli/ember-cli/pull/6934) missed node 4 - es6 updates in blueprints [@kellyselden](https://github.com/kellyselden)
- [#6890](https://github.com/ember-cli/ember-cli/pull/6890) Replace lib/utilities/DAG.js with dag-map package [@rwwagner90](https://github.com/rwwagner90)
- [#6888](https://github.com/ember-cli/ember-cli/pull/6888) Print out `yarn install` when yarn.lock file is present [@samdemaeyer](https://github.com/samdemaeyer)
- [#6883](https://github.com/ember-cli/ember-cli/pull/6883) broccoli/ember-app: Make app/index.html optional [@Turbo87](https://github.com/Turbo87)
- [#6886](https://github.com/ember-cli/ember-cli/pull/6886) Handle addon constructor errors gracefully [@jsturgis](https://github.com/jsturgis)
- [#6889](https://github.com/ember-cli/ember-cli/pull/6889) Use const/let in all blueprints [@simonihmig](https://github.com/simonihmig)
- [#6938](https://github.com/ember-cli/ember-cli/pull/6938) Add ESLint config to "server" and "lib" blueprints [@kellyselden](https://github.com/kellyselden)
- [#6910](https://github.com/ember-cli/ember-cli/pull/6910) [BUGFIX] Add yuidocs for the addon:init method [@mattmarcum](https://github.com/mattmarcum)
- [#6896](https://github.com/ember-cli/ember-cli/pull/6896) Removed all references to Bower in blueprint README. [@michielboekhoff](https://github.com/michielboekhoff)
- [#6903](https://github.com/ember-cli/ember-cli/pull/6903) remove npm experiment refs [@tylerturdenpants](https://github.com/tylerturdenpants)
- [#6907](https://github.com/ember-cli/ember-cli/pull/6907) Ignore files created by Ember-Try [@elwayman02](https://github.com/elwayman02)
- [#6898](https://github.com/ember-cli/ember-cli/pull/6898) Update ember-export-application-global to babel@6 version. [@rwjblue](https://github.com/rwjblue)
- [#6915](https://github.com/ember-cli/ember-cli/pull/6915) Run YUIDoc on single `it` [@sduquej](https://github.com/sduquej)
- [#6912](https://github.com/ember-cli/ember-cli/pull/6912) Stop creating recursive symlink (addon requiring itself) [@clekstro](https://github.com/clekstro)
- [#6911](https://github.com/ember-cli/ember-cli/pull/6911) Fix dirty git state [@clekstro](https://github.com/clekstro)
- [#6966](https://github.com/ember-cli/ember-cli/pull/6966) ENHANCEMENT: throw when converting `npm install foo` to `yarn install foo` [@pichfl](https://github.com/pichfl)
- [#6940](https://github.com/ember-cli/ember-cli/pull/6940) remove lint filter [@kellyselden](https://github.com/kellyselden)
- [#6936](https://github.com/ember-cli/ember-cli/pull/6936) use RSVP.resolve shorthand [@kellyselden](https://github.com/kellyselden)
- [#6919](https://github.com/ember-cli/ember-cli/pull/6919) Do not use `chalk.white` when displaying asset sizes [@lucasmazza](https://github.com/lucasmazza)
- [#6939](https://github.com/ember-cli/ember-cli/pull/6939) replace ': function(' with '(' [@kellyselden](https://github.com/kellyselden)
- [#6935](https://github.com/ember-cli/ember-cli/pull/6935) use our string style since converted from json [@kellyselden](https://github.com/kellyselden)
- [#6942](https://github.com/ember-cli/ember-cli/pull/6942) object shorthand blueprint cleanup [@kellyselden](https://github.com/kellyselden)
- [#6984](https://github.com/ember-cli/ember-cli/pull/6984) Fix perf-guide to have correct file names for build visualization [@kratiahuja](https://github.com/kratiahuja)
- [#7007](https://github.com/ember-cli/ember-cli/pull/7007) Updated npm version for ember-data to use ~ instead of ^ [@fushi](https://github.com/fushi)
- [#7038](https://github.com/ember-cli/ember-cli/pull/7038) Update "ember-cli-htmlbars" [@stefanpenner](https://github.com/stefanpenner)
- [#7059](https://github.com/ember-cli/ember-cli/pull/7059) Addon#setupPreprocessorRegistry should be invoked after `addon.app` is set. [@stefanpenner](https://github.com/stefanpenner)
- [#7130](https://github.com/ember-cli/ember-cli/pull/7130) yarn: Use --non-interactive flag [@Turbo87](https://github.com/Turbo87)
- [#7191](https://github.com/ember-cli/ember-cli/pull/7191) blueprints/app: Update "ember-source" and "ember-data" to v2.14.0 [@Turbo87](https://github.com/Turbo87)
- [#7192](https://github.com/ember-cli/ember-cli/pull/7192) tests/acceptance: Delete broken "ember generate http-proxy" test [@Turbo87](https://github.com/Turbo87)

Thank you to all who took the time to contribute!


### 2.14.0-beta.2

The following changes are required if you are upgrading from the previous
version:

- Users
  + [`ember new` diff](https://github.com/ember-cli/ember-new-output/compare/v2.14.0-beta.1...v2.14.0-beta.2)
  + Upgrade your project's ember-cli version - [docs](https://ember-cli.com/user-guide/#upgrading)
- Addon Developers
  + [`ember addon` diff](https://github.com/ember-cli/ember-addon-output/compare/v2.14.0-beta.1...v2.14.0-beta.2)
  + No changes required
- Core Contributors
  + No changes required

#### Community Contributions

- [#7007](https://github.com/ember-cli/ember-cli/pull/7007) Updated npm version for ember-data to use ~ instead of ^ [@fushi](https://github.com/fushi)
- [#6996](https://github.com/ember-cli/ember-cli/pull/6996) Update to non-beta version of ember-cli-qunit. [@rwjblue](https://github.com/rwjblue)
- [#6991](https://github.com/ember-cli/ember-cli/pull/6991) cleanup [@stefanpenner](https://github.com/stefanpenner)
- [#7009](https://github.com/ember-cli/ember-cli/pull/7009) fix extra new line and easier to read indentation [@Turbo87](https://github.com/Turbo87)
- [#7011](https://github.com/ember-cli/ember-cli/pull/7011) npmTask should throw when trying to convert `npm install foo` to `yarn install foo` [@Turbo87](https://github.com/Turbo87)
- [#7015](https://github.com/ember-cli/ember-cli/pull/7015) Do not set committer for the initial git commit [@Turbo87](https://github.com/Turbo87)
- [#7023](https://github.com/ember-cli/ember-cli/pull/7023) Allow broccoli-babel-transpiler to float with SemVer. [@rwjblue](https://github.com/rwjblue)
- [#7028](https://github.com/ember-cli/ember-cli/pull/7028) add yarn missing default comment [@kellyselden](https://github.com/kellyselden)
- [#7036](https://github.com/ember-cli/ember-cli/pull/7036) Ensure `lintTree` results cannot clobber tests. [@rwjblue](https://github.com/rwjblue)
- [#7038](https://github.com/ember-cli/ember-cli/pull/7038) Update "ember-cli-htmlbars" [@stefanpenner](https://github.com/stefanpenner)
- [#7049](https://github.com/ember-cli/ember-cli/pull/7049) Prevent warnings from broccoli-babel-transpiler. [@rwjblue](https://github.com/rwjblue)
- [#7051](https://github.com/ember-cli/ember-cli/pull/7051) Corrected a typo in Windows elevation test error message. [@Turbo87](https://github.com/Turbo87)
- [#7052](https://github.com/ember-cli/ember-cli/pull/7052) Pass only package to npm uninstall task that exist [@Turbo87](https://github.com/Turbo87)

Thank you to all who took the time to contribute!


### 2.14.0-beta.1

The following changes are required if you are upgrading from the previous
version:

- Users
  + [`ember new` diff](https://github.com/ember-cli/ember-new-output/compare/v2.13.0...v2.14.0-beta.1)
  + Upgrade your project's ember-cli version - [docs](https://ember-cli.com/user-guide/#upgrading)
- Addon Developers
  + [`ember addon` diff](https://github.com/ember-cli/ember-addon-output/compare/v2.13.0...v2.14.0-beta.1)
  + No changes required
- Core Contributors
  + No changes required

#### Community Contributions

- [#6918](https://github.com/ember-cli/ember-cli/pull/6918) Update markdown-it-terminal to the latest version 🚀 [@ember-cli](https://github.com/ember-cli)
- [#6862](https://github.com/ember-cli/ember-cli/pull/6862) Update minimum ember-try version. [@rwjblue](https://github.com/rwjblue)
- [#6859](https://github.com/ember-cli/ember-cli/pull/6859) Update fs-extra to the latest version 🚀 [@ember-cli](https://github.com/ember-cli)
- [#6937](https://github.com/ember-cli/ember-cli/pull/6937) various blueprint cleanup and consistency [@kellyselden](https://github.com/kellyselden)
- [#6874](https://github.com/ember-cli/ember-cli/pull/6874) Add .eslintrc.js files to blueprints [@rwwagner90](https://github.com/rwwagner90)
- [#6868](https://github.com/ember-cli/ember-cli/pull/6868) Add --welcome option to `new` and `init` so that it can be skipped with --no-welcome [@romulomachado](https://github.com/romulomachado)
- [#6873](https://github.com/ember-cli/ember-cli/pull/6873) Add ~ to ember-cli in package.json in blueprints [@rwwagner90](https://github.com/rwwagner90)
- [#6932](https://github.com/ember-cli/ember-cli/pull/6932) make blueprint files public [@kellyselden](https://github.com/kellyselden)
- [#6890](https://github.com/ember-cli/ember-cli/pull/6890) Replace lib/utilities/DAG.js with dag-map package [@rwwagner90](https://github.com/rwwagner90)
- [#6888](https://github.com/ember-cli/ember-cli/pull/6888) Print out `yarn install` when yarn.lock file is present [@samdemaeyer](https://github.com/samdemaeyer)
- [#6883](https://github.com/ember-cli/ember-cli/pull/6883) broccoli/ember-app: Make app/index.html optional [@Turbo87](https://github.com/Turbo87)
- [#6886](https://github.com/ember-cli/ember-cli/pull/6886) Handle addon constructor errors gracefully [@jsturgis](https://github.com/jsturgis)
- [#6889](https://github.com/ember-cli/ember-cli/pull/6889) Use const/let in all blueprints [@simonihmig](https://github.com/simonihmig)
- [#6940](https://github.com/ember-cli/ember-cli/pull/6940) remove lint filter [@kellyselden](https://github.com/kellyselden)
- [#6910](https://github.com/ember-cli/ember-cli/pull/6910) [BUGFIX] Add yuidocs for the addon:init method [@mattmarcum](https://github.com/mattmarcum)
- [#6896](https://github.com/ember-cli/ember-cli/pull/6896) Removed all references to Bower in blueprint README. [@michielboekhoff](https://github.com/michielboekhoff)
- [#6903](https://github.com/ember-cli/ember-cli/pull/6903) remove npm experiment refs [@tylerturdenpants](https://github.com/tylerturdenpants)
- [#6907](https://github.com/ember-cli/ember-cli/pull/6907) Ignore files created by Ember-Try [@elwayman02](https://github.com/elwayman02)
- [#6898](https://github.com/ember-cli/ember-cli/pull/6898) Update ember-export-application-global to babel@6 version. [@rwjblue](https://github.com/rwjblue)
- [#6942](https://github.com/ember-cli/ember-cli/pull/6942) object shorthand blueprint cleanup [@ember-cli](https://github.com/ember-cli)
- [#6936](https://github.com/ember-cli/ember-cli/pull/6936) use RSVP.resolve shorthand [@kellyselden](https://github.com/kellyselden)
- [#6934](https://github.com/ember-cli/ember-cli/pull/6934) missed node 4 - es6 updates in blueprints [@kellyselden](https://github.com/kellyselden)
- [#6912](https://github.com/ember-cli/ember-cli/pull/6912) Stop creating recursive symlink (addon requiring itself) [@clekstro](https://github.com/clekstro)
- [#6935](https://github.com/ember-cli/ember-cli/pull/6935) use our string style since converted from json [@kellyselden](https://github.com/kellyselden)
- [#6919](https://github.com/ember-cli/ember-cli/pull/6919) Do not use `chalk.white` when displaying asset sizes [@lucasmazza](https://github.com/lucasmazza)
- [#6915](https://github.com/ember-cli/ember-cli/pull/6915) Run YUIDoc on single `it` [@sduquej](https://github.com/sduquej)
- [#6911](https://github.com/ember-cli/ember-cli/pull/6911) Fix dirty git state [@clekstro](https://github.com/clekstro)
- [#6938](https://github.com/ember-cli/ember-cli/pull/6938) Add ESLint config to "server" and "lib" blueprints [@kellyselden](https://github.com/kellyselden)
- [#6939](https://github.com/ember-cli/ember-cli/pull/6939) replace ': function(' with '(' [@kellyselden](https://github.com/kellyselden)
- [#6966](https://github.com/ember-cli/ember-cli/pull/6966) ENHANCEMENT: throw when converting `npm install foo` to `yarn install foo` [@pichfl](https://github.com/pichfl)
- [#6984](https://github.com/ember-cli/ember-cli/pull/6984) Fix perf-guide to have correct file names for build visualization [@kratiahuja](https://github.com/kratiahuja)
- [#6987](https://github.com/ember-cli/ember-cli/pull/6987) Update fs-extra to the latest version 🚀 [@ember-cli](https://github.com/ember-cli)

Thank you to all who took the time to contribute!


### 2.13.3

The following changes are required if you are upgrading from the previous
version:

- Users
  + [`ember new` diff](https://github.com/ember-cli/ember-new-output/compare/v2.13.2...v2.13.3)
  + Upgrade your project's ember-cli version - [docs](https://ember-cli.com/user-guide/#upgrading)
- Addon Developers
  + [`ember addon` diff](https://github.com/ember-cli/ember-addon-output/compare/v2.13.2...v2.13.3)
  + No changes required
- Core Contributors
  + No changes required

#### Community Contributions

- [#7076](https://github.com/ember-cli/ember-cli/pull/7076) node 8 [@stefanpenner](https://github.com/stefanpenner)
- [#7077](https://github.com/ember-cli/ember-cli/pull/7077) Add reasonable `uglify-js` options. [@rwjblue](https://github.com/rwjblue)

Thank you to all who took the time to contribute!


### 2.13.2

The following changes are required if you are upgrading from the previous
version:

- Users
  + [`ember new` diff](https://github.com/ember-cli/ember-new-output/compare/v2.13.1...v2.13.2)
  + Upgrade your project's ember-cli version - [docs](https://ember-cli.com/user-guide/#upgrading)
- Addon Developers
  + [`ember addon` diff](https://github.com/ember-cli/ember-addon-output/compare/v2.13.1...v2.13.2)
  + No changes required
- Core Contributors
  + No changes required

#### Community Contributions

- [#7023](https://github.com/ember-cli/ember-cli/pull/7023) Allow broccoli-babel-transpiler to float with SemVer. [@rwjblue](https://github.com/rwjblue)
- [#7028](https://github.com/ember-cli/ember-cli/pull/7028) add yarn missing default comment [@kellyselden](https://github.com/kellyselden)
- [#7036](https://github.com/ember-cli/ember-cli/pull/7036) Ensure `lintTree` results cannot clobber tests. [@rwjblue](https://github.com/rwjblue)
- [#7049](https://github.com/ember-cli/ember-cli/pull/7049) Prevent warnings from broccoli-babel-transpiler. [@rwjblue](https://github.com/rwjblue)
- [#7051](https://github.com/ember-cli/ember-cli/pull/7051) Corrected a typo in Windows elevation test error message. [@Turbo87](https://github.com/Turbo87)
- [#7052](https://github.com/ember-cli/ember-cli/pull/7052) Pass only package to npm uninstall task that exist [@Turbo87](https://github.com/Turbo87)

Thank you to all who took the time to contribute!


### 2.13.1

The following changes are required if you are upgrading from the previous
version:

- Users
  + [`ember new` diff](https://github.com/ember-cli/ember-new-output/compare/v2.13.0...v2.13.1)
  + Upgrade your project's ember-cli version - [docs](https://ember-cli.com/user-guide/#upgrading)
- Addon Developers
  + [`ember addon` diff](https://github.com/ember-cli/ember-addon-output/compare/v2.13.0...v2.13.1)
  + No changes required
- Core Contributors
  + No changes required

#### Community Contributions

- [#6991](https://github.com/ember-cli/ember-cli/pull/6991) cleanup [@stefanpenner](https://github.com/stefanpenner)
- [#6996](https://github.com/ember-cli/ember-cli/pull/6996) Update to non-beta version of ember-cli-qunit [@rwjblue](https://github.com/rwjblue)
- [#7009](https://github.com/ember-cli/ember-cli/pull/7009) fix extra new line and easier to read indentation [@Turbo87](https://github.com/Turbo87)
- [#7011](https://github.com/ember-cli/ember-cli/pull/7011) npmTask should throw when trying to convert `npm install foo` to `yarn install foo` [@Turbo87](https://github.com/Turbo87)
- [#7015](https://github.com/ember-cli/ember-cli/pull/7015) Do not set committer for the initial git commit [@Turbo87](https://github.com/Turbo87)

Thank you to all who took the time to contribute!


### 2.13.0

The following changes are required if you are upgrading from the previous
version:

- Users
  + [`ember new` diff](https://github.com/ember-cli/ember-new-output/compare/v2.12.3...v2.13.0)
  + Upgrade your project's ember-cli version - [docs](https://ember-cli.com/user-guide/#upgrading)
- Addon Developers
  + [`ember addon` diff](https://github.com/ember-cli/ember-addon-output/compare/v2.12.3...v2.13.0)
  + No changes required
- Core Contributors
  + No changes required

#### Community Contributions

- [#6978](https://github.com/ember-cli/ember-cli/pull/6978) Update dependencies to Babel 6 versions. [@rwjblue](https://github.com/rwjblue)
- [#6980](https://github.com/ember-cli/ember-cli/pull/6980) Update ember-ajax to v3.0.0. [@rwjblue](https://github.com/rwjblue)
- [#6983](https://github.com/ember-cli/ember-cli/pull/6983) blueprints: Remove Bower from README [@ember-cli](https://github.com/ember-cli)
- [#6986](https://github.com/ember-cli/ember-cli/pull/6986) Revert nopt dependency update [@calderas](https://github.com/calderas)
- [#6992](https://github.com/ember-cli/ember-cli/pull/6992) blueprints/app: Update "ember-source" and "ember-data" to v2.13.0 [@Turbo87](https://github.com/Turbo87)

Thank you to all who took the time to contribute!


### 2.13.0-beta.4

The following changes are required if you are upgrading from the previous
version:

- Users
  + [`ember new` diff](https://github.com/ember-cli/ember-new-output/compare/v2.13.0-beta.3...v2.13.0-beta.4)
  + Upgrade your project's ember-cli version - [docs](https://ember-cli.com/user-guide/#upgrading)
- Addon Developers
  + [`ember addon` diff](https://github.com/ember-cli/ember-addon-output/compare/v2.13.0-beta.3...v2.13.0-beta.4)
  + No changes required
- Core Contributors
  + No changes required

#### Community Contributions

- [#6944](https://github.com/ember-cli/ember-cli/pull/6944) Include ember-testing.js when using ember-source [@trentmwillis](https://github.com/trentmwillis)
- [#6961](https://github.com/ember-cli/ember-cli/pull/6961) ensure addon.css is always included [@stefanpenner](https://github.com/stefanpenner)
- [#6968](https://github.com/ember-cli/ember-cli/pull/6968) Configure ESLint to parse ES2017 by default [@cibernox](https://github.com/cibernox)
- [#6969](https://github.com/ember-cli/ember-cli/pull/6969) Remove `.bowerrc` from blueprints [@pichfl](https://github.com/pichfl)

Thank you to all who took the time to contribute!


### 2.13.0-beta.3

The following changes are required if you are upgrading from the previous
version:

- Users
  + [`ember new` diff](https://github.com/ember-cli/ember-new-output/compare/v2.13.0-beta.2...v2.13.0-beta.3)
  + Upgrade your project's ember-cli version - [docs](https://ember-cli.com/user-guide/#upgrading)
- Addon Developers
  + [`ember addon` diff](https://github.com/ember-cli/ember-addon-output/compare/v2.13.0-beta.2...v2.13.0-beta.3)
  + No changes required
- Core Contributors
  + No changes required

#### Community Contributions

- [#6901](https://github.com/ember-cli/ember-cli/pull/6901) Update ember-welcome-page to use Babel 6. [@rwjblue](https://github.com/rwjblue)
- [#6904](https://github.com/ember-cli/ember-cli/pull/6904) Update ember-cli-qunit to use Babel 6. [@rwjblue](https://github.com/rwjblue)
- [#6905](https://github.com/ember-cli/ember-cli/pull/6905) Update various addons to use Babel 6. [@rwjblue](https://github.com/rwjblue)
- [#6928](https://github.com/ember-cli/ember-cli/pull/6928) Add 🐹 as "ember" alias [@Turbo87](https://github.com/Turbo87)
- [#6929](https://github.com/ember-cli/ember-cli/pull/6929) Backport fixes to release branch [@Turbo87](https://github.com/Turbo87)

Thank you to all who took the time to contribute!


### 2.13.0-beta.2

The following changes are required if you are upgrading from the previous
version:

- Users
  + [`ember new` diff](https://github.com/ember-cli/ember-new-output/compare/v2.13.0-beta.1...v2.13.0-beta.2)
  + Upgrade your project's ember-cli version - [docs](https://ember-cli.com/user-guide/#upgrading)
- Addon Developers
  + [`ember addon` diff](https://github.com/ember-cli/ember-addon-output/compare/v2.13.0-beta.1...v2.13.0-beta.2)
  + No changes required
- Core Contributors
  + No changes required

#### Community Contributions

- [#6861](https://github.com/ember-cli/ember-cli/pull/6861) Don't generate `addon-config/targets.js` in addons [@cibernox](https://github.com/cibernox)
- [#6871](https://github.com/ember-cli/ember-cli/pull/6871) Use `yarn install --no-lockfile` in travis for addons [@rwwagner90](https://github.com/rwwagner90)
- [#6874](https://github.com/ember-cli/ember-cli/pull/6874) Add .eslintrc.js files to blueprints [@rwwagner90](https://github.com/rwwagner90)
- [#6884](https://github.com/ember-cli/ember-cli/pull/6884) Remove guard in `treeForAddon` around `addon/**/*.js` files. [@rwjblue](https://github.com/rwjblue)
- [#6885](https://github.com/ember-cli/ember-cli/pull/6885) Work around broken bower installation for old npm versions [@Turbo87](https://github.com/Turbo87)

Thank you to all who took the time to contribute!


### 2.13.0-beta.1

The following changes are required if you are upgrading from the previous
version:

- Users
  + [`ember new` diff](https://github.com/ember-cli/ember-new-output/compare/v2.12.0...v2.13.0-beta.1)
  + Upgrade your project's ember-cli version - [docs](https://ember-cli.com/user-guide/#upgrading)
- Addon Developers
  + [`ember addon` diff](https://github.com/ember-cli/ember-addon-output/compare/v2.12.0...v2.13.0-beta.1)
  + No changes required
- Core Contributors
  + No changes required

#### Community Contributions

- [#6795](https://github.com/ember-cli/ember-cli/pull/6795) Cleanup EmberApp class [@Turbo87](https://github.com/Turbo87)
- [#6615](https://github.com/ember-cli/ember-cli/pull/6615) Command interruption [@ro0gr](https://github.com/ro0gr)
- [#6472](https://github.com/ember-cli/ember-cli/pull/6472) add ability to clean up old files in generators [@kellyselden](https://github.com/kellyselden)
- [#6796](https://github.com/ember-cli/ember-cli/pull/6796) Update dependencies to latest versions. [@ember-cli](https://github.com/ember-cli)
- [#6718](https://github.com/ember-cli/ember-cli/pull/6718) Pass init instrumentation to CLI if we have it [@ember-cli](https://github.com/ember-cli)
- [#6717](https://github.com/ember-cli/ember-cli/pull/6717) Make instrumentation more resilient to errors [@ember-cli](https://github.com/ember-cli)
- [#6716](https://github.com/ember-cli/ember-cli/pull/6716) Remove link to transition guide when ember-cli-build.js file is missing [@status200](https://github.com/status200)
- [#6715](https://github.com/ember-cli/ember-cli/pull/6715) Fix build console output when using environment variable [@status200](https://github.com/status200)
- [#6690](https://github.com/ember-cli/ember-cli/pull/6690) BUGFIX #6679 - workaround for tiny-lr not reloading on empty files arguments [@gandalfar](https://github.com/gandalfar)
- [#6617](https://github.com/ember-cli/ember-cli/pull/6617) Remove wasted work around addon's addon trees. [@rwjblue](https://github.com/rwjblue)
- [#6798](https://github.com/ember-cli/ember-cli/pull/6798) Update ember-cli-preprocess-registry to get latest clean-css. [@ember-cli](https://github.com/ember-cli)
- [#6747](https://github.com/ember-cli/ember-cli/pull/6747) Use EOL to fix one Windows CI failure. [@rwjblue](https://github.com/rwjblue)
- [#6727](https://github.com/ember-cli/ember-cli/pull/6727) remove bower install from travis [@kellyselden](https://github.com/kellyselden)
- [#6745](https://github.com/ember-cli/ember-cli/pull/6745) ensure SIGINT ember serve produces instrumentation [@ember-cli](https://github.com/ember-cli)
- [#6731](https://github.com/ember-cli/ember-cli/pull/6731) This reverts commit cb6bac632dc8dc1c49b30583f0fa135364c5c408, reversing
changes made to be142aaf7801bf64f4322583c7d82ae7c7066c52. [@rwjblue](https://github.com/rwjblue)
- [#6737](https://github.com/ember-cli/ember-cli/pull/6737) Make project require public [@asakusuma](https://github.com/asakusuma)
- [#6741](https://github.com/ember-cli/ember-cli/pull/6741) addon needs to mirror filesToRemove from app [@kellyselden](https://github.com/kellyselden)
- [#6742](https://github.com/ember-cli/ember-cli/pull/6742) Promote cacheKeyForTree to public API [@trentmwillis](https://github.com/trentmwillis)
- [#6734](https://github.com/ember-cli/ember-cli/pull/6734) chore(package): update broccoli-concat to version 3.1.1 [@ember-cli](https://github.com/ember-cli)
- [#6739](https://github.com/ember-cli/ember-cli/pull/6739) Remove bower.json files again [@Turbo87](https://github.com/Turbo87)
- [#6728](https://github.com/ember-cli/ember-cli/pull/6728) remove application.hbs newline [@ember-cli](https://github.com/ember-cli)
- [#6736](https://github.com/ember-cli/ember-cli/pull/6736) start using filesToRemove [@kellyselden](https://github.com/kellyselden)
- [#6748](https://github.com/ember-cli/ember-cli/pull/6748) Use yarn if yarn.lock exists or `--yarn` is used [@Turbo87](https://github.com/Turbo87)
- [#6805](https://github.com/ember-cli/ember-cli/pull/6805) more old file cleanup [@kellyselden](https://github.com/kellyselden)
- [#6789](https://github.com/ember-cli/ember-cli/pull/6789) Support npm packages as `ember new` blueprints [@Turbo87](https://github.com/Turbo87)
- [#6758](https://github.com/ember-cli/ember-cli/pull/6758) Fixes blueprints noop log removals [@gadogado](https://github.com/gadogado)
- [#6768](https://github.com/ember-cli/ember-cli/pull/6768) Normalize end-of-line characters in strings to compare prior to diffing [@koopa](https://github.com/koopa)
- [#6785](https://github.com/ember-cli/ember-cli/pull/6785) Refactor InstallBlueprintTask class [@Turbo87](https://github.com/Turbo87)
- [#6776](https://github.com/ember-cli/ember-cli/pull/6776) Implement targets RFC [@cibernox](https://github.com/cibernox)
- [#6778](https://github.com/ember-cli/ember-cli/pull/6778) Don't print heimdall stack on errors [@ember-cli](https://github.com/ember-cli)
- [#6766](https://github.com/ember-cli/ember-cli/pull/6766) Remove flagging for `experiments.INSTRUMENTATION`. [@ember-cli](https://github.com/ember-cli)
- [#6759](https://github.com/ember-cli/ember-cli/pull/6759) Enable instrumentation experiment with public `instrument` method. [@rwjblue](https://github.com/rwjblue)
- [#6756](https://github.com/ember-cli/ember-cli/pull/6756) `yarn upgrade` [@rwjblue](https://github.com/rwjblue)
- [#6754](https://github.com/ember-cli/ember-cli/pull/6754) Interrupt command with an error if no _currentTask [@ro0gr](https://github.com/ro0gr)
- [#6825](https://github.com/ember-cli/ember-cli/pull/6825) EmberApp: Use "src/ui/index.html" if it exists [@Turbo87](https://github.com/Turbo87)
- [#6797](https://github.com/ember-cli/ember-cli/pull/6797) Remove "proxyquire" dependency [@Turbo87](https://github.com/Turbo87)
- [#6792](https://github.com/ember-cli/ember-cli/pull/6792) package.json: Remove "npm" from greenkeeper ignore list [@ember-cli](https://github.com/ember-cli)
- [#6791](https://github.com/ember-cli/ember-cli/pull/6791) Convert EmberApp and EmberAddon to ES6 classes [@Turbo87](https://github.com/Turbo87)
- [#6840](https://github.com/ember-cli/ember-cli/pull/6840) Add logging for `this.runTask` within commands. [@rwjblue](https://github.com/rwjblue)
- [#6804](https://github.com/ember-cli/ember-cli/pull/6804) Remove missing init instrumentation warning [@ember-cli](https://github.com/ember-cli)
- [#6800](https://github.com/ember-cli/ember-cli/pull/6800) tests/blueprints: Use arrow functions for callbacks [@Turbo87](https://github.com/Turbo87)
- [#6799](https://github.com/ember-cli/ember-cli/pull/6799) Refactor `capture-exit` usage to avoid releasing exit. [@rwjblue](https://github.com/rwjblue)
- [#6845](https://github.com/ember-cli/ember-cli/pull/6845) Convert more promise chains to coroutines [@Turbo87](https://github.com/Turbo87)
- [#6806](https://github.com/ember-cli/ember-cli/pull/6806) Adds eslint-plugin-mocha [@gadogado](https://github.com/gadogado)
- [#6835](https://github.com/ember-cli/ember-cli/pull/6835) EmberApp: Use "src/ui/styles" over "app/styles" if it exists [@Turbo87](https://github.com/Turbo87)
- [#6824](https://github.com/ember-cli/ember-cli/pull/6824) chore(package): update broccoli-merge-trees to version 1.2.3 [@ember-cli](https://github.com/ember-cli)
- [#6816](https://github.com/ember-cli/ember-cli/pull/6816) Resolve path when calling UnwatchedDir for Bower [@arthirm](https://github.com/arthirm)
- [#6821](https://github.com/ember-cli/ember-cli/pull/6821) Add tests for EmberApp.index() method [@Turbo87](https://github.com/Turbo87)
- [#6828](https://github.com/ember-cli/ember-cli/pull/6828) Use Babel 6 [@ember-cli](https://github.com/ember-cli)
- [#6839](https://github.com/ember-cli/ember-cli/pull/6839) Allow `ember new -b <blueprint> foo` to opt-in to yarn by default. [@rwjblue](https://github.com/rwjblue)
- [#6846](https://github.com/ember-cli/ember-cli/pull/6846) tests: Use "chai-as-promised" assertions [@Turbo87](https://github.com/Turbo87)
- [#6847](https://github.com/ember-cli/ember-cli/pull/6847) print the `serving on http://host:port/basePath` after each rebuild [@ember-cli](https://github.com/ember-cli)
- [#6852](https://github.com/ember-cli/ember-cli/pull/6852) Replace "itr2array" helper with Array.from() [@Turbo87](https://github.com/Turbo87)
- [#6853](https://github.com/ember-cli/ember-cli/pull/6853) tests: Remove unused variables [@Turbo87](https://github.com/Turbo87)
- [#6857](https://github.com/ember-cli/ember-cli/pull/6857) Update testdouble to the latest version 🚀 [@ember-cli](https://github.com/ember-cli)

Thank you to all who took the time to contribute!


### 2.12.3

The following changes are required if you are upgrading from the previous
version:

- Users
  + [`ember new` diff](https://github.com/ember-cli/ember-new-output/compare/v2.12.2...v2.12.3)
  + Upgrade your project's ember-cli version - [docs](https://ember-cli.com/user-guide/#upgrading)
- Addon Developers
  + [`ember addon` diff](https://github.com/ember-cli/ember-addon-output/compare/v2.12.2...v2.12.3)
  + No changes required
- Core Contributors
  + No changes required

#### Community Contributions

- [#6986](https://github.com/ember-cli/ember-cli/pull/6986) Revert nopt dependency update [@calderas](https://github.com/calderas)

Thank you to all who took the time to contribute!


### 2.12.2

The following changes are required if you are upgrading from the previous
version:

- Users
  + [`ember new` diff](https://github.com/ember-cli/ember-new-output/compare/v2.12.1...v2.12.2)
  + Upgrade your project's ember-cli version - [docs](https://ember-cli.com/user-guide/#upgrading)
- Addon Developers
  + [`ember addon` diff](https://github.com/ember-cli/ember-addon-output/compare/v2.12.1...v2.12.2)
  + No changes required
- Core Contributors
  + No changes required

#### Community Contributions

- [#6929](https://github.com/ember-cli/ember-cli/pull/6929) Backport fixes to release branch [@Turbo87](https://github.com/Turbo87)
- [#6944](https://github.com/ember-cli/ember-cli/pull/6944) Include ember-testing.js when using ember-source [@trentmwillis](https://github.com/trentmwillis)
- [#6974](https://github.com/ember-cli/ember-cli/pull/6974) Unnecessary "ember-cli-eslint" install [@tylerturdenpants](https://github.com/tylerturdenpants)

Thank you to all who took the time to contribute!


### 2.12.1

The following changes are required if you are upgrading from the previous
version:

- Users
  + [`ember new` diff](https://github.com/ember-cli/ember-new-output/compare/v2.12.0...v2.12.1)
  + Upgrade your project's ember-cli version - [docs](https://ember-cli.com/user-guide/#upgrading)
- Addon Developers
  + [`ember addon` diff](https://github.com/ember-cli/ember-addon-output/compare/v2.12.0...v2.12.1)
  + No changes required
- Core Contributors
  + No changes required

#### Community Contributions

- [#6879](https://github.com/ember-cli/ember-cli/pull/6879) Add .eslintrc.js files to blueprints [@rwwagner90](https://github.com/rwwagner90)
- [#6884](https://github.com/ember-cli/ember-cli/pull/6884) Remove guard in `treeForAddon` around `addon/**/*.js` files. [@rwjblue](https://github.com/rwjblue)
- [#6885](https://github.com/ember-cli/ember-cli/pull/6885) Work around broken bower installation for old npm versions [@Turbo87](https://github.com/Turbo87)

Thank you to all who took the time to contribute!


### 2.12.0

The following changes are required if you are upgrading from the previous
version:

- Users
  + [`ember new` diff](https://github.com/ember-cli/ember-new-output/compare/v2.11.1...v2.12.0)
  + Upgrade your project's ember-cli version - [docs](https://ember-cli.com/user-guide/#upgrading)
- Addon Developers
  + [`ember addon` diff](https://github.com/ember-cli/ember-addon-output/compare/v2.11.1...v2.12.0)
  + No changes required
- Core Contributors
  + No changes required

#### Community Contributions

- [#6669](https://github.com/ember-cli/ember-cli/pull/6669) tasks/bower-install: Fix "bower" lookup [@Turbo87](https://github.com/Turbo87)
- [#6606](https://github.com/ember-cli/ember-cli/pull/6606) Instrumentation [@ember-cli](https://github.com/ember-cli)
- [#6540](https://github.com/ember-cli/ember-cli/pull/6540) removing jshint reference in blueprints [@kellyselden](https://github.com/kellyselden)
- [#5874](https://github.com/ember-cli/ember-cli/pull/5874) Don't process CSS imports by default [@ember-cli](https://github.com/ember-cli)
- [#6516](https://github.com/ember-cli/ember-cli/pull/6516) Properly call `preprocessTree` / `postprocessTree` for addons. [@rwjblue](https://github.com/rwjblue)
- [#6627](https://github.com/ember-cli/ember-cli/pull/6627) Lazily require `broccoli-babel-transpiler`. [@rwjblue](https://github.com/rwjblue)
- [#6630](https://github.com/ember-cli/ember-cli/pull/6630) [DOC] Update license year [@cjnething](https://github.com/cjnething)
- [#6626](https://github.com/ember-cli/ember-cli/pull/6626) Flesh out `init` instrumentation. [@ember-cli](https://github.com/ember-cli)
- [#6629](https://github.com/ember-cli/ember-cli/pull/6629) Enable more ESLint rules [@Turbo87](https://github.com/Turbo87)
- [#6624](https://github.com/ember-cli/ember-cli/pull/6624) Update version of ember-cli-eslint used in new applications. [@rwjblue](https://github.com/rwjblue)
- [#6613](https://github.com/ember-cli/ember-cli/pull/6613) Add missing annotations. [@rwjblue](https://github.com/rwjblue)
- [#6625](https://github.com/ember-cli/ember-cli/pull/6625) Update dependencies previous avoided due to Node 0.12 support. [@rwjblue](https://github.com/rwjblue)
- [#6628](https://github.com/ember-cli/ember-cli/pull/6628) Ensure `beforeRun` is included in `command` instrumentation. [@rwjblue](https://github.com/rwjblue)
- [#6684](https://github.com/ember-cli/ember-cli/pull/6684) [fixes #6672] ensure example clearly indicates promise usage [@ember-cli](https://github.com/ember-cli)
- [#6641](https://github.com/ember-cli/ember-cli/pull/6641) Properly sort the linting rules in the ES6 section. [@rwjblue](https://github.com/rwjblue)
- [#6639](https://github.com/ember-cli/ember-cli/pull/6639) Disable usage of `var`. [@rwjblue](https://github.com/rwjblue)
- [#6633](https://github.com/ember-cli/ember-cli/pull/6633) Split serving assets into two different in-repo addons [@kratiahuja](https://github.com/kratiahuja)
- [#6640](https://github.com/ember-cli/ember-cli/pull/6640) Enable a few additional ES6 linting rules. [@rwjblue](https://github.com/rwjblue)
- [#6634](https://github.com/ember-cli/ember-cli/pull/6634) Remove "ember-cli-app-version" from "addon" blueprint [@Turbo87](https://github.com/Turbo87)
- [#6631](https://github.com/ember-cli/ember-cli/pull/6631) 🏎 Lazily install "bower" if required [@Turbo87](https://github.com/Turbo87)
- [#6636](https://github.com/ember-cli/ember-cli/pull/6636) Use ES6 features [@Turbo87](https://github.com/Turbo87)
- [#6689](https://github.com/ember-cli/ember-cli/pull/6689) Update fs-extra to the latest version 🚀 [@ember-cli](https://github.com/ember-cli)
- [#6649](https://github.com/ember-cli/ember-cli/pull/6649) Make in-repo-addon blueprint 'use strict'. [@ember-cli](https://github.com/ember-cli)
- [#6644](https://github.com/ember-cli/ember-cli/pull/6644) Use  ES6 classes for internal classes [@Turbo87](https://github.com/Turbo87)
- [#6646](https://github.com/ember-cli/ember-cli/pull/6646) Fix some of the issues in #6623 [@ember-cli](https://github.com/ember-cli)
- [#6645](https://github.com/ember-cli/ember-cli/pull/6645) Make project.config() public [@simonihmig](https://github.com/simonihmig)
- [#6647](https://github.com/ember-cli/ember-cli/pull/6647) Convert CoreObject classes to ES6 classes extending CoreObject [@Turbo87](https://github.com/Turbo87)
- [#6699](https://github.com/ember-cli/ember-cli/pull/6699) RELEASE: Make code snippet copy-pasta compatible [@Turbo87](https://github.com/Turbo87)
- [#6663](https://github.com/ember-cli/ember-cli/pull/6663) Add stats and logging for addon tree caching opt out [@trentmwillis](https://github.com/trentmwillis)
- [#6655](https://github.com/ember-cli/ember-cli/pull/6655) Update execa to the latest version 🚀 [@ember-cli](https://github.com/ember-cli)
- [#6660](https://github.com/ember-cli/ember-cli/pull/6660) Preserve user errors in instrumentation hook [@ember-cli](https://github.com/ember-cli)
- [#6652](https://github.com/ember-cli/ember-cli/pull/6652) [BUGFIX] Revert "Remove arbitrary *.js filtering for addon tree." [@nathanhammond](https://github.com/nathanhammond)
- [#6654](https://github.com/ember-cli/ember-cli/pull/6654) blueprints/app: Update "ember-cli-qunit" dependency [@Turbo87](https://github.com/Turbo87)
- [#6674](https://github.com/ember-cli/ember-cli/pull/6674) Update core-object to the latest version 🚀 [@ember-cli](https://github.com/ember-cli)
- [#6685](https://github.com/ember-cli/ember-cli/pull/6685) Revert "remove travis sudo check" [@ember-cli](https://github.com/ember-cli)
- [#6683](https://github.com/ember-cli/ember-cli/pull/6683) ensure `Task.prototype.run` returns promises [@ember-cli](https://github.com/ember-cli)
- [#6680](https://github.com/ember-cli/ember-cli/pull/6680) Use global npm with version check [@Turbo87](https://github.com/Turbo87)
- [#6681](https://github.com/ember-cli/ember-cli/pull/6681) Run "ember-cli-eslint" blueprint on "ember init" [@Turbo87](https://github.com/Turbo87)
- [#6678](https://github.com/ember-cli/ember-cli/pull/6678) Avoid error upon registering a heimdall monitor twice. [@rwjblue](https://github.com/rwjblue)
- [#6682](https://github.com/ember-cli/ember-cli/pull/6682) Update the minimum version of ember-try [@kategengler](https://github.com/kategengler)
- [#6671](https://github.com/ember-cli/ember-cli/pull/6671) add description to build environment option [@kellyselden](https://github.com/kellyselden)
- [#6664](https://github.com/ember-cli/ember-cli/pull/6664) Update github to the latest version 🚀 [@ember-cli](https://github.com/ember-cli)
- [#6731](https://github.com/ember-cli/ember-cli/pull/6731) Revert changes removing `bower.json` from default blueprints. [@rwjblue](https://github.com/rwjblue)
- [#6704](https://github.com/ember-cli/ember-cli/pull/6704) Update lockfile to use latest allowed versions. [@ember-cli](https://github.com/ember-cli)
- [#6688](https://github.com/ember-cli/ember-cli/pull/6688) Replace custom Promise class with RSVP [@Turbo87](https://github.com/Turbo87)
- [#6696](https://github.com/ember-cli/ember-cli/pull/6696) Add --test-port 0 for random port [@morhook](https://github.com/morhook)
- [#6698](https://github.com/ember-cli/ember-cli/pull/6698) Remove "bower.json" and only create if necessary [@Turbo87](https://github.com/Turbo87)
- [#6692](https://github.com/ember-cli/ember-cli/pull/6692) tests/acceptance/generate: Fix flaky tests [@Turbo87](https://github.com/Turbo87)
- [#6705](https://github.com/ember-cli/ember-cli/pull/6705) add description to serve and test environment option [@kellyselden](https://github.com/kellyselden)
- [#6710](https://github.com/ember-cli/ember-cli/pull/6710) Fix linting issue with beta branch. [@rwjblue](https://github.com/rwjblue)
- [#6770](https://github.com/ember-cli/ember-cli/pull/6770) models/addon: Add @since tag to this.import() [@ember-cli](https://github.com/ember-cli)
- [#6808](https://github.com/ember-cli/ember-cli/pull/6808) Use `_shouldCompileJS` to guard precompilation of addon JS. [@rwjblue](https://github.com/rwjblue)
- [#6827](https://github.com/ember-cli/ember-cli/pull/6827) Use `amd` for transpiling modules with babel@5. [@ember-cli](https://github.com/ember-cli)
- [#6830](https://github.com/ember-cli/ember-cli/pull/6830) Revert "Use `amd` for transpiling modules with babel@5." [@ember-cli](https://github.com/ember-cli)
- [#6856](https://github.com/ember-cli/ember-cli/pull/6856) models/project: Fix dependencies() documentation [@Turbo87](https://github.com/Turbo87)
- [#6860](https://github.com/ember-cli/ember-cli/pull/6860) blueprints/app: Update "ember-source" and "ember-data" to v2.12.0 [@Turbo87](https://github.com/Turbo87)

Thank you to all who took the time to contribute!


### 2.12.0-beta.2

The following changes are required if you are upgrading from the previous
version:

- Users
  + [`ember new` diff](https://github.com/ember-cli/ember-new-output/compare/v2.12.0-beta.1...v2.12.0-beta.2)
  + Upgrade your project's ember-cli version - [docs](https://ember-cli.com/user-guide/#upgrading)
- Addon Developers
  + [`ember addon` diff](https://github.com/ember-cli/ember-addon-output/compare/v2.12.0-beta.1...v2.12.0-beta.2)
  + No changes required
- Core Contributors
  + No changes required

#### Community Contributions

- [#6681](https://github.com/ember-cli/ember-cli/pull/6681) Run "ember-cli-eslint" blueprint on "ember init" [@Turbo87](https://github.com/Turbo87)
- [#6698](https://github.com/ember-cli/ember-cli/pull/6698) Remove "bower.json" and only create if necessary [@Turbo87](https://github.com/Turbo87)
- [#6711](https://github.com/ember-cli/ember-cli/pull/6711) Update `ember-cli-htmlbars-inline-precompile` requirement [@SaladFork](https://github.com/SaladFork)
- [#6720](https://github.com/ember-cli/ember-cli/pull/6720) ignore license change on init [@kellyselden](https://github.com/kellyselden)
- [#6721](https://github.com/ember-cli/ember-cli/pull/6721) use ~ instead of ^ for ember-source [@kellyselden](https://github.com/kellyselden)
- [#6763](https://github.com/ember-cli/ember-cli/pull/6763) Change livereload PortFinder.basePort to 49153 [@Turbo87](https://github.com/Turbo87)
- [#6808](https://github.com/ember-cli/ember-cli/pull/6808) Use `_shouldCompileJS` to guard precompilation of addon JS. [@rwjblue](https://github.com/rwjblue)

Thank you to all who took the time to contribute!


### 2.12.0-beta.1

The following changes are required if you are upgrading from the previous
version:

- Users
  + [`ember new` diff](https://github.com/ember-cli/ember-new-output/compare/v2.11.0...v2.12.0-beta.1)
  + Upgrade your project's ember-cli version - [docs](https://ember-cli.com/user-guide/#upgrading)
- Addon Developers
  + [`ember addon` diff](https://github.com/ember-cli/ember-addon-output/compare/v2.11.0...v2.12.0-beta.1)
  + No changes required
- Core Contributors
  + No changes required

#### Community Contributions

- [#6645](https://github.com/ember-cli/ember-cli/pull/6645) Make project.config() public [@simonihmig](https://github.com/simonihmig)
- [#6540](https://github.com/ember-cli/ember-cli/pull/6540) removing jshint reference in blueprints [@kellyselden](https://github.com/kellyselden)
- [#5874](https://github.com/ember-cli/ember-cli/pull/5874) Don't process CSS imports by default [@wagenet](https://github.com/wagenet)
- [#6516](https://github.com/ember-cli/ember-cli/pull/6516) Properly call `preprocessTree` / `postprocessTree` for addons. [@rwjblue](https://github.com/rwjblue)
- [#6600](https://github.com/ember-cli/ember-cli/pull/6600) Apply clean-base-url to config.rootURL [@nathanhammond](https://github.com/nathanhammond)
- [#6622](https://github.com/ember-cli/ember-cli/pull/6622) Remove support for Node 0.12. [@rwjblue](https://github.com/rwjblue)
- [#6624](https://github.com/ember-cli/ember-cli/pull/6624) Update version of ember-cli-eslint used in new applications. [@rwjblue](https://github.com/rwjblue)
- [#6625](https://github.com/ember-cli/ember-cli/pull/6625) Update dependencies previous avoided due to Node 0.12 support. [@rwjblue](https://github.com/rwjblue)
- [#6633](https://github.com/ember-cli/ember-cli/pull/6633) Split serving assets into two different in-repo addons [@kratiahuja](https://github.com/kratiahuja)
- [#6634](https://github.com/ember-cli/ember-cli/pull/6634) Remove "ember-cli-app-version" from "addon" blueprint [@Turbo87](https://github.com/Turbo87)
- [#6630](https://github.com/ember-cli/ember-cli/pull/6630) [DOC] Update license year [@cjnething](https://github.com/cjnething)
- [#6631](https://github.com/ember-cli/ember-cli/pull/6631) 🏎 Lazily install "bower" if required [@Turbo87](https://github.com/Turbo87)
- [#6636](https://github.com/ember-cli/ember-cli/pull/6636) Use ES6 features [@Turbo87](https://github.com/Turbo87)
- [#6649](https://github.com/ember-cli/ember-cli/pull/6649) Make in-repo-addon blueprint 'use strict'. [@ember-cli](https://github.com/ember-cli)
- [#6647](https://github.com/ember-cli/ember-cli/pull/6647) Convert CoreObject classes to ES6 classes extending CoreObject [@Turbo87](https://github.com/Turbo87)
- [#6644](https://github.com/ember-cli/ember-cli/pull/6644) Use  ES6 classes for internal classes [@Turbo87](https://github.com/Turbo87)
- [#6654](https://github.com/ember-cli/ember-cli/pull/6654) blueprints/app: Update "ember-cli-qunit" dependency [@Turbo87](https://github.com/Turbo87)
- [#6688](https://github.com/ember-cli/ember-cli/pull/6688) Replace custom Promise class with RSVP [@Turbo87](https://github.com/Turbo87)
- [#6680](https://github.com/ember-cli/ember-cli/pull/6680) Use global npm with version check [@Turbo87](https://github.com/Turbo87)

Thank you to all who took the time to contribute!


### 2.11.1

The following changes are required if you are upgrading from the previous
version:

- Users
  + [`ember new` diff](https://github.com/ember-cli/ember-new-output/compare/v2.11.0...v2.11.1)
  + Upgrade your project's ember-cli version - [docs](https://ember-cli.com/user-guide/#upgrading)
- Addon Developers
  + [`ember addon` diff](https://github.com/ember-cli/ember-addon-output/compare/v2.11.0...v2.11.1)
  + No changes required
- Core Contributors
  + No changes required

#### Community Contributions

- [#6711](https://github.com/ember-cli/ember-cli/pull/6711) Update `ember-cli-htmlbars-inline-precompile` requirement [@SaladFork](https://github.com/SaladFork)
- [#6720](https://github.com/ember-cli/ember-cli/pull/6720) ignore license change on init [@kellyselden](https://github.com/kellyselden)
- [#6721](https://github.com/ember-cli/ember-cli/pull/6721) use ~ instead of ^ for ember-source [@kellyselden](https://github.com/kellyselden)
- [#6763](https://github.com/ember-cli/ember-cli/pull/6763) Change livereload PortFinder.basePort to 49153 [@Turbo87](https://github.com/Turbo87)

Thank you to all who took the time to contribute!


### 2.11.0

The following changes are required if you are upgrading from the previous
version:

- Users
  + [`ember new` diff](https://github.com/ember-cli/ember-new-output/compare/v2.10.2...v2.11.0)
  + Upgrade your project's ember-cli version - [docs](https://ember-cli.com/user-guide/#upgrading)
- Addon Developers
  + [`ember addon` diff](https://github.com/ember-cli/ember-addon-output/compare/v2.10.2...v2.11.0)
  + No changes required
- Core Contributors
  + No changes required

#### Notes:
- This version of Ember CLI _will not officially support Node.js v0.12_ per the [Ember Node.js LTS Support policy](https://emberjs.com/blog/2016/09/07/ember-node-lts-support.html).
- As part of this release we have made the default behavior inclusion of Ember from npm via the `ember-source` npm package.

#### Community Contributions

- [#6531](https://github.com/ember-cli/ember-cli/pull/6531) Update to latest capture-exit, revert work around. [@ember-cli](https://github.com/rwjblue)
- [#6525](https://github.com/ember-cli/ember-cli/pull/6525) utilities/npm: Run npm commands via "execa" [@Turbo87](https://github.com/Turbo87)
- [#6533](https://github.com/ember-cli/ember-cli/pull/6533) blueprints/addon: Fix path to "ember" executable in ".travis.yml" [@Turbo87](https://github.com/Turbo87)
- [#6536](https://github.com/ember-cli/ember-cli/pull/6536) fix phantom use on travis [@kellyselden](https://github.com/kellyselden)
- [#6537](https://github.com/ember-cli/ember-cli/pull/6537) Prevent deprecation from `ember-cli-babel` config options. [@rwjblue](https://github.com/rwjblue)
- [#6707](https://github.com/ember-cli/ember-cli/pull/6707) Change usage of shims for ember-source@2.11.0 final. [@ember-cli](https://github.com/rwjblue)
- [#6254](https://github.com/ember-cli/ember-cli/pull/6254) [BUGFIX] Do not rely on ember-resolver, detect bower package instead [@martndemus](https://github.com/martndemus)
- [#6319](https://github.com/ember-cli/ember-cli/pull/6319) Use --save-dev by default when installing addons [@binhums](https://github.com/binhums)
- [#6378](https://github.com/ember-cli/ember-cli/pull/6378) Prepares Ember CLI for new version of ember-welcome-page [@locks](https://github.com/locks)
- [#6460](https://github.com/ember-cli/ember-cli/pull/6460) Refactor processTemplate. [@nathanhammond](https://github.com/nathanhammond)
- [#6385](https://github.com/ember-cli/ember-cli/pull/6385) Respect testem exit code [@johanneswuerbach](https://github.com/johanneswuerbach)
- [#6387](https://github.com/ember-cli/ember-cli/pull/6387) Adds Node 7 to testing matrix [@twokul](https://github.com/twokul)
- [#6388](https://github.com/ember-cli/ember-cli/pull/6388) Adds Node 7 to `engines` in `package.json` [@twokul](https://github.com/twokul)
- [#6407](https://github.com/ember-cli/ember-cli/pull/6407) Improve silent.js Deprecation [@nathanhammond](https://github.com/nathanhammond)
- [#6443](https://github.com/ember-cli/ember-cli/pull/6443) Fix preProcessTree API docs. [@kratiahuja](https://github.com/kratiahuja)
- [#6425](https://github.com/ember-cli/ember-cli/pull/6425) Adding json out for 'ember asset-sizes' [@kiwiupover](https://github.com/kiwiupover)
- [#6423](https://github.com/ember-cli/ember-cli/pull/6423) [BUGFIX] integrate capture exit [@stefanpenner](https://github.com/stefanpenner)
- [#6427](https://github.com/ember-cli/ember-cli/pull/6427) Document outputFile option [@ro0gr](https://github.com/ro0gr)
- [#6436](https://github.com/ember-cli/ember-cli/pull/6436) [BUGFIX] Watch vendor by default. [@nathanhammond](https://github.com/nathanhammond)
- [#6484](https://github.com/ember-cli/ember-cli/pull/6484) [BUGFIX] Fix remaining ember-source issues. [@nathanhammond](https://github.com/nathanhammond)
- [#6453](https://github.com/ember-cli/ember-cli/pull/6453) Avoid creating extraneous merge-trees. [@rwjblue](https://github.com/rwjblue)
- [#6496](https://github.com/ember-cli/ember-cli/pull/6496) [BUGFIX release] Revert the reverted revert. Ember assign not available in all ember try scenarios [@webark](https://github.com/webark)
- [#6482](https://github.com/ember-cli/ember-cli/pull/6482) Cleanup unused deps [@ro0gr](https://github.com/ro0gr)
- [#6475](https://github.com/ember-cli/ember-cli/pull/6475) extract ui to console-ui [@stefanpenner](https://github.com/stefanpenner)
- [#6479](https://github.com/ember-cli/ember-cli/pull/6479) docs: Blueprint:renamedFiles [@les2](https://github.com/les2)

Thank you to all who took the time to contribute!


### 2.10.1

The following changes are required if you are upgrading from the previous
version:

- Users
  + [`ember new` diff](https://github.com/ember-cli/ember-new-output/compare/v2.10.0...v2.10.1)
  + Upgrade your project's ember-cli version - [docs](http://ember-cli.com/user-guide/#upgrading)
- Addon Developers
  + [`ember addon` diff](https://github.com/ember-cli/ember-addon-output/compare/v2.10.0...v2.10.1)
  + No changes required
- Core Contributors
  + No changes required

#### Community Contributions

- [#6485](https://github.com/ember-cli/ember-cli/pull/6485) tests/runner: Fix "capture-exit" compatibility [@Turbo87](https://github.com/Turbo87)
- [#6496](https://github.com/ember-cli/ember-cli/pull/6496) Revert the reverted revert. Ember assign not available in all ember try scenarios [@webark](https://github.com/webark)
- [#6531](https://github.com/ember-cli/ember-cli/pull/6531) Update to latest capture-exit, revert work around. [@rwjblue](https://github.com/rwjblue)
- [#6533](https://github.com/ember-cli/ember-cli/pull/6533) blueprints/addon: Fix path to "ember" executable in ".travis.yml" [@Turbo87](https://github.com/Turbo87)
- [#6536](https://github.com/ember-cli/ember-cli/pull/6536) fix phantom use on travis [@kellyselden](https://github.com/kellyselden)
- [#6693](https://github.com/ember-cli/ember-cli/pull/6693) Backport subprocess invocation of npm to v2.10 [@Turbo87](https://github.com/Turbo87)

Thank you to all who took the time to contribute!


### 2.10.0

The following changes are required if you are upgrading from the previous
version:

- Users
  + [`ember new` diff](https://github.com/ember-cli/ember-new-output/compare/v2.9.1...v2.10.0)
  + Upgrade your project's ember-cli version - [docs](http://ember-cli.com/user-guide/#upgrading)
- Addon Developers
  + [`ember addon` diff](https://github.com/ember-cli/ember-addon-output/compare/v2.9.1...v2.10.0)
  + No changes required
- Core Contributors
  + No changes required

#### Notes:
- This version of Ember CLI _no longer supports Node.js v0.10_ per the [Ember Node.js LTS Support policy](https://emberjs.com/blog/2016/09/07/ember-node-lts-support.html).
- As part of this release we have experimental support for including Ember from npm via the `ember-source` npm package. We hope to discover the gaps during this release cycle and make that the default in a future release.

#### Community Contributions

- [#5994](https://github.com/ember-cli/ember-cli/pull/5994) No 'diff' option when binaries are involved (confirm-dialog). [@fpauser](https://github.com/fpauser)
- [#6241](https://github.com/ember-cli/ember-cli/pull/6241) destroy deletes empty folders [@kellyselden](https://github.com/kellyselden)
- [#6096](https://github.com/ember-cli/ember-cli/pull/6096) Fix and improve Watcher.detectWatcher [@stefanpenner](https://github.com/stefanpenner)
- [#6081](https://github.com/ember-cli/ember-cli/pull/6081) [BUGFIX] Header files import concat [@stefanpenner](https://github.com/stefanpenner)
- [#6296](https://github.com/ember-cli/ember-cli/pull/6296) Include relative path on ember asset-sizes [@josemarluedke](https://github.com/josemarluedke)
- [#6301](https://github.com/ember-cli/ember-cli/pull/6301) [Fixes #6300] consistent concat, regardless of system EOL [@stefanpenner](https://github.com/stefanpenner)
- [#6305](https://github.com/ember-cli/ember-cli/pull/6305) Use Ember.assign for start-app test helper.
- [#6307](https://github.com/ember-cli/ember-cli/pull/6307) Node.js LTS updates. [@nathanhammond](https://github.com/nathanhammond)
- [#6306](https://github.com/ember-cli/ember-cli/pull/6306) [ENHANCEMENT] Use npm 3 [@dfreeman](https://github.com/dfreeman)
- [#6337](https://github.com/ember-cli/ember-cli/pull/6337) DOC: #addBowerPackagesToProject `source` option [@olleolleolle](https://github.com/olleolleolle)
- [#6358](https://github.com/ember-cli/ember-cli/pull/6358) Use secure URLs in docs where possible [@xtian](https://github.com/xtian)
- [#6363](https://github.com/ember-cli/ember-cli/pull/6363) [ENHANCEMENT] Add 2.8-lts scenario to default ember-try config [@BrianSipple](https://github.com/BrianSipple)
- [#6369](https://github.com/ember-cli/ember-cli/pull/6369) Enable ember-source. [@nathanhammond](https://github.com/nathanhammond)

Thank you to all who took the time to contribute!


### 2.10.0-beta.2

The following changes are required if you are upgrading from the previous
version:

- Users
  + [`ember new` diff](https://github.com/ember-cli/ember-new-output/compare/v2.10.0-beta.1...v2.10.0-beta.2)
  + Upgrade your project's ember-cli version - [docs](http://ember-cli.com/user-guide/#upgrading)
- Addon Developers
  + [`ember addon` diff](https://github.com/ember-cli/ember-addon-output/compare/v2.10.0-beta.1...v2.10.0-beta.2)
  + No changes required
- Core Contributors
  + No changes required

#### Notes:
- This version of Ember CLI _no longer supports Node.js v0.10_ per the [Ember Node.js LTS Support policy](https://emberjs.com/blog/2016/09/07/ember-node-lts-support.html).
- As part of this release we have experimental support for including Ember from npm via the `ember-source` npm package. We hope to discover the gaps during this release cycle and make that the default in a future release.

#### Community Contributions

- [#6375](https://github.com/ember-cli/ember-cli/pull/6375) Bump Ember versions. [@nathanhammond](https://github.com/nathanhammond)

Thank you to all who took the time to contribute!


### 2.10.0-beta.1

The following changes are required if you are upgrading from the previous
version:

- Users
  + [`ember new` diff](https://github.com/ember-cli/ember-new-output/compare/v2.9.0...v2.10.0-beta.1)
  + Upgrade your project's ember-cli version - [docs](http://ember-cli.com/user-guide/#upgrading)
- Addon Developers
  + [`ember addon` diff](https://github.com/ember-cli/ember-addon-output/compare/v2.9.0...v2.10.0-beta.1)
  + No changes required
- Core Contributors
  + No changes required

#### Notes:
- This version of Ember CLI _no longer supports Node.js v0.10_ per the [Ember Node.js LTS Support policy](https://emberjs.com/blog/2016/09/07/ember-node-lts-support.html).
- As part of this release we have experimental support for including Ember from npm via the `ember-source` npm package. We hope to discover the gaps during this release cycle and make that the default in a future release.

#### Community Contributions

- [#5994](https://github.com/ember-cli/ember-cli/pull/5994) No 'diff' option when binaries are involved (confirm-dialog). [@fpauser](https://github.com/fpauser)
- [#6241](https://github.com/ember-cli/ember-cli/pull/6241) destroy deletes empty folders [@kellyselden](https://github.com/kellyselden)
- [#6096](https://github.com/ember-cli/ember-cli/pull/6096) Fix and improve Watcher.detectWatcher [@stefanpenner](https://github.com/stefanpenner)
- [#6081](https://github.com/ember-cli/ember-cli/pull/6081) [BUGFIX] Header files import concat [@stefanpenner](https://github.com/stefanpenner)
- [#6296](https://github.com/ember-cli/ember-cli/pull/6296) Include relative path on ember asset-sizes [@josemarluedke](https://github.com/josemarluedke)
- [#6301](https://github.com/ember-cli/ember-cli/pull/6301) [Fixes #6300] consistent concat, regardless of system EOL [@stefanpenner](https://github.com/stefanpenner)
- [#6305](https://github.com/ember-cli/ember-cli/pull/6305) Use Ember.assign for start-app test helper.
- [#6307](https://github.com/ember-cli/ember-cli/pull/6307) Node.js LTS updates. [@nathanhammond](https://github.com/nathanhammond)
- [#6306](https://github.com/ember-cli/ember-cli/pull/6306) [ENHANCEMENT] Use npm 3 [@dfreeman](https://github.com/dfreeman)
- [#6337](https://github.com/ember-cli/ember-cli/pull/6337) DOC: #addBowerPackagesToProject `source` option [@olleolleolle](https://github.com/olleolleolle)
- [#6358](https://github.com/ember-cli/ember-cli/pull/6358) Use secure URLs in docs where possible [@xtian](https://github.com/xtian)
- [#6363](https://github.com/ember-cli/ember-cli/pull/6363) [ENHANCEMENT] Add 2.8-lts scenario to default ember-try config [@BrianSipple](https://github.com/BrianSipple)
- [#6369](https://github.com/ember-cli/ember-cli/pull/6369) Enable ember-source. [@nathanhammond](https://github.com/nathanhammond)

Thank you to all who took the time to contribute!


### 2.9.1

The following changes are required if you are upgrading from the previous
version:

- Users
  + [`ember new` diff](https://github.com/ember-cli/ember-new-output/compare/v2.9.0...v2.9.1)
  + Upgrade your project's ember-cli version - [docs](http://ember-cli.com/user-guide/#upgrading)
- Addon Developers
  + [`ember addon` diff](https://github.com/ember-cli/ember-addon-output/compare/v2.9.0...v2.9.1)
  + No changes required
- Core Contributors
  + No changes required

#### Community Contributions

- [#6371](https://github.com/ember-cli/ember-cli/pull/6371) blueprints/app: Update Ember and Ember Data to v2.9.0 [@Turbo87](https://github.com/Turbo87)

Thank you to all who took the time to contribute!


### 2.9.0

The following changes are required if you are upgrading from the previous
version:

- Users
  + [`ember new` diff](https://github.com/ember-cli/ember-new-output/compare/v2.8.0...v2.9.0)
  + Upgrade your project's ember-cli version - [docs](http://ember-cli.com/user-guide/#upgrading)
- Addon Developers
  + [`ember addon` diff](https://github.com/ember-cli/ember-addon-output/compare/v2.8.0...v2.9.0)
  + No changes required
- Core Contributors
  + No changes required

Notes:
- This update includes a version bump of QUnit to 2.0.0. Please pay close attention to your test suites.

#### Community Contributions

- [#6232](https://github.com/ember-cli/ember-cli/pull/6232) suggest testing addons against LTS [@kellyselden](https://github.com/kellyselden)
- [#6235](https://github.com/ember-cli/ember-cli/pull/6235) remove `default` ember try scenario [@kellyselden](https://github.com/kellyselden)
- [#6249](https://github.com/ember-cli/ember-cli/pull/6249) Update to ember-cli-qunit@3.0.1. [@rwjblue](https://github.com/rwjblue)
- [#6276](https://github.com/ember-cli/ember-cli/pull/6276) Revert #6193 (Ember.assign) [@nathanhammond](https://github.com/nathanhammond)
- [#6176](https://github.com/ember-cli/ember-cli/pull/6176) fixed typo in the example code in the comments in the blueprint.js [@foxnewsnetwork](https://github.com/foxnewsnetwork)
- [#5395](https://github.com/ember-cli/ember-cli/pull/5395) Skip bower/npm install on blueprint install if manifests are missing [@stefanpenner](https://github.com/stefanpenner)
- [#5976](https://github.com/ember-cli/ember-cli/pull/5976) Anonymous AMD Support [@ef4](https://github.com/ef4)
- [#6086](https://github.com/ember-cli/ember-cli/pull/6086) Use heimdalljs for structured instrumentation & structured logging [@hjdivad](https://github.com/hjdivad)
- [#6103](https://github.com/ember-cli/ember-cli/pull/6103) store add-on initialization/lookup times [@stefanpenner](https://github.com/stefanpenner)
- [#6127](https://github.com/ember-cli/ember-cli/pull/6127) Remove invalid backticks in docs [@san650](https://github.com/san650)
- [#6132](https://github.com/ember-cli/ember-cli/pull/6132) [Bugfix] Destroy in-repo-addon [@andyklimczak](https://github.com/andyklimczak)
- [#6193](https://github.com/ember-cli/ember-cli/pull/6193) Changed the start-app test helper to use `Ember.assign`. [@workmanw](https://github.com/workmanw)
- [#6145](https://github.com/ember-cli/ember-cli/pull/6145) Update .gitignore for npm-debug.log [@hckhanh](https://github.com/hckhanh)
- [#6139](https://github.com/ember-cli/ember-cli/pull/6139) Updating app/addon blueprints to latest dependency versions [@elwayman02](https://github.com/elwayman02)
- [#6148](https://github.com/ember-cli/ember-cli/pull/6148) Update to _findHost to use do/while. [@nathanhammond](https://github.com/nathanhammond)
- [#6206](https://github.com/ember-cli/ember-cli/pull/6206) Remove debug from package.json [@marpo60](https://github.com/marpo60)
- [#6171](https://github.com/ember-cli/ember-cli/pull/6171) Adding a test to cover historySupportMiddleware with unknown location type [@jasonmit](https://github.com/jasonmit)
- [#6162](https://github.com/ember-cli/ember-cli/pull/6162) Upgraded ember-cli-app-version to 2.0.0 [@taras](https://github.com/taras)
- [#6198](https://github.com/ember-cli/ember-cli/pull/6198) display cleanup progress. [@stefanpenner](https://github.com/stefanpenner)
- [#6189](https://github.com/ember-cli/ember-cli/pull/6189) `testem.js` must be loaded from `/`. [@rwjblue](https://github.com/rwjblue)
- [#6188](https://github.com/ember-cli/ember-cli/pull/6188) [BUGFIX] - fix reference for `ui.prompt` [@tgandee79](https://github.com/tgandee79)
- [#6182](https://github.com/ember-cli/ember-cli/pull/6182) [BUGFIX beta] Allow empty string as rootURL [@kanongil](https://github.com/kanongil)
- [#6186](https://github.com/ember-cli/ember-cli/pull/6186) [ENHANCEMENT] Warn when empty rootURL is used with history addon [@kanongil](https://github.com/kanongil)
- [#6180](https://github.com/ember-cli/ember-cli/pull/6180) bump portfinder to v1.0.7 [@eriktrom](https://github.com/eriktrom)
- [#6194](https://github.com/ember-cli/ember-cli/pull/6194) [BUGFIX beta] Prevent Ember Data from overriding Date.parse. [@bmac](https://github.com/bmac)
- [#6208](https://github.com/ember-cli/ember-cli/pull/6208) Replace "ember-cli-broccoli" with "broccoli-{brocfile-loader, builder, middleware}" [@Turbo87](https://github.com/Turbo87)
- [#6211](https://github.com/ember-cli/ember-cli/pull/6211) Document `--port 0` in ember serve's command line usage [@sivakumar-kailasam](https://github.com/sivakumar-kailasam)
- [#6227](https://github.com/ember-cli/ember-cli/pull/6227) add tests for alphabetize-object-keys [@kellyselden](https://github.com/kellyselden)
- [#6228](https://github.com/ember-cli/ember-cli/pull/6228) in-repo-addon: sort additions to ember-addon/paths [@kellyselden](https://github.com/kellyselden)

Thank you to all who took the time to contribute!


### 2.9.0-beta.2

The following changes are required if you are upgrading from the previous
version:

- Users
  + [`ember new` diff](https://github.com/ember-cli/ember-new-output/compare/v2.9.0-beta.1...v2.9.0-beta.2)
  + Upgrade your project's ember-cli version - [docs](https://ember-cli.com/user-guide/#upgrading)
- Addon Developers
  + [`ember addon` diff](https://github.com/ember-cli/ember-addon-output/compare/v2.9.0-beta.1...v2.9.0-beta.2)
  + No changes required
- Core Contributors
  + No changes required

Notes:
- This update includes a version bump of QUnit to 2.0.0. Please pay close attention to your test suites.
- This update is marked as unsupporting Node 0.10. Please prepare for removal of support per [Ember's Node.js LTS Support policy](https://emberjs.com/blog/2016/09/07/ember-node-lts-support.html).

#### Community Contributions

- [#6232](https://github.com/ember-cli/ember-cli/pull/6232) suggest testing addons against LTS [@kellyselden](https://github.com/kellyselden)
- [#6235](https://github.com/ember-cli/ember-cli/pull/6235) remove `default` ember try scenario [@kellyselden](https://github.com/kellyselden)
- [#6249](https://github.com/ember-cli/ember-cli/pull/6249) Update to ember-cli-qunit@3.0.1. [@rwjblue](https://github.com/rwjblue)
- [#6250](https://github.com/ember-cli/ember-cli/pull/6250) Update engine field in package.json [@nathanhammond](https://github.com/nathanhammond)
- [#6276](https://github.com/ember-cli/ember-cli/pull/6276) Revert #6193 (Ember.assign) [@nathanhammond](https://github.com/nathanhammond)

Thank you to all who took the time to contribute!


### 2.9.0-beta.1

The following changes are required if you are upgrading from the previous
version:

- Users
  + [`ember new` diff](https://github.com/ember-cli/ember-new-output/compare/v2.8.0...v2.9.0-beta.1)
  + Upgrade your project's ember-cli version - [docs](https://ember-cli.com/user-guide/#upgrading)
- Addon Developers
  + [`ember addon` diff](https://github.com/ember-cli/ember-addon-output/compare/v2.8.0...v2.9.0-beta.1)
  + No changes required
- Core Contributors
  + No changes required

#### Community Contributions

- [#6176](https://github.com/ember-cli/ember-cli/pull/6176) fixed typo in the example code in the comments in the blueprint.js [@foxnewsnetwork](https://github.com/foxnewsnetwork)
- [#5395](https://github.com/ember-cli/ember-cli/pull/5395) Skip bower/npm install on blueprint install if manifests are missing [@stefanpenner](https://github.com/stefanpenner)
- [#5976](https://github.com/ember-cli/ember-cli/pull/5976) Anonymous AMD Support [@ef4](https://github.com/ef4)
- [#6086](https://github.com/ember-cli/ember-cli/pull/6086) Use heimdalljs for structured instrumentation & structured logging [@hjdivad](https://github.com/hjdivad)
- [#6103](https://github.com/ember-cli/ember-cli/pull/6103) store add-on initialization/lookup times [@stefanpenner](https://github.com/stefanpenner)
- [#6127](https://github.com/ember-cli/ember-cli/pull/6127) Remove invalid backticks in docs [@san650](https://github.com/san650)
- [#6132](https://github.com/ember-cli/ember-cli/pull/6132) [Bugfix] Destroy in-repo-addon [@andyklimczak](https://github.com/andyklimczak)
- [#6193](https://github.com/ember-cli/ember-cli/pull/6193) Changed the start-app test helper to use `Ember.assign`. [@workmanw](https://github.com/workmanw)
- [#6145](https://github.com/ember-cli/ember-cli/pull/6145) Update .gitignore for npm-debug.log [@hckhanh](https://github.com/hckhanh)
- [#6139](https://github.com/ember-cli/ember-cli/pull/6139) Updating app/addon blueprints to latest dependency versions [@elwayman02](https://github.com/elwayman02)
- [#6148](https://github.com/ember-cli/ember-cli/pull/6148) Update to _findHost to use do/while. [@nathanhammond](https://github.com/nathanhammond)
- [#6206](https://github.com/ember-cli/ember-cli/pull/6206) Remove debug from package.json [@marpo60](https://github.com/marpo60)
- [#6171](https://github.com/ember-cli/ember-cli/pull/6171) Adding a test to cover historySupportMiddleware with unknown location type [@jasonmit](https://github.com/jasonmit)
- [#6162](https://github.com/ember-cli/ember-cli/pull/6162) Upgraded ember-cli-app-version to 2.0.0 [@taras](https://github.com/taras)
- [#6198](https://github.com/ember-cli/ember-cli/pull/6198) display cleanup progress. [@stefanpenner](https://github.com/stefanpenner)
- [#6189](https://github.com/ember-cli/ember-cli/pull/6189) `testem.js` must be loaded from `/`. [@rwjblue](https://github.com/rwjblue)
- [#6188](https://github.com/ember-cli/ember-cli/pull/6188) [BUGFIX] - fix reference for `ui.prompt` [@tgandee79](https://github.com/tgandee79)
- [#6182](https://github.com/ember-cli/ember-cli/pull/6182) [BUGFIX beta] Allow empty string as rootURL [@kanongil](https://github.com/kanongil)
- [#6186](https://github.com/ember-cli/ember-cli/pull/6186) [ENHANCEMENT] Warn when empty rootURL is used with history addon [@kanongil](https://github.com/kanongil)
- [#6180](https://github.com/ember-cli/ember-cli/pull/6180) bump portfinder to v1.0.7 [@eriktrom](https://github.com/eriktrom)
- [#6194](https://github.com/ember-cli/ember-cli/pull/6194) [BUGFIX beta] Prevent Ember Data from overriding Date.parse. [@bmac](https://github.com/bmac)
- [#6208](https://github.com/ember-cli/ember-cli/pull/6208) Replace "ember-cli-broccoli" with "broccoli-{brocfile-loader, builder, middleware}" [@Turbo87](https://github.com/Turbo87)
- [#6211](https://github.com/ember-cli/ember-cli/pull/6211) Document `--port 0` in ember serve's command line usage [@sivakumar-kailasam](https://github.com/sivakumar-kailasam)
- [#6227](https://github.com/ember-cli/ember-cli/pull/6227) add tests for alphabetize-object-keys [@kellyselden](https://github.com/kellyselden)
- [#6228](https://github.com/ember-cli/ember-cli/pull/6228) in-repo-addon: sort additions to ember-addon/paths [@kellyselden](https://github.com/kellyselden)

Thank you to all who took the time to contribute!


### 2.8.0

The following changes are required if you are upgrading from the previous
version:

- Users
  + [`ember new` diff](https://github.com/ember-cli/ember-new-output/compare/v2.7.0...v2.8.0)
  + Upgrade your project's ember-cli version - [docs](https://ember-cli.com/user-guide/#upgrading)
- Addon Developers
  + [`ember addon` diff](https://github.com/ember-cli/ember-addon-output/compare/v2.7.0...v2.8.0)
  + No changes required
- Core Contributors
  + No changes required

#### Community Contributions

- [#6050](https://github.com/ember-cli/ember-cli/pull/6050) Make app/addon readmes consistent [@elwayman02](https://github.com/elwayman02)
- [#6005](https://github.com/ember-cli/ember-cli/pull/6005) [BUGFIX] Fixes broccoli errors when `tests` dir is not present [@twokul](https://github.com/twokul)
- [#5986](https://github.com/ember-cli/ember-cli/pull/5986) added transparent-proxy option to ember serve command [@badazz91](https://github.com/badazz91)
- [#6012](https://github.com/ember-cli/ember-cli/pull/6012) switch to a rollup subset of lodash and shave off 20 - 30%+ boot time [@stefanpenner](https://github.com/stefanpenner)
- [#6017](https://github.com/ember-cli/ember-cli/pull/6017) Allow `ember install addon_name --save` in addons. [@xcambar](https://github.com/xcambar)
- [#6030](https://github.com/ember-cli/ember-cli/pull/6030) [ENHANCEMENT] Asset Sizes I moved the creation of asset sizes to an object. [@kiwiupover](https://github.com/kiwiupover)
- [#6052](https://github.com/ember-cli/ember-cli/pull/6052) Turn on strict mode for tests. [@nathanhammond](https://github.com/nathanhammond)
- [#6043](https://github.com/ember-cli/ember-cli/pull/6043) [BUGFIX beta] Test nested addon import [@xcambar](https://github.com/xcambar)
- [#6045](https://github.com/ember-cli/ember-cli/pull/6045) [Enhancement] Return raw asset-size as data instead of strings [@kiwiupover](https://github.com/kiwiupover)
- [#6072](https://github.com/ember-cli/ember-cli/pull/6072) Makes sure dependecies are loaded on demand [@twokul](https://github.com/twokul)
- [#6092](https://github.com/ember-cli/ember-cli/pull/6092) Remove ember-qunit-notifications [@trentmwillis](https://github.com/trentmwillis)
- [#6094](https://github.com/ember-cli/ember-cli/pull/6094) Remove jQuery usage to read meta config. [@rwjblue](https://github.com/rwjblue)
- [#6095](https://github.com/ember-cli/ember-cli/pull/6095) [INTERNAL] Remove unused 'es3Safe' option [@ursm](https://github.com/ursm)
- [#6102](https://github.com/ember-cli/ember-cli/pull/6102) Refactor/cleanup/reduce slow tests [@stefanpenner](https://github.com/stefanpenner)
- [#6112](https://github.com/ember-cli/ember-cli/pull/6112) More specific docs for included hook [@xcambar](https://github.com/xcambar)
- [#6098](https://github.com/ember-cli/ember-cli/pull/6098) [BUGFIX beta] ServerWatcher disregards --watcher=* [@stefanpenner](https://github.com/stefanpenner)
- [#6166](https://github.com/ember-cli/ember-cli/pull/6166) changed --insecure-proxy to --secure-proxy in ember serve command [@badazz91](https://github.com/badazz91)

Thank you to all who took the time to contribute!


### 2.8.0-beta.3

The following changes are required if you are upgrading from the previous
version:

- Users
  + [`ember new` diff](https://github.com/ember-cli/ember-new-output/compare/v2.8.0-beta.2...v2.8.0-beta.3)
  + Upgrade your project's ember-cli version - [docs](https://ember-cli.com/user-guide/#upgrading)
- Addon Developers
  + [`ember addon` diff](https://github.com/ember-cli/ember-addon-output/compare/v2.8.0-beta.1...v2.8.0-beta.2)
  + No changes required
- Core Contributors
  + No changes required

#### Community Contributions

- [#6166](https://github.com/ember-cli/ember-cli/pull/6166) changed --insecure-proxy to --secure-proxy in ember serve command [@badazz91](https://github.com/badazz91)

Thank you to all who took the time to contribute!


### 2.8.0-beta.2

The following changes are required if you are upgrading from the previous
version:

- Users
  + [`ember new` diff](https://github.com/ember-cli/ember-new-output/compare/v2.8.0-beta.1...v2.8.0-beta.2)
  + Upgrade your project's ember-cli version - [docs](https://ember-cli.com/user-guide/#upgrading)
- Addon Developers
  + [`ember addon` diff](https://github.com/ember-cli/ember-addon-output/compare/v2.8.0-beta.1...v2.8.0-beta.2)
  + No changes required
- Core Contributors
  + No changes required

#### Community Contributions

- [#6098](https://github.com/ember-cli/ember-cli/pull/6098) [BUGFIX beta] ServerWatcher disregards --watcher=* [@stefanpenner](https://github.com/stefanpenner)

Thank you to all who took the time to contribute!


### 2.8.0-beta.1

The following changes are required if you are upgrading from the previous
version:

- Users
  + [`ember new` diff](https://github.com/ember-cli/ember-new-output/compare/v2.7.0...v2.8.0-beta.1)
  + Upgrade your project's ember-cli version - [docs](https://ember-cli.com/user-guide/#upgrading)
- Addon Developers
  + [`ember addon` diff](https://github.com/ember-cli/ember-addon-output/compare/v2.7.0...v2.8.0-beta.1)
  + No changes required
- Core Contributors
  + No changes required

#### Community Contributions

- [#6050](https://github.com/ember-cli/ember-cli/pull/6050) Make app/addon readmes consistent [@elwayman02](https://github.com/elwayman02)
- [#6005](https://github.com/ember-cli/ember-cli/pull/6005) [BUGFIX] Fixes broccoli errors when `tests` dir is not present [@twokul](https://github.com/twokul)
- [#5986](https://github.com/ember-cli/ember-cli/pull/5986) added transparent-proxy option to ember serve command [@badazz91](https://github.com/badazz91)
- [#6012](https://github.com/ember-cli/ember-cli/pull/6012) switch to a rollup subset of lodash and shave off 20 - 30%+ boot time [@stefanpenner](https://github.com/stefanpenner)
- [#6017](https://github.com/ember-cli/ember-cli/pull/6017) Allow `ember install addon_name --save` in addons. [@xcambar](https://github.com/xcambar)
- [#6030](https://github.com/ember-cli/ember-cli/pull/6030) [ENHANCEMENT] Asset Sizes I moved the creation of asset sizes to an object. [@kiwiupover](https://github.com/kiwiupover)
- [#6052](https://github.com/ember-cli/ember-cli/pull/6052) Turn on strict mode for tests. [@nathanhammond](https://github.com/nathanhammond)
- [#6043](https://github.com/ember-cli/ember-cli/pull/6043) [BUGFIX beta] Test nested addon import [@xcambar](https://github.com/xcambar)
- [#6045](https://github.com/ember-cli/ember-cli/pull/6045) [Enhancement] Return raw asset-size as data instead of strings [@kiwiupover](https://github.com/kiwiupover)
- [#6072](https://github.com/ember-cli/ember-cli/pull/6072) Makes sure dependecies are loaded on demand [@twokul](https://github.com/twokul)
- [#6092](https://github.com/ember-cli/ember-cli/pull/6092) Remove ember-qunit-notifications [@trentmwillis](https://github.com/trentmwillis)
- [#6094](https://github.com/ember-cli/ember-cli/pull/6094) Remove jQuery usage to read meta config. [@rwjblue](https://github.com/rwjblue)
- [#6095](https://github.com/ember-cli/ember-cli/pull/6095) [INTERNAL] Remove unused 'es3Safe' option [@ursm](https://github.com/ursm)
- [#6102](https://github.com/ember-cli/ember-cli/pull/6102) Refactor/cleanup/reduce slow tests [@stefanpenner](https://github.com/stefanpenner)
- [#6112](https://github.com/ember-cli/ember-cli/pull/6112) More specific docs for included hook [@xcambar](https://github.com/xcambar)

Thank you to all who took the time to contribute!


### 2.7.0

The following changes are required if you are upgrading from the previous
version:

- Users
  + [`ember new` diff](https://github.com/ember-cli/ember-new-output/compare/v2.6.3...v2.7.0)
  + Upgrade your project's ember-cli version - [docs](https://ember-cli.com/user-guide/#upgrading)
- Addon Developers
  + [`ember addon` diff](https://github.com/ember-cli/ember-addon-output/compare/v2.6.3...v2.7.0)
- Core Contributors
  + No changes required

#### Community Contributions

- [#5972](https://github.com/ember-cli/ember-cli/pull/5972) [BUGFIX release] ease core-object upgrade for addons which lack .project [@stefanpenner](https://github.com/stefanpenner)
- [#5877](https://github.com/ember-cli/ember-cli/pull/5877) Uniform import API [@ef4](https://github.com/ef4)
- [#5979](https://github.com/ember-cli/ember-cli/pull/5979) Use `ember try:one` in travis [@san650](https://github.com/san650)
- [#5984](https://github.com/ember-cli/ember-cli/pull/5984) Replace "stub" helper with "testdouble" [@Turbo87](https://github.com/Turbo87)
- [#5985](https://github.com/ember-cli/ember-cli/pull/5985) Use blueprint test helpers [@Turbo87](https://github.com/Turbo87)
- [#5792](https://github.com/ember-cli/ember-cli/pull/5792) Add "rootURL" setting to deprecate "baseURL" [@Turbo87](https://github.com/Turbo87)
- [#5997](https://github.com/ember-cli/ember-cli/pull/5997) Prints correct phantomjs version [@twokul](https://github.com/twokul)
- [#6043](https://github.com/ember-cli/ember-cli/pull/6043) Test nested addon import [@xcambar](https://github.com/xcambar)
- [#6072](https://github.com/ember-cli/ember-cli/pull/6072) Makes sure dependecies are loaded on demand [@twokul](https://github.com/twokul)
- [#6105](https://github.com/ember-cli/ember-cli/pull/6105) Update Ember Data to v2.7.0 [@bmac](https://github.com/bmac)
- [#6106](https://github.com/ember-cli/ember-cli/pull/6106) Update Ember to 2.7.0 [@rwjblue](https://github.com/rwjblue)

Thank you to all who took the time to contribute!


### 2.7.0-beta.6

The following changes are required if you are upgrading from the previous
version:

- Users
  + [`ember new` diff](https://github.com/ember-cli/ember-new-output/compare/v2.7.0-beta.5...v2.7.0-beta.6)
  + Upgrade your project's ember-cli version - [docs](https://ember-cli.com/user-guide/#upgrading)
- Addon Developers
  + [`ember addon` diff](https://github.com/ember-cli/ember-addon-output/compare/v2.7.0-beta.5...v2.7.0-beta.6)
  + No changes required
- Core Contributors
  + No changes required

#### Community Contributions

- [#6057](https://github.com/ember-cli/ember-cli/pull/6057) Ember & Ember Data beta version bumps. [@nathanhammond](https://github.com/nathanhammond)

Thank you to all who took the time to contribute!


### 2.7.0-beta.5

The following changes are required if you are upgrading from the previous
version:

- Users
  + [`ember new` diff](https://github.com/ember-cli/ember-new-output/compare/v2.7.0-beta.4...v2.7.0-beta.5)
  + Upgrade your project's ember-cli version - [docs](https://ember-cli.com/user-guide/#upgrading)
- Addon Developers
  + [`ember addon` diff](https://github.com/ember-cli/ember-addon-output/compare/v2.7.0-beta.4...v2.7.0-beta.5)
- Core Contributors
  + No changes required

`2.7.0-beta.5` includes only a bump of the Ember version dependency in the default blueprint.

Thank you to all who took the time to contribute!


### 2.7.0-beta.4

The following changes are required if you are upgrading from the previous
version:

- Users
  + [`ember new` diff](https://github.com/ember-cli/ember-new-output/compare/v2.7.0-beta.3...v2.7.0-beta.4)
  + Upgrade your project's ember-cli version - [docs](https://ember-cli.com/user-guide/#upgrading)
- Addon Developers
  + [`ember addon` diff](https://github.com/ember-cli/ember-addon-output/compare/v2.7.0-beta.3...v2.7.0-beta.4)
- Core Contributors
  + No changes required

`2.7.0-beta.3` included changes that should have stayed on `canary` for now. This release removes those
changes again and only includes the bugfixes from the `beta` branch.

Thank you to all who took the time to contribute!


### 2.7.0-beta.3

The following changes are required if you are upgrading from the previous
version:

- Users
  + [`ember new` diff](https://github.com/ember-cli/ember-new-output/compare/v2.7.0-beta.2...v2.7.0-beta.3)
  + Upgrade your project's ember-cli version -
    [docs](https://ember-cli.com/user-guide/#upgrading)
- Addon Developers
  + [`ember addon` diff](https://github.com/ember-cli/ember-addon-output/compare/v2.7.0-beta.2...v2.7.0-beta.3)
- Core Contributors
  + No changes required

#### Community Contributions

- [#5987](https://github.com/ember-cli/ember-cli/pull/5987) [BUGFIX release]
  allow more then 10 exit handlers [@stefanpenner](https://github.com/stefanpenner)
- [#5979](https://github.com/ember-cli/ember-cli/pull/5979) Use `ember try:one`
  in travis [@san650](https://github.com/san650)
- [#6001](https://github.com/ember-cli/ember-cli/pull/6001) [BUGFIX release]
  Upgrade ember-cli-release version [@Serabe](https://github.com/Serabe)

Thank you to all who took the time to contribute!


### 2.7.0-beta.2

The following changes are required if you are upgrading from the previous
version:

- Users
  + [`ember new` diff](https://github.com/ember-cli/ember-new-output/compare/v2.7.0-beta.1...v2.7.0-beta.2)
  + Upgrade your project's ember-cli version - [docs](https://ember-cli.com/user-guide/#upgrading)
- Addon Developers
  + [`ember addon` diff](https://github.com/ember-cli/ember-addon-output/compare/v2.7.0-beta.1...v2.7.0-beta.2)
  + No changes required
- Core Contributors
  + No changes required

#### Community Contributions

- [#5962](https://github.com/ember-cli/ember-cli/pull/5962) [BUGFIX canary] Remove test-loader from tests/index blueprint [@josemarluedke](https://github.com/josemarluedke)
- [#5972](https://github.com/ember-cli/ember-cli/pull/5972) [BUGFIX release] ease core-object upgrade for addons which lack .project [@stefanpenner](https://github.com/stefanpenner)
- [#5975](https://github.com/ember-cli/ember-cli/pull/5975) Update core-object to version 2.0.2 [@nathanhammond](https://github.com/nathanhammond)

Thank you to all who took the time to contribute!


### 2.7.0-beta.1

The following changes are required if you are upgrading from the previous
version:

- Users
  + [`ember new` diff](https://github.com/ember-cli/ember-new-output/compare/v2.6.0...v2.7.0-beta.1)
  + Upgrade your project's ember-cli version - [docs](https://ember-cli.com/user-guide/#upgrading)
  + [Ensure your `rootURL` is properly set.](https://emberjs.com/blog/2016/04/28/baseURL.html)
- Addon Developers
  + [`ember addon` diff](https://github.com/ember-cli/ember-addon-output/compare/v2.6.0...v2.7.0-beta.1)
  + No changes required
- Core Contributors
  + No changes required

#### Community Contributions

- [#5879](https://github.com/ember-cli/ember-cli/pull/5879) Blueprint READMEs: s/server/serve/ to match `ember help` [@chrisjshull](https://github.com/chrisjshull)
- [#5789](https://github.com/ember-cli/ember-cli/pull/5789) Remove "home grown version checker" [@Turbo87](https://github.com/Turbo87)
- [#5737](https://github.com/ember-cli/ember-cli/pull/5737) Update core-obect (#5547, rebased) [@nathanhammond](https://github.com/nathanhammond)
- [#5709](https://github.com/ember-cli/ember-cli/pull/5709) Move test-loader to npm [@trentmwillis](https://github.com/trentmwillis)
- [#5792](https://github.com/ember-cli/ember-cli/pull/5792) Add "rootURL" setting to deprecate "baseURL" [@Turbo87](https://github.com/Turbo87)
- [#5801](https://github.com/ember-cli/ember-cli/pull/5801) Remove "ember help <something> --json" output [@Turbo87](https://github.com/Turbo87)
- [#5819](https://github.com/ember-cli/ember-cli/pull/5819) Fix for disabling hinting for developing an addon [@jeffjewiss](https://github.com/jeffjewiss)
- [#5891](https://github.com/ember-cli/ember-cli/pull/5891) Use jshint's esversion option instead of esnext option [@san650](https://github.com/san650)
- [#5842](https://github.com/ember-cli/ember-cli/pull/5842) Replace "findup" with "find-up" [@Turbo87](https://github.com/Turbo87)
- [#5835](https://github.com/ember-cli/ember-cli/pull/5835) Move documentation from "ADDON_HOOKS.md" into "models/addon.js" doc comments [@Turbo87](https://github.com/Turbo87)
- [#5856](https://github.com/ember-cli/ember-cli/pull/5856) [BUGFIX beta] Allow Node v6.0.0. [@rwjblue](https://github.com/rwjblue)
- [#5918](https://github.com/ember-cli/ember-cli/pull/5918) models/project: Look only for projects with "ember-cli" dependency [@Turbo87](https://github.com/Turbo87)
- [#5859](https://github.com/ember-cli/ember-cli/pull/5859) [BUGFIX beta] Bump Ember & Ember Data version to 2.6.0-beta [@rwjblue](https://github.com/rwjblue)
- [#5910](https://github.com/ember-cli/ember-cli/pull/5910) invoke super [@stefanpenner](https://github.com/stefanpenner)
- [#5873](https://github.com/ember-cli/ember-cli/pull/5873) `addon` command blueprint options test [@robbiepitts](https://github.com/robbiepitts)
- [#5877](https://github.com/ember-cli/ember-cli/pull/5877) Uniform import API [@ef4](https://github.com/ef4)
- [#5926](https://github.com/ember-cli/ember-cli/pull/5926) Deprecate EmberApp.concatFiles() method [@Turbo87](https://github.com/Turbo87)
- [#5887](https://github.com/ember-cli/ember-cli/pull/5887) Improve import() documentation [@Turbo87](https://github.com/Turbo87)
- [#5895](https://github.com/ember-cli/ember-cli/pull/5895) Generate JSHint files only if JSHint is used [@Turbo87](https://github.com/Turbo87)
- [#5909](https://github.com/ember-cli/ember-cli/pull/5909) Handle all valid URL path characters for rootURL/baseURL in tests-server [@les2](https://github.com/les2)
- [#5920](https://github.com/ember-cli/ember-cli/pull/5920) move jQuery to ember-core for now [@stefanpenner](https://github.com/stefanpenner)
- [#5931](https://github.com/ember-cli/ember-cli/pull/5931) Extract standalone insertIntoFile() function [@Turbo87](https://github.com/Turbo87)
- [#5955](https://github.com/ember-cli/ember-cli/pull/5955) [BUGFIX beta] Fix addon linting regression. [@rwjblue](https://github.com/rwjblue)

Thank you to all who took the time to contribute!


### 2.6.3

The following changes are required if you are upgrading from the previous
version:

- Users
  + [`ember new` diff](https://github.com/ember-cli/ember-new-output/compare/v2.6.2...v2.6.3)
  + Upgrade your project's ember-cli version - [docs](https://ember-cli.com/user-guide/#upgrading)
- Addon Developers
  + [`ember addon` diff](https://github.com/ember-cli/ember-addon-output/compare/v2.6.2...v2.6.3)
  + Upgrade your project's ember-cli version - [docs](https://ember-cli.com/user-guide/#upgrading)
- Core Contributors
  + No changes required

#### Community Contributions

- [#6068](https://github.com/ember-cli/ember-cli/pull/6068) Allow more then 10 exit handlers [@nathanhammond](https://github.com/nathanhammond)

Thank you to all who took the time to contribute!


### 2.6.2

The following changes are required if you are upgrading from the previous
version:

- Users
  + [`ember new` diff](https://github.com/ember-cli/ember-new-output/compare/v2.6.1...v2.6.2)
  + Upgrade your project's ember-cli version - [docs](https://ember-cli.com/user-guide/#upgrading)
  + Upgrade your `ember-cli-release` version to `^0.2.9`
- Addon Developers
  + [`ember addon` diff](https://github.com/ember-cli/ember-addon-output/compare/v2.6.1...v2.6.2)
  + Upgrade your project's ember-cli version - [docs](https://ember-cli.com/user-guide/#upgrading)
  + Upgrade your `ember-cli-release` version to `^0.2.9`
- Core Contributors
  + No changes required

#### Community Contributions

- [#6001](https://github.com/ember-cli/ember-cli/pull/6001) [BUGFIX release] Upgrade ember-cli-release version [@Serabe](https://github.com/Serabe)

Thank you to all who took the time to contribute!


### 2.6.1

The following changes are required if you are upgrading from the previous
version:

- Users
  + Upgrade your project's ember-cli version - [docs](https://ember-cli.com/user-guide/#upgrading)
- Addon Developers
  + No changes required
- Core Contributors
  + No changes required

#### Community Contributions

- [#5972](https://github.com/ember-cli/ember-cli/pull/5972) [BUGFIX release] ease core-object upgrade for addons which lack .project [@stefanpenner](https://github.com/stefanpenner)
- [#5975](https://github.com/ember-cli/ember-cli/pull/5975) Update core-object to version 2.0.2 [@nathanhammond](https://github.com/nathanhammond)

Thank you to all who took the time to contribute!


### 2.6.0

The following changes are required if you are upgrading from the previous
version:

- Users
  + [`ember new` diff](https://github.com/ember-cli/ember-new-output/compare/v2.5.1...v2.6.0)
  + Upgrade your project's ember-cli version - [docs](https://ember-cli.com/user-guide/#upgrading)
- Addon Developers
  + [`ember addon` diff](https://github.com/ember-cli/ember-addon-output/compare/v2.5.1...v2.6.0)
  + Change `.travis.yml` to avoid wasted cleanup when running CI. See [#5606](https://github.com/ember-cli/ember-cli/pull/5606) for more details.
  + Remove `ember-try` (it is now included by default)
- Core Contributors
  + No changes required

#### Community Contributions

- [#5957](https://github.com/ember-cli/ember-cli/pull/5957) Update Ember version to 2.6.0. [@rwjblue](https://github.com/rwjblue)
- [#5959](https://github.com/ember-cli/ember-cli/pull/5959) [BUGFIX beta] Update the ember-data dependency to 2.6.0 [@bmac](https://github.com/bmac)
- [#5963](https://github.com/ember-cli/ember-cli/pull/5963) Fix reading npm package names with a version specifier [@Turbo87](https://github.com/Turbo87) and [@martndemus](https://github.com/martndemus)

Thank you to all who took the time to contribute!


### 2.6.0-beta.3

The following changes are required if you are upgrading from the previous
version:

- Users
  + [`ember new` diff](https://github.com/ember-cli/ember-new-output/compare/v2.6.0-beta.2...v2.6.0-beta.3)
  + Upgrade your project's ember-cli version - [docs](https://ember-cli.com/user-guide/#upgrading)
- Addon Developers
  + [`ember addon` diff](https://github.com/ember-cli/ember-addon-output/compare/v2.6.0-beta.2...v2.6.0-beta.3)
  + No changes required
- Core Contributors
  + No changes required

#### Community Contributions

- [#5896](https://github.com/ember-cli/ember-cli/pull/5896) Update "release" branch [@Turbo87](https://github.com/Turbo87)
- [#5932](https://github.com/ember-cli/ember-cli/pull/5932) Beta: Cherrypick core-object changes [@Turbo87](https://github.com/Turbo87)

Thank you to all who took the time to contribute!


### 2.6.0-beta.2

The following changes are required if you are upgrading from the previous
version:

- Users
  + [`ember new` diff](https://github.com/ember-cli/ember-new-output/compare/v2.6.0-beta.1...v2.6.0-beta.2)
  + Upgrade your project's ember-cli version - [docs](https://ember-cli.com/user-guide/#upgrading)
- Addon Developers
  + [`ember addon` diff](https://github.com/ember-cli/ember-addon-output/compare/v2.6.0-beta.1...v2.6.0-beta.2)
  + No changes required
- Core Contributors
  + No changes required

#### Community Contributions

- [#5737](https://github.com/ember-cli/ember-cli/pull/5737) / [#5828](https://github.com/ember-cli/ember-cli/pull/5828) [INTERNAL] Update `core-object` to 2.0.0. [@nathanhammond](https://github.com/nathanhammond)
- [#5856](https://github.com/ember-cli/ember-cli/pull/5856) Remove warning when using Node v6.0.0. [@rwjblue](https://github.com/rwjblue)
- [#5859](https://github.com/ember-cli/ember-cli/pull/5859) Update Ember to 2.6.0-beta.2. [@rwjblue](https://github.com/rwjblue)
- [#5859](https://github.com/ember-cli/ember-cli/pull/5859) Update Ember Data to 2.6.0-beta.1. [@rwjblue](https://github.com/rwjblue)

Thank you to all who took the time to contribute!


### 2.6.0-beta.1

The following changes are required if you are upgrading from the previous
version:

- Users
  + [`ember new` diff](https://github.com/ember-cli/ember-new-output/compare/v2.5.0...v2.6.0-beta.1)
  + Upgrade your project's ember-cli version - [docs](https://ember-cli.com/user-guide/#upgrading)
  + Make the following changes to your `package.json`:
    + Update `ember-ajax` to `^2.0.1`
    + Add `ember-welcome-page` at `^1.0.1`
- Addon Developers
  + [`ember addon` diff](https://github.com/ember-cli/ember-addon-output/compare/v2.5.0...v2.6.0-beta.1)
  + Change `.travis.yml` to avoid wasted cleanup when running CI. See [#5606](https://github.com/ember-cli/ember-cli/pull/5606) for more details.
  + Make the following changes to your `package.json`:
    + Update `ember-ajax` to `^2.0.1`
    + Add `ember-welcome-page` at `^1.0.1`
    + Remove `ember-try` (it is now included by default)
- Core Contributors
  + No changes required


#### Community Contributions

- [#5606](https://github.com/ember-cli/ember-cli/pull/5606) Don't bother pointless npm/bower restore in addon CI [@mike-north](https://github.com/mike-north)
- [#5609](https://github.com/ember-cli/ember-cli/pull/5609) [ENHANCEMENT] Add in v1 of welcome page addon [@acorncom](https://github.com/acorncom)
- [#5689](https://github.com/ember-cli/ember-cli/pull/5689) [ENHANCEMENT] Added return statement to `beforeEach` in `moduleForAcceptance` [@Fed03](https://github.com/Fed03)
- [#5693](https://github.com/ember-cli/ember-cli/pull/5693) Fix: ensure livereload works when deleting directories. [@hansl](https://github.com/hansl)
- [#5779](https://github.com/ember-cli/ember-cli/pull/5779) Update Ember Data to v2.5.0 [@bmac](https://github.com/bmac)
- [#5714](https://github.com/ember-cli/ember-cli/pull/5714) "addon" blueprint: Update TravisCI config [@Turbo87](https://github.com/Turbo87)
- [#5723](https://github.com/ember-cli/ember-cli/pull/5723) Embed/include ember-try in ember-cli [@kategengler](https://github.com/kategengler)
- [#5757](https://github.com/ember-cli/ember-cli/pull/5757) Add "ember-cli-jshint" dependency to "app" blueprint [@Turbo87](https://github.com/Turbo87)
- [#5752](https://github.com/ember-cli/ember-cli/pull/5752) Ensure `Project.prototype.findAddonByName` does not match substrings. [@martndemus](https://github.com/martndemus)
- [#5741](https://github.com/ember-cli/ember-cli/pull/5741) Resolve config directory relative to EmberApp project root [@nickiaconis](https://github.com/nickiaconis)
- [#5769](https://github.com/ember-cli/ember-cli/pull/5769) Update ember-ajax to 2.0. [@rwjblue](https://github.com/rwjblue)
- [#5780](https://github.com/ember-cli/ember-cli/pull/5780) Update Ember to v2.5.0. [@rwjblue](https://github.com/rwjblue)
- [#5786](https://github.com/ember-cli/ember-cli/pull/5786) Deprecate `Project.closest` in favor of `Project.closestSync` [@jeffjewiss](https://github.com/jeffjewiss)

Thank you to all who took the time to contribute!


### 2.5.1

The following changes are required if you are upgrading from the previous
version:

- Users
  + Upgrade your project's ember-cli version - [docs](https://ember-cli.com/user-guide/#upgrading)
- Addon Developers
  + No changes required
- Core Contributors
  + No changes required

#### Community Contributions

- [#5867](https://github.com/ember-cli/ember-cli/pull/5867) models/addon: Kill the addonJsFiles() cache [@Turbo87](https://github.com/Turbo87)

Thank you to all who took the time to contribute!


### 2.5.0

The following changes are required if you are upgrading from the previous
version:

- Users
  + [`ember new` diff](https://github.com/ember-cli/ember-new-output/compare/v2.4.3...v2.5.0)
  + Upgrade your project's ember-cli version - [docs](https://ember-cli.com/user-guide/#upgrading)
  + Make the following updates in your `package.json`:
    + Update `ember-data` to `^2.5.0`
    + Add `ember-cli-jshint` at `^1.0.0`
  + Update `ember` in `bower.json` to `~2.5.0`
- Addon Developers
  + [`ember addon` diff](https://github.com/ember-cli/ember-addon-output/compare/v2.4.3...v2.5.0)
  + Make the following updates in your `package.json`:
    + Update `ember-data` to `^2.5.0`
    + Add `ember-cli-jshint` at `^1.0.0`
  + Update `ember` in `bower.json` to `~2.5.0`

#### Community Contributions

- [#5780](https://github.com/ember-cli/ember-cli/pull/5780) Update Ember to v2.5. [@rwjblue](https://github.com/rwjblue)
- [#5779](https://github.com/ember-cli/ember-cli/pull/5779) Update Ember Data to v2.5. [@bmac](https://github.com/bmac)
- [#5757](https://github.com/ember-cli/ember-cli/pull/5757) Add ember-cli-jshint dependency to app and addon blueprints. [@Turbo87](https://github.com/Turbo87)


### 2.4.3

The following changes are required if you are upgrading from the previous
version:

- Users
  + [`ember new` diff](https://github.com/kellyselden/ember-cli-output/compare/v2.4.2...v2.4.3)
  + Upgrade your project's ember-cli version - [docs](https://ember-cli.com/user-guide/#upgrading)
- Addon Developers
  + [`ember addon` diff](https://github.com/kellyselden/ember-addon-output/compare/v2.4.2...v2.4.3)
  + No changes required
- Core Contributors
  + No changes required

#### Community Contributions

- [#5645](https://github.com/ember-cli/ember-cli/pull/5645) bump some common test timeouts, reduce intermittent failures [@stefanpenner](https://github.com/stefanpenner)
- [#5588](https://github.com/ember-cli/ember-cli/pull/5588) Remove obsolete JSHint comments [@Turbo87](https://github.com/Turbo87)
- [#5391](https://github.com/ember-cli/ember-cli/pull/5391) Fix host interface + port binding issues [@eriktrom](https://github.com/eriktrom)
- [#5584](https://github.com/ember-cli/ember-cli/pull/5584) Help command cleanup [@Turbo87](https://github.com/Turbo87)
- [#5531](https://github.com/ember-cli/ember-cli/pull/5531) load ember from ember-core if available [@stefanpenner](https://github.com/stefanpenner)
- [#4678](https://github.com/ember-cli/ember-cli/pull/4678) [BUGFIX] rethrow exceptions after logging [@lazybensch](https://github.com/lazybensch)
- [#4025](https://github.com/ember-cli/ember-cli/pull/4025) Allow promise for locals function in blueprints [@knownasilya](https://github.com/knownasilya)
- [#5646](https://github.com/ember-cli/ember-cli/pull/5646) ensure at-least npm v3 [@stefanpenner](https://github.com/stefanpenner)
- [#5591](https://github.com/ember-cli/ember-cli/pull/5591) Ensure application templates overwrite addon templates. [@rwjblue](https://github.com/rwjblue)
- [#5590](https://github.com/ember-cli/ember-cli/pull/5590) Site updates itself now [@leo](https://github.com/leo)
- [#5644](https://github.com/ember-cli/ember-cli/pull/5644) [ENHANCEMENT] Output build sizes command [@martypenner](https://github.com/martypenner)
- [#5607](https://github.com/ember-cli/ember-cli/pull/5607) Removing view blueprint [@jasonmit](https://github.com/jasonmit)
- [#5597](https://github.com/ember-cli/ember-cli/pull/5597) Use internal test helpers [@Turbo87](https://github.com/Turbo87)
- [#5605](https://github.com/ember-cli/ember-cli/pull/5605) Update diff to version 2.2.2 🚀
- [#5592](https://github.com/ember-cli/ember-cli/pull/5592) Fix issue with addon directory not being linted [@alexlafroscia](https://github.com/alexlafroscia)
- [#5603](https://github.com/ember-cli/ember-cli/pull/5603) Remove all "www"s [@leo](https://github.com/leo)
- [#5651](https://github.com/ember-cli/ember-cli/pull/5651) remove inherited defaults from deprecated command [@kellyselden](https://github.com/kellyselden)
- [#5619](https://github.com/ember-cli/ember-cli/pull/5619) Update fs-extra to version 0.26.7 🚀
- [#5612](https://github.com/ember-cli/ember-cli/pull/5612) Replace "pleasant-progress" with "ora" [@Turbo87](https://github.com/Turbo87)
- [#5618](https://github.com/ember-cli/ember-cli/pull/5618) Cleanup unused utilities [@Turbo87](https://github.com/Turbo87)
- [#5614](https://github.com/ember-cli/ember-cli/pull/5614) Resolve directories relative to EmberApp project root [@trentmwillis](https://github.com/trentmwillis)
- [#5616](https://github.com/ember-cli/ember-cli/pull/5616) Update yuidocjs to version 0.10.0 [@Turbo87](https://github.com/Turbo87)
- [#5611](https://github.com/ember-cli/ember-cli/pull/5611) Update fs-extra to version 0.26.6 🚀
- [#5617](https://github.com/ember-cli/ember-cli/pull/5617) Move "coveralls" and "codeclimate" dependencies into TravisCI manifest [@Turbo87](https://github.com/Turbo87)
- [#5615](https://github.com/ember-cli/ember-cli/pull/5615) Extract JSON help generator from HelpCommand code [@Turbo87](https://github.com/Turbo87)
- [#5662](https://github.com/ember-cli/ember-cli/pull/5662) Update "configstore" to v2.0.0 [@Turbo87](https://github.com/Turbo87)
- [#5627](https://github.com/ember-cli/ember-cli/pull/5627) Update locals inline docs [@knownasilya](https://github.com/knownasilya)
- [#5624](https://github.com/ember-cli/ember-cli/pull/5624) fix help for unknown command [@lazybensch](https://github.com/lazybensch)
- [#5621](https://github.com/ember-cli/ember-cli/pull/5621) [BUGFIX] Adds in fix for #5620 to see if the actualOutputStream isTTY by default. [@iheanyi](https://github.com/iheanyi)
- [#5622](https://github.com/ember-cli/ember-cli/pull/5622) [CLEANUP] command types [@lazybensch](https://github.com/lazybensch)
- [#5666](https://github.com/ember-cli/ember-cli/pull/5666) Clean up "inquirer" code [@Turbo87](https://github.com/Turbo87)
- [#5641](https://github.com/ember-cli/ember-cli/pull/5641) Update Ember Data to v2.4.2 [@bmac](https://github.com/bmac)
- [#5632](https://github.com/ember-cli/ember-cli/pull/5632) Clean up TravisCI file [@Turbo87](https://github.com/Turbo87)
- [#5640](https://github.com/ember-cli/ember-cli/pull/5640) ember-try scenarios accepts dots, should probably be one. [@kellyselden](https://github.com/kellyselden)
- [#5668](https://github.com/ember-cli/ember-cli/pull/5668) Cleanup tests properly [@chadhietala](https://github.com/chadhietala)
- [#5642](https://github.com/ember-cli/ember-cli/pull/5642) update ember-try [@kellyselden](https://github.com/kellyselden)
- [#5672](https://github.com/ember-cli/ember-cli/pull/5672) re-point ember-cli-portfinder -> portfinder [@eriktrom](https://github.com/eriktrom)
- [#5653](https://github.com/ember-cli/ember-cli/pull/5653) Upgrade packages for app/addon blueprints [@elwayman02](https://github.com/elwayman02)
- [#5647](https://github.com/ember-cli/ember-cli/pull/5647) disable node 0.12.x tests on appveyor [@stefanpenner](https://github.com/stefanpenner)
- [#5649](https://github.com/ember-cli/ember-cli/pull/5649) commands: Use plain strings instead of "option-type" utility [@Turbo87](https://github.com/Turbo87)
- [#5650](https://github.com/ember-cli/ember-cli/pull/5650) reset aliases for deprecated install commands [@kellyselden](https://github.com/kellyselden)
- [#5654](https://github.com/ember-cli/ember-cli/pull/5654) bump destroy test timeout [@stefanpenner](https://github.com/stefanpenner)
- [#5655](https://github.com/ember-cli/ember-cli/pull/5655) Move "ember-cli" version printing into "ember --version" command [@Turbo87](https://github.com/Turbo87)
- [#5656](https://github.com/ember-cli/ember-cli/pull/5656) commands: Rename "show-asset-sizes" to "asset-sizes" [@Turbo87](https://github.com/Turbo87)
- [#5659](https://github.com/ember-cli/ember-cli/pull/5659) Simplify print-command utility [@Turbo87](https://github.com/Turbo87)
- [#5670](https://github.com/ember-cli/ember-cli/pull/5670) Extract "open-editor" utility [@Turbo87](https://github.com/Turbo87)
- [#5673](https://github.com/ember-cli/ember-cli/pull/5673) Fixes leading slash being added to component-test module name [@lpaluszk](https://github.com/lpaluszk)
- [#5674](https://github.com/ember-cli/ember-cli/pull/5674) testem@1.6.0 breaks build ⚠️
- [#5678](https://github.com/ember-cli/ember-cli/pull/5678) Remove ember-disable-proxy-controllers from package.json blueprint [@Dhaulagiri](https://github.com/Dhaulagiri)
- [#5679](https://github.com/ember-cli/ember-cli/pull/5679) "app" blueprint: Update TravisCI config [@Turbo87](https://github.com/Turbo87)
- [#5686](https://github.com/ember-cli/ember-cli/pull/5686) broccoli-config-replace@1.1.2 breaks build ⚠️

Thank you to all who took the time to contribute!


### 2.4.2

The following changes are required if you are upgrading from the previous
version:

- Users
  + [`ember new` diff](https://github.com/kellyselden/ember-cli-output/compare/v2.4.1...v2.4.2)
  + Upgrade your project's ember-cli version - [docs](https://ember-cli.com/user-guide/#upgrading)
- Addon Developers
  + [`ember addon` diff](https://github.com/kellyselden/ember-addon-output/compare/v2.4.1...v2.4.2)
  + No changes required
- Core Contributors
  + No changes required

#### Community Contributions

- [#5550](https://github.com/ember-cli/ember-cli/pull/5550) Use ES6 shorthand for object literals in blueprints (initializer and in-repo-addon) [@Ky6uk](https://github.com/Ky6uk)
- [#5524](https://github.com/ember-cli/ember-cli/pull/5524) Enable `X-Forwarded-*` headers in http-proxy [@jbacklund](https://github.com/jbacklund)
- [#5557](https://github.com/ember-cli/ember-cli/pull/5557) Update portfinder to fix various issues with live reload port selection. [@stefan](https://github.com/stefanpenner)
- [#5556](https://github.com/ember-cli/ember-cli/pull/5556) Update amd-name-resolver to version 0.0.5 (ensures correct path types are used for module transpilation output). [@stefanpenner](https://github.com/stefanpenner)
- [#5561](https://github.com/ember-cli/ember-cli/pull/5561) Add ability to lint templates (`lintTree` is now called for `templates` type, see [ember-cli-template-lint](https://github.com/rwjblue/ember-cli-template-lint) for more details). [@rwjblue](https://github.com/rwjblue)
- [#5575](https://github.com/ember-cli/ember-cli/pull/5575) blueprints/route-addon: Fix __path__ token [@Turbo87](https://github.com/Turbo87)

Thank you to all who took the time to contribute!


### 2.4.1

The following changes are required if you are upgrading from the previous
version:

- Users
  + [`ember new` diff](https://github.com/kellyselden/ember-cli-output/compare/v2.4.0...v2.4.1)
  + Upgrade your project's ember-cli version - [docs](https://ember-cli.com/user-guide/#upgrading)
  + Update `ember-cli-sri` in `package.json` to `2.1.0`.
- Addon Developers
  + [`ember addon` diff](https://github.com/kellyselden/ember-addon-output/compare/v2.4.0...v2.4.1)
  + No changes required
- Core Contributors
  + No changes required

#### Community Contributions

- [#5540](https://github.com/ember-cli/ember-cli/pull/5540) Revert AMD module support for `app.import`. This was causing issues with non ASCII files becoming corrupted in the build output. Support will likely be reintroduced in future versions. [@stefanpenner](https://github.com/stefanpenner)
- [#5541](https://github.com/ember-cli/ember-cli/pull/5541) Bump `ember-cli-sri` from 2.0.0 to 2.1.0 [@mwpastore](https://github.com/mwpastore)
- [#5545](https://github.com/ember-cli/ember-cli/pull/5545) Revert old `legacyFilesToAppend` and `vendorStaticStyles` behavior as deprecated API. [@ro0gr](https://github.com/ro0gr)
- [#5546](https://github.com/ember-cli/ember-cli/pull/5546) Update bundled `npm` version (removes warning on install). [@btecu](https://github.com/btecu)

Thank you to all who took the time to contribute!

### 2.4.0

The following changes are required if you are upgrading from the previous
version:

- Users
  + [`ember new` diff](https://github.com/kellyselden/ember-cli-output/compare/v2.3.0...v2.4.0)
  + Upgrade your project's ember-cli version - [docs](https://ember-cli.com/user-guide/#upgrading)
  + Migrate `testem.json` to `testem.js`.
- Addon Developers
  + [`ember addon` diff](https://github.com/kellyselden/ember-addon-output/compare/v2.3.0...v2.4.0)
  + No changes required
- Core Contributors
  + No changes required

#### Community Contributions

- [#5438](https://github.com/ember-cli/ember-cli/pull/5438) Add Ember 1.13 to ember-try's default configuration.  [@kellyselden](https://github.com/kellyselden)
- [#5477](https://github.com/ember-cli/ember-cli/pull/5477) Fix test suite on Windows [@Turbo87](https://github.com/Turbo87)
- [#5486](https://github.com/ember-cli/ember-cli/pull/5486) [ENHANCEMENT] Add `directory` option to `addon` command [@Serabe](https://github.com/Serabe)
- [#5491](https://github.com/ember-cli/ember-cli/pull/5491) Change "ember i" alias from "ember init" to "ember install" [@Turbo87](https://github.com/Turbo87)
- [#5507](https://github.com/ember-cli/ember-cli/pull/5507) / [#5513](https://github.com/ember-cli/ember-cli/pull/5513) [BUGFIX beta] Replace testem.json with testem.js [@cibernox](https://github.com/cibernox)
- [#5512](https://github.com/ember-cli/ember-cli/pull/5512) Anonymous AMD Support to `app.import`. [@ef4](https://github.com/ef4)
- [#5497](https://github.com/ember-cli/ember-cli/pull/5497) Call `destroyApp` after handling afterEach options [@johnotander](https://github.com/johnotander)
- [#5499](https://github.com/ember-cli/ember-cli/pull/5499) Add `outputFile` support to `app.import` (see [RFC#58](https://github.com/ember-cli/rfcs/blob/master/active/0000-app-import-output-file.md)) [@ro0gr](https://github.com/ro0gr)
- [#5508](https://github.com/ember-cli/ember-cli/pull/5508) Expose a `project.generateTestFile()` method to be overwritten by test framework addons [@Turbo87](https://github.com/Turbo87)
- [#5526](https://github.com/ember-cli/ember-cli/pull/5526) Propagates testem errors [@stefanpenner](https://github.com/stefanpenner)
- [#5527](https://github.com/ember-cli/ember-cli/pull/5527) Fix many `ember test` and `ember test --server` issues [@stefanpenner](https://github.com/stefanpenner)

Thank you to all who took the time to contribute!


### 2.3.0

#### Changes Since 2.3.0-beta.2

The following changes are required if you are upgrading from the previous
version:

- Users
  + [`ember new` diff](https://github.com/kellyselden/ember-cli-output/compare/v2.3.0-beta.2...v2.3.0)
  + Upgrade your project's ember-cli version - [docs](https://ember-cli.com/user-guide/#upgrading)
  + Remove `jquery` from `bower.json`. The version required by your Ember version will be used.
  + Update `ember` to `~2.3.1` in `bower.json`.
- Addon Developers
  + [`ember addon` diff](https://github.com/kellyselden/ember-addon-output/compare/v2.3.0-beta.2...v2.3.0)
  + Update `ember-try` to `^0.1.2` in `package.json`.

#### Community Contributions

- [#5426](https://github.com/ember-cli/ember-cli/pull/5426) Update ember-try in addons to 0.1.2. [@rwjblue](https://github.com/rwjblue)
- [#5418](https://github.com/ember-cli/ember-cli/pull/5418) [ENHANCEMENT] Use absolute imports in tests [@kamalaknn](https://github.com/kamalaknn)
- [#5432](https://github.com/ember-cli/ember-cli/pull/5432) [BUGFIX] Fix linting error in nested developing addons [@trentmwillis](https://github.com/trentmwillis)
- [#5442](https://github.com/ember-cli/ember-cli/pull/5442) [Bugfix] history support middleware allowed to be disabled [@jasonmit](https://github.com/jasonmit)
- [#5441](https://github.com/ember-cli/ember-cli/pull/5441) Remove deprecated 'registry' in instance initializer template. [@chriskrycho](https://github.com/chriskrycho)
- [#5458](https://github.com/ember-cli/ember-cli/pull/5458) app blueprint: Update jQuery version [@xtian](https://github.com/xtian)
- [#5462](https://github.com/ember-cli/ember-cli/pull/5462) Fix "Cannot read property 'writeDeprecateLine' of undefined" [@Turbo87](https://github.com/Turbo87)
- [#5466](https://github.com/ember-cli/ember-cli/pull/5466) testem 1.3.0 [@kellyselden](https://github.com/kellyselden)
- [#5474](https://github.com/ember-cli/ember-cli/pull/5474) Add helpful error when `loader.js` addon is missing. [@rwjblue](https://github.com/rwjblue)

Thank you to all who took the time to contribute!

#### Changes Since 1.13.15

The following changes are required if you are upgrading from the previous
version:

+ [`ember new` diff](https://github.com/kellyselden/ember-cli-output/compare/v1.13.15...v2.3.0) / [`ember addon` diff](https://github.com/kellyselden/ember-addon-output/compare/v1.13.15...v2.3.0)
+ Upgrade your project's ember-cli version - [docs](https://ember-cli.com/user-guide/#upgrading)
+ `ember-cli-content-security-policy` has been removed from the default project blueprint due to extremely poor ergonomics. If the addon is working well for you,
  please continue to use it.
+ Users of `ember-cli-styles-reloader` should uninstall (as this functionality is now included in ember-cli by default).
+ Update the following entries in your `package.json`:
  * Remove `ember-cli-ic-ajax` (it is replaced by `ember-ajax`)
  * Add `ember-ajax` at `0.7.1`
  * Add `ember-load-initializers` at `^0.5.0`
  * Add `loader.js` at `^4.0.0`
  * Add `ember-resolver` at `^2.0.3`
  * Update `ember-cli-dependency-checker` to `^1.2.0`
  * Update `ember-cli-sri` to `^2.0.0`
  * Update `ember-cli-qunit` to `^1.2.1`
  * Update `ember-data` to `^2.3.0`
+ Update the following entries in your `bower.json`:
  * `ember` to `~2.3.1`
  * Remove `ember-data`.
  * Remove `ember-qunit` (it is now bundled by `ember-cli-qunit` since `1.1.0`)
  * Remove `qunit` (it is now bundled by `ember-cli-qunit`)
  * Remove `ember-load-initializers` (it was moved into an addon)
  * Remove `ember-resolver` (it was moved into an addon)
  * Remove `loader.js` (it was moved into an addon)
  * Remove `jquery` (the Ember dependency will determine the version used).
- Addon Developers
  + Update `ember-try` to `^0.1.2` in `package.json`.

#### Community Contributions

- [#5426](https://github.com/ember-cli/ember-cli/pull/5426) Update ember-try in addons to 0.1.2. [@rwjblue](https://github.com/rwjblue)
- [#5418](https://github.com/ember-cli/ember-cli/pull/5418) [ENHANCEMENT] Use absolute imports in tests [@kamalaknn](https://github.com/kamalaknn)
- [#5432](https://github.com/ember-cli/ember-cli/pull/5432) [BUGFIX] Fix linting error in nested developing addons [@trentmwillis](https://github.com/trentmwillis)
- [#5442](https://github.com/ember-cli/ember-cli/pull/5442) [Bugfix] history support middleware allowed to be disabled [@jasonmit](https://github.com/jasonmit)
- [#5441](https://github.com/ember-cli/ember-cli/pull/5441) Remove deprecated 'registry' in instance initializer template. [@chriskrycho](https://github.com/chriskrycho)
- [#5458](https://github.com/ember-cli/ember-cli/pull/5458) app blueprint: Update jQuery version [@xtian](https://github.com/xtian)
- [#5462](https://github.com/ember-cli/ember-cli/pull/5462) Fix "Cannot read property 'writeDeprecateLine' of undefined" [@Turbo87](https://github.com/Turbo87)
- [#5466](https://github.com/ember-cli/ember-cli/pull/5466) testem 1.3.0 [@kellyselden](https://github.com/kellyselden)
- [#5474](https://github.com/ember-cli/ember-cli/pull/5474) Add helpful error when `loader.js` addon is missing. [@rwjblue](https://github.com/rwjblue)
- [#5369](https://github.com/ember-cli/ember-cli/pull/5369) Implement application level resolver in blueprint. [@rwjblue](https://github.com/rwjblue)
- [#5372](https://github.com/ember-cli/ember-cli/pull/5372) Update to ember@2.3.0. [@rwjblue](https://github.com/rwjblue)
- [#5374](https://github.com/ember-cli/ember-cli/pull/5374) Update ember-cli-qunit to 1.2.1. [@rwjblue](https://github.com/rwjblue)
- [#5325](https://github.com/ember-cli/ember-cli/pull/5325) bump testem to latest to compensate for breakage in xmldom [@et](https://github.com/et)
- [#5331](https://github.com/ember-cli/ember-cli/pull/5331) Update blueprints for Ember Data 2.3.0 [@bmac](https://github.com/bmac)
- [#5332](https://github.com/ember-cli/ember-cli/pull/5332) testem v1.0.0 [@johanneswuerbach](https://github.com/johanneswuerbach)
- [#5291](https://github.com/ember-cli/ember-cli/pull/5291) getCallerFile now comes from its own node_module [@stefanpenner](https://github.com/stefanpenner)
- [#5312](https://github.com/ember-cli/ember-cli/pull/5312) Add information about testing new features/bugfixes to the contributing.md file [@ohcibi](https://github.com/ohcibi)
- [#5313](https://github.com/ember-cli/ember-cli/pull/5313) Add missing `--silent` option to the output of `ember test --help` [@ohcibi](https://github.com/ohcibi)
- [#5327](https://github.com/ember-cli/ember-cli/pull/5327) [BUGFIX release] pin jQuery version [@stefanpenner](https://github.com/stefanpenner)
- [#5271](https://github.com/ember-cli/ember-cli/pull/5271) Update ember-cli-test-loader to 0.2.2. [@rwjblue](https://github.com/rwjblue)
- [#5274](https://github.com/ember-cli/ember-cli/pull/5274) Fix the order of  test files to append [@bitaculous](https://github.com/bitaculous)
- [#5278](https://github.com/ember-cli/ember-cli/pull/5278) Replace broccoli-sourcemap-concat usage with broccoli-concat. [@ballPointPenguin](https://github.com/ballPointPenguin)
- [#5286](https://github.com/ember-cli/ember-cli/pull/5286) Update `ember-cli-sri` minimum version to 2.0.0 [@jonathanKingston](https://github.com/jonathanKingston)
- [#5298](https://github.com/ember-cli/ember-cli/pull/5298) [INTERNAL] Update minimum Testem version to 1.0.0-rc.4. [@rwjblue](https://github.com/rwjblue)
- [#5247](https://github.com/ember-cli/ember-cli/pull/5247) Unfortunately remove `ember-cli-content-security-policy` from the default blueprint. [@stefanpenner](https://github.com/stefanpenner)
- [#5215](https://github.com/ember-cli/ember-cli/pull/5215) Fix CHANGELOG for ember-cli-qunit version. [@rwjblue](https://github.com/rwjblue)
- [#4981](https://github.com/ember-cli/ember-cli/pull/4981) Alphabetize the keys in dependencies and devDependencies (for addon creation). [@kellyselden](https://github.com/kellyselden)
- [#5181](https://github.com/ember-cli/ember-cli/pull/5181) Cleanup platform checker warning to make it clear when a given platform is deprecated or just untested. [@stefanpenner](https://github.com/stefanpenner)
- [#5252](https://github.com/ember-cli/ember-cli/pull/5252) Deprecate the usage of `app-prefix` and `app-suffix` `contentFor` hooks. [@nathanhammond](https://github.com/nathanhammond)
- [#5232](https://github.com/ember-cli/ember-cli/pull/5232) Update generate resource documentation [@johnotander](https://github.com/johnotander)
- [#5221](https://github.com/ember-cli/ember-cli/pull/5221) Replace `broccoli-sourcemap-concat` with `broccoli-concat` (the projects have been merged). [@stefanpenner](https://github.com/stefanpenner)
- [#5220](https://github.com/ember-cli/ember-cli/pull/5220) Fix instance-initializer-test blueprint. [@rwjblue](https://github.com/rwjblue)
- [#5230](https://github.com/ember-cli/ember-cli/pull/5230) Helper Unit test should pass a params array as first argument [@stefanpenner](https://github.com/stefanpenner)
- [#5241](https://github.com/ember-cli/ember-cli/pull/5241) Fix test server file serving (ensures static assets are found properly). [@stefanpenner](https://github.com/stefanpenner)
- [#5254](https://github.com/ember-cli/ember-cli/pull/5254) Update to Testem v1.0.0-rc1. [@johanneswuerbach](https://github.com/johanneswuerbach)
- [#5254](https://github.com/ember-cli/ember-cli/pull/5254) Detect global errors (i.e. parse errors from `assets/vendor.js`) when running `ember test` or `ember test --server`. [@johanneswuerbach](https://github.com/johanneswuerbach)
- [#5025](https://github.com/ember-cli/ember-cli/pull/5025) [ENHANCEMENT]  update loader.js, qunit and ember-ajax for app/addon blueprints [@jcope2013](https://github.com/jcope2013)
- [#5061](https://github.com/ember-cli/ember-cli/pull/5061) Testem 0.9.11 [@johanneswuerbach](https://github.com/johanneswuerbach)
- [#4994](https://github.com/ember-cli/ember-cli/pull/4994) add jshint helper command for tests [@gabrielgrant](https://github.com/gabrielgrant)
- [#5033](https://github.com/ember-cli/ember-cli/pull/5033) Added Node v5 to Appveyor [@patocallaghan](https://github.com/patocallaghan)
- [#4218](https://github.com/ember-cli/ember-cli/pull/4218) Add instance-initializer's blueprints family [@cibernox](https://github.com/cibernox)
- [#4476](https://github.com/ember-cli/ember-cli/pull/4476) Add additional documentation on treeFor* methods [@trentmwillis](https://github.com/trentmwillis)
- [#5172](https://github.com/ember-cli/ember-cli/pull/5172) Bump ember-cli-dependency-checker to v1.2.0 [@quaertym](https://github.com/quaertym)
- [#5108](https://github.com/ember-cli/ember-cli/pull/5108) Fix instance-intitalizer-test test-info import to use `ember-cli-test-info` [@trabus](https://github.com/trabus)
- [#5087](https://github.com/ember-cli/ember-cli/pull/5087) Upgraded ember-ajax to 0.7.1 [@ember-cli](https://github.com/ember-cli)
- [#5098](https://github.com/ember-cli/ember-cli/pull/5098) [ENHANCEMENT] Install htmlbars precompiler when generating component integration tests [@drspaniel](https://github.com/drspaniel)
- [#5077](https://github.com/ember-cli/ember-cli/pull/5077) loosen test [@ember-cli](https://github.com/ember-cli)
- [#5065](https://github.com/ember-cli/ember-cli/pull/5065) Programmatic access to the CLI [@eibrahim](https://github.com/eibrahim)
- [#5089](https://github.com/ember-cli/ember-cli/pull/5089) [BUGFIX] Forward `--config-file` test option to testem [@cspanring](https://github.com/cspanring)
- [#5075](https://github.com/ember-cli/ember-cli/pull/5075) disable bundling, npm client seems to have issues but npm service app… [@ember-cli](https://github.com/ember-cli)
- [#5066](https://github.com/ember-cli/ember-cli/pull/5066) bumps `broccoli-sourcemap-concat` version [@ember-cli](https://github.com/ember-cli)
- [#5107](https://github.com/ember-cli/ember-cli/pull/5107) [FEATURE] Implement addon black- and whitelist [@dschmidt](https://github.com/dschmidt)
- [#5094](https://github.com/ember-cli/ember-cli/pull/5094) [fixes #5092] remove long since deprecated this.Funnel usage from int… [@ember-cli](https://github.com/ember-cli)
- [#5104](https://github.com/ember-cli/ember-cli/pull/5104) Workaround for babel includePolyfill exception [@ef4](https://github.com/ef4)
- [#5189](https://github.com/ember-cli/ember-cli/pull/5189) updated markdown-it-terminal [@akatov](https://github.com/akatov)
- [#5139](https://github.com/ember-cli/ember-cli/pull/5139) Use ES6 shorthand property for layout in component blueprint [@martndemus](https://github.com/martndemus)
- [#5109](https://github.com/ember-cli/ember-cli/pull/5109) Fix body-parser suggested use due to deprecations [@knownasilya](https://github.com/knownasilya)
- [#5113](https://github.com/ember-cli/ember-cli/pull/5113) Remove trailing whitespace on component integration test [@ahmadsoe](https://github.com/ahmadsoe)
- [#5130](https://github.com/ember-cli/ember-cli/pull/5130) Update bower.json [@ember-cli](https://github.com/ember-cli)
- [#5132](https://github.com/ember-cli/ember-cli/pull/5132) [ENHANCEMENT] Make `EMBER_CLI_INJECT_LIVE_RELOAD_BASEURL` configurable [@jbescoyez](https://github.com/jbescoyez)
- [#5117](https://github.com/ember-cli/ember-cli/pull/5117) Update Ember to latest stable (2.2.0). [@rwjblue](https://github.com/rwjblue)
- [#5124](https://github.com/ember-cli/ember-cli/pull/5124) Update ember-cli-sri minimum version to 1.2.0. [@rwjblue](https://github.com/rwjblue)
- [#5125](https://github.com/ember-cli/ember-cli/pull/5125) Clarify `ember test --path` docs. [@ember-cli](https://github.com/ember-cli)
- [#5128](https://github.com/ember-cli/ember-cli/pull/5128) Adds Node 5 to allow_failures list [@ember-cli](https://github.com/ember-cli)
- [#5201](https://github.com/ember-cli/ember-cli/pull/5201) ember-cli-rails-addon now uses outputReady [@luma-institute](https://github.com/luma-institute)
- [#5168](https://github.com/ember-cli/ember-cli/pull/5168) fix swallowed failures [@ember-cli](https://github.com/ember-cli)
- [#5158](https://github.com/ember-cli/ember-cli/pull/5158) Change location of website [@leo](https://github.com/leo)
- [#5142](https://github.com/ember-cli/ember-cli/pull/5142) Fix merge issues introduced by #4476 [@trabus](https://github.com/trabus)
- [#5155](https://github.com/ember-cli/ember-cli/pull/5155) bump broccoli-merge-trees [@ember-cli](https://github.com/ember-cli)
- [#5149](https://github.com/ember-cli/ember-cli/pull/5149) cherry-picking changelog from stable [@ember-cli](https://github.com/ember-cli)
- [#5150](https://github.com/ember-cli/ember-cli/pull/5150) [INTERNAL] Set correct version of ember-cli [@jayeff](https://github.com/jayeff)
- [#5165](https://github.com/ember-cli/ember-cli/pull/5165) [ENHANCEMENT] Initial implementation of css hot realod [@gcollazo](https://github.com/gcollazo)
- [#5154](https://github.com/ember-cli/ember-cli/pull/5154) reduce number of funnels created to support other asset app.imports [@ember-cli](https://github.com/ember-cli)
- [#5159](https://github.com/ember-cli/ember-cli/pull/5159) Update appveyor.yml [@ember-cli](https://github.com/ember-cli)
- [#5144](https://github.com/ember-cli/ember-cli/pull/5144) [ENHANCEMENT] Cleans up generated application directory if `ember new` errors [@trek](https://github.com/trek)
- [#5179](https://github.com/ember-cli/ember-cli/pull/5179) Updating deprecations that use the deprecate utility [@gmurphey](https://github.com/gmurphey)
- [#5190](https://github.com/ember-cli/ember-cli/pull/5190) Only use `temp` dependency, not `tmp-sync` [@akatov](https://github.com/akatov)
- [#5180](https://github.com/ember-cli/ember-cli/pull/5180) add node (latest) and set to allowed failures [@ember-cli](https://github.com/ember-cli)
- [#5186](https://github.com/ember-cli/ember-cli/pull/5186) Fixing path issue in test for AppVeyor. [@gmurphey](https://github.com/gmurphey)
- [#5169](https://github.com/ember-cli/ember-cli/pull/5169) [BUGFIX] Bump quick-temp to 0.1.5, fix jshint error [@trabus](https://github.com/trabus)
- [#5185](https://github.com/ember-cli/ember-cli/pull/5185) Ensure rimraf is available to consumers. [@ember-cli](https://github.com/ember-cli)
- [#5171](https://github.com/ember-cli/ember-cli/pull/5171) Avoid Reexporter when loader supports index fallback. [@rwjblue](https://github.com/rwjblue)
- [#5184](https://github.com/ember-cli/ember-cli/pull/5184) more explicit jshint test run [@ember-cli](https://github.com/ember-cli)
- [#5197](https://github.com/ember-cli/ember-cli/pull/5197) update leek [@akatov](https://github.com/akatov)
- [#5204](https://github.com/ember-cli/ember-cli/pull/5204) [ENHANCEMENT] Add npm badge to README. [@adjohnson916](https://github.com/adjohnson916)
- [#5192](https://github.com/ember-cli/ember-cli/pull/5192) Use consistent double quotes in index.html blueprints [@Dhaulagiri](https://github.com/Dhaulagiri)
- [#5198](https://github.com/ember-cli/ember-cli/pull/5198) minor whitespace fix [@ember-cli](https://github.com/ember-cli)
- [#5205](https://github.com/ember-cli/ember-cli/pull/5205) Add addon-test-support tree. [@rwjblue](https://github.com/rwjblue)
- [#5206](https://github.com/ember-cli/ember-cli/pull/5206) Update ember-qunit to 0.4.17. [@rwjblue](https://github.com/rwjblue)
- [#5207](https://github.com/ember-cli/ember-cli/pull/5207) Make ember test helper clearer. [@rwjblue](https://github.com/rwjblue)
- [#5208](https://github.com/ember-cli/ember-cli/pull/5208) update some out of date deps [@ember-cli](https://github.com/ember-cli)
- [#5209](https://github.com/ember-cli/ember-cli/pull/5209) Ensure loader.js warning is easier to spot. [@rwjblue](https://github.com/rwjblue)
- [#5211](https://github.com/ember-cli/ember-cli/pull/5211) Update ember-cli-qunit to 1.1.0. [@rwjblue](https://github.com/rwjblue)
- [#5212](https://github.com/ember-cli/ember-cli/pull/5212) Update ember-data to 2.2.1. [@rwjblue](https://github.com/rwjblue)

Thank you to all who took the time to contribute!

### 2.3.0-beta.2

The following changes are required if you are upgrading from the previous
version:

- Users
  + [`ember new` diff](https://github.com/kellyselden/ember-cli-output/compare/v2.3.0-beta.1...v2.3.0-beta.2)
  + Upgrade your project's ember-cli version - [docs](https://ember-cli.com/user-guide/#upgrading)
  + Remove `loader.js` from `bower.json`, and add to `package.json` as `^4.0.0`.
  + Remove `ember-load-initializers` from `bower.json`, and add to `package.json` at `^0.5.0`.
- Addon Developers
  + [`ember addon` diff](https://github.com/kellyselden/ember-addon-output/compare/v2.3.0-beta.1...v2.3.0-beta.2)
  + No changes required
- Core Contributors
  + No changes required

#### Community Contributions

- [#5329](https://github.com/ember-cli/ember-cli/pull/5329) [ENHANCEMENT] Support custom blueprint options in new and init commands [@bendemboski](https://github.com/bendemboski)
- [#5377](https://github.com/ember-cli/ember-cli/pull/5377) Update Bower resolution to match Ember version [@kpfefferle](https://github.com/kpfefferle)
- [#5203](https://github.com/ember-cli/ember-cli/pull/5203) [ENHANCEMENT] Use absolute import paths for util-test blueprint [@kamalaknn](https://github.com/kamalaknn)
- [#5349](https://github.com/ember-cli/ember-cli/pull/5349) [BUGFIX] Fix live-reloading post build error [@stefanpenner](https://github.com/stefanpenner)
- [#5309](https://github.com/ember-cli/ember-cli/pull/5309) [2.X] Deprecate vendor-prefix and vendor-suffix. [@nathanhammond](https://github.com/nathanhammond)
- [#5370](https://github.com/ember-cli/ember-cli/pull/5370) Make final update of `dist/` faster, by only updating changed files. [@stefanpenner](https://github.com/stefanpenner)
- [#5321](https://github.com/ember-cli/ember-cli/pull/5321) Ensure `EmberAddon.env()` works the same as `EmberApp.env()` [@jasonmit](https://github.com/jasonmit)
- [#5367](https://github.com/ember-cli/ember-cli/pull/5367) Update to lodash 4 [@jcope2013](https://github.com/jcope2013)
- [#5394](https://github.com/ember-cli/ember-cli/pull/5394) Upgrade testem to v1.1.1 [@quaertym](https://github.com/quaertym)
- [#5379](https://github.com/ember-cli/ember-cli/pull/5379) Move loader.js to be included as an addon. [@rwjblue](https://github.com/rwjblue)
- [#5388](https://github.com/ember-cli/ember-cli/pull/5388) Mixin generation in addon [@MiguelMadero](https://github.com/MiguelMadero)
- [#5396](https://github.com/ember-cli/ember-cli/pull/5396) Wrap evaluation of `ember-cli-build.js` in a `try`/`catch` to provide helpful message for syntax errors. [@mozeryansky](https://github.com/mozeryansky)
- [#5410](https://github.com/ember-cli/ember-cli/pull/5410) Ensure that Testem can use `testem.js` if present (without passing `--config-file` option). [@rwjblue](https://github.com/rwjblue)
- [#5416](https://github.com/ember-cli/ember-cli/pull/5416) Use ember-load-initializers as addon [@josemarluedke](https://github.com/josemarluedke)
- [#5421](https://github.com/ember-cli/ember-cli/pull/5421) Make options available in all Blueprint hooks as this.options [@trentmwillis](https://github.com/trentmwillis)

Thank you to all who took the time to contribute!

### 2.3.0-beta.1

The following changes are required if you are upgrading from the previous
version:

- Users
  + [`ember new` diff](https://github.com/kellyselden/ember-cli-output/compare/v2.2.0-beta.6...v2.3.0-beta.1)
  + Upgrade your project's ember-cli version - [docs](https://ember-cli.com/user-guide/#upgrading)
  + Update `ember-cli-qunit` in `package.json` to `^1.2.1`.
  + Update `ember` in `bower.json` to `2.3.0`.
  + Remove `qunit` from `bower.json` (it is now included as an npm dependency by ember-cli-qunit).
- Addon Developers
  + [`ember addon` diff](https://github.com/kellyselden/ember-addon-output/compare/v2.2.0-beta.6...v2.3.0-beta.1)
  + No changes required
- Core Contributors
  + No changes required

#### Community Contributions

- [#5369](https://github.com/ember-cli/ember-cli/pull/5369) Implement application level resolver in blueprint. [@rwjblue](https://github.com/rwjblue)
- [#5372](https://github.com/ember-cli/ember-cli/pull/5372) Update to ember@2.3.0. [@rwjblue](https://github.com/rwjblue)
- [#5374](https://github.com/ember-cli/ember-cli/pull/5374) Update ember-cli-qunit to 1.2.1. [@rwjblue](https://github.com/rwjblue)

Thank you to all who took the time to contribute!

### 2.2.0-beta.6

Re-releasing 2.2.0-beta.5, but without the line-ending issue.

The following changes are required if you are upgrading from the previous
version:

- Users
  + [`ember new` diff](https://github.com/kellyselden/ember-cli-output/compare/v1.13.13...v2.2.0-beta.6)
  + Upgrade your project's ember-cli version - [docs](https://ember-cli.com/user-guide/#upgrading)
- Addon Developers
  + [`ember addon` diff](https://github.com/kellyselden/ember-addon-output/compare/v1.13.13...v2.2.0-beta.6)
  + No changes required
- Core Contributors
  + No changes required

Thank you to all who took the time to contribute!

### 2.2.0-beta.5

The following changes are required if you are upgrading from the previous
version:

- Users
  + [`ember new` diff](https://github.com/kellyselden/ember-cli-output/compare/v1.13.13...v2.2.0-beta.5)
  + Upgrade your project's ember-cli version - [docs](https://ember-cli.com/user-guide/#upgrading)
- Addon Developers
  + [`ember addon` diff](https://github.com/kellyselden/ember-addon-output/compare/v1.13.13...v2.2.0-beta.5)
  + No changes required
- Core Contributors
  + No changes required

#### Community Contributions

- [#5325](https://github.com/ember-cli/ember-cli/pull/5325) bump testem to latest to compensate for breakage in xmldom [@et](https://github.com/et)
- [#5331](https://github.com/ember-cli/ember-cli/pull/5331) Update blueprints for Ember Data 2.3.0 [@bmac](https://github.com/bmac)
- [#5332](https://github.com/ember-cli/ember-cli/pull/5332) testem v1.0.0 [@johanneswuerbach](https://github.com/johanneswuerbach)

Thank you to all who took the time to contribute!

### 2.2.0-beta.4

The following changes are required if you are upgrading from the previous
version:

- Users
  + [`ember new` diff](https://github.com/kellyselden/ember-cli-output/compare/v1.13.13...v2.2.0-beta.4)
  + Upgrade your project's ember-cli version - [docs](https://ember-cli.com/user-guide/#upgrading)
- Addon Developers
  + [`ember addon` diff](https://github.com/kellyselden/ember-addon-output/compare/v1.13.13...v2.2.0-beta.4)
  + No changes required
- Core Contributors
  + No changes required

#### Community Contributions

- [#5291](https://github.com/ember-cli/ember-cli/pull/5291) getCallerFile now comes from its own node_module [@stefanpenner](https://github.com/stefanpenner)
- [#5312](https://github.com/ember-cli/ember-cli/pull/5312) Add information about testing new features/bugfixes to the contributing.md file [@ohcibi](https://github.com/ohcibi)
- [#5313](https://github.com/ember-cli/ember-cli/pull/5313) Add missing `--silent` option to the output of `ember test --help` [@ohcibi](https://github.com/ohcibi)
- [#5327](https://github.com/ember-cli/ember-cli/pull/5327) [BUGFIX release] pin jQuery version [@stefanpenner](https://github.com/stefanpenner)

Thank you to all who took the time to contribute!

### 2.2.0-beta.3

The following changes are required if you are upgrading from the previous
version:

- Users
  + [`ember new` diff](https://github.com/kellyselden/ember-cli-output/compare/v1.13.13...v2.2.0-beta.3)
  + Upgrade your project's ember-cli version - [docs](https://ember-cli.com/user-guide/#upgrading)
  + Update `ember-cli-sri` to `^2.0.0`.
- Addon Developers
  + [`ember addon` diff](https://github.com/kellyselden/ember-addon-output/compare/v1.13.13...v2.2.0-beta.3)
  + No changes required
- Core Contributors
  + No changes required

#### Community Contributions

- [#5271](https://github.com/ember-cli/ember-cli/pull/5271) Update ember-cli-test-loader to 0.2.2. [@rwjblue](https://github.com/rwjblue)
- [#5274](https://github.com/ember-cli/ember-cli/pull/5274) Fix the order of  test files to append [@bitaculous](https://github.com/bitaculous)
- [#5278](https://github.com/ember-cli/ember-cli/pull/5278) Replace broccoli-sourcemap-concat usage with broccoli-concat. [@ballPointPenguin](https://github.com/ballPointPenguin)
- [#5286](https://github.com/ember-cli/ember-cli/pull/5286) Update `ember-cli-sri` minimum version to 2.0.0 [@jonathanKingston](https://github.com/jonathanKingston)
- [#5298](https://github.com/ember-cli/ember-cli/pull/5298) [INTERNAL] Update minimum Testem version to 1.0.0-rc.4. [@rwjblue](https://github.com/rwjblue)

Thank you to all who took the time to contribute!

### 2.2.0-beta.2

The following changes are required if you are upgrading from the previous
version:

- Users
  + [`ember new` diff](https://github.com/kellyselden/ember-cli-output/compare/v1.13.13...v2.2.0-beta.2)
  + Upgrade your project's ember-cli version - [docs](https://ember-cli.com/user-guide/#upgrading)
  + `ember-cli-content-security-policy` has been removed from the default project blueprint due to extremely poor ergonomics. If the addon is working well for you,
    please continue to use it.
- Addon Developers
  + [`ember addon` diff](https://github.com/kellyselden/ember-addon-output/compare/v1.13.13...v2.2.0-beta.2)
  + No changes required
- Core Contributors
  + No changes required

#### Community Contributions

- [#5247](https://github.com/ember-cli/ember-cli/pull/5247) Unfortunately remove `ember-cli-content-security-policy` from the default blueprint. [@stefanpenner](https://github.com/stefanpenner)
- [#5215](https://github.com/ember-cli/ember-cli/pull/5215) Fix CHANGELOG for ember-cli-qunit version. [@rwjblue](https://github.com/rwjblue)
- [#4981](https://github.com/ember-cli/ember-cli/pull/4981) Alphabetize the keys in dependencies and devDependencies (for addon creation). [@kellyselden](https://github.com/kellyselden)
- [#5181](https://github.com/ember-cli/ember-cli/pull/5181) Cleanup platform checker warning to make it clear when a given platform is deprecated or just untested. [@stefanpenner](https://github.com/stefanpenner)
- [#5252](https://github.com/ember-cli/ember-cli/pull/5252) Deprecate the usage of `app-prefix` and `app-suffix` `contentFor` hooks. [@nathanhammond](https://github.com/nathanhammond)
- [#5232](https://github.com/ember-cli/ember-cli/pull/5232) Update generate resource documentation [@johnotander](https://github.com/johnotander)
- [#5221](https://github.com/ember-cli/ember-cli/pull/5221) Replace `broccoli-sourcemap-concat` with `broccoli-concat` (the projects have been merged). [@stefanpenner](https://github.com/stefanpenner)
- [#5220](https://github.com/ember-cli/ember-cli/pull/5220) Fix instance-initializer-test blueprint. [@rwjblue](https://github.com/rwjblue)
- [#5230](https://github.com/ember-cli/ember-cli/pull/5230) Helper Unit test should pass a params array as first argument [@stefanpenner](https://github.com/stefanpenner)
- [#5241](https://github.com/ember-cli/ember-cli/pull/5241) Fix test server file serving (ensures static assets are found properly). [@stefanpenner](https://github.com/stefanpenner)
- [#5254](https://github.com/ember-cli/ember-cli/pull/5254) Update to Testem v1.0.0-rc1. [@johanneswuerbach](https://github.com/johanneswuerbach)
- [#5254](https://github.com/ember-cli/ember-cli/pull/5254) Detect global errors (i.e. parse errors from `assets/vendor.js`) when running `ember test` or `ember test --server`. [@johanneswuerbach](https://github.com/johanneswuerbach)

Thank you to all who took the time to contribute!

### 2.2.0-beta.1

The following changes are required if you are upgrading from the previous version:

- Users
  + [`ember new` diff](https://github.com/kellyselden/ember-cli-output/compare/v1.13.13...v2.2.0-beta.1)
  + Upgrade your project's ember-cli version - [docs](https://ember-cli.com/user-guide/#upgrading)
  + Users of `ember-cli-styles-reloader` should uninstall (as this functionality is now included in ember-cli by default).
  + Update the following entries in your `package.json`:
    * Remove `ember-cli-ic-ajax` (it is replaced by `ember-ajax`)
    * Add `ember-ajax` at `0.7.1`
    * `ember-cli-dependency-checker` to `^1.2.0`
    * `ember-cli-sri` to `^1.2.0`
    * `ember-cli-qunit` to `^1.1.0`
    * `ember-data` to `^2.2.1`
  + Update the following entries in your `bower.json`:
    * `ember` to `2.2.0`
    * `ember-data` to `^2.2.1`
    * `loader.js` to `^3.5.0`
    * `qunit` to `~1.20.0`
    * Remove `ember-qunit` (it is now bundled by `ember-cli-qunit` since `1.1.0`)
- Addon Developers
  + [`ember addon` diff](https://github.com/kellyselden/ember-addon-output/compare/v1.13.13...v2.2.0-beta.1)
  + No changes required
- Core Contributors
  + No changes required

#### Community Contributions

- [#5025](https://github.com/ember-cli/ember-cli/pull/5025) [ENHANCEMENT]  update loader.js, qunit and ember-ajax for app/addon blueprints [@jcope2013](https://github.com/jcope2013)
- [#5061](https://github.com/ember-cli/ember-cli/pull/5061) Testem 0.9.11 [@johanneswuerbach](https://github.com/johanneswuerbach)
- [#4994](https://github.com/ember-cli/ember-cli/pull/4994) add jshint helper command for tests [@gabrielgrant](https://github.com/gabrielgrant)
- [#5033](https://github.com/ember-cli/ember-cli/pull/5033) Added Node v5 to Appveyor [@patocallaghan](https://github.com/patocallaghan)
- [#4218](https://github.com/ember-cli/ember-cli/pull/4218) Add instance-initializer's blueprints family [@cibernox](https://github.com/cibernox)
- [#4476](https://github.com/ember-cli/ember-cli/pull/4476) Add additional documentation on treeFor* methods [@trentmwillis](https://github.com/trentmwillis)
- [#5172](https://github.com/ember-cli/ember-cli/pull/5172) Bump ember-cli-dependency-checker to v1.2.0 [@quaertym](https://github.com/quaertym)
- [#5108](https://github.com/ember-cli/ember-cli/pull/5108) Fix instance-intitalizer-test test-info import to use `ember-cli-test-info` [@trabus](https://github.com/trabus)
- [#5087](https://github.com/ember-cli/ember-cli/pull/5087) Upgraded ember-ajax to 0.7.1 [@ember-cli](https://github.com/ember-cli)
- [#5098](https://github.com/ember-cli/ember-cli/pull/5098) [ENHANCEMENT] Install htmlbars precompiler when generating component integration tests [@drspaniel](https://github.com/drspaniel)
- [#5077](https://github.com/ember-cli/ember-cli/pull/5077) loosen test [@ember-cli](https://github.com/ember-cli)
- [#5065](https://github.com/ember-cli/ember-cli/pull/5065) Programmatic access to the CLI [@eibrahim](https://github.com/eibrahim)
- [#5089](https://github.com/ember-cli/ember-cli/pull/5089) [BUGFIX] Forward `--config-file` test option to testem [@cspanring](https://github.com/cspanring)
- [#5075](https://github.com/ember-cli/ember-cli/pull/5075) disable bundling, npm client seems to have issues but npm service app… [@ember-cli](https://github.com/ember-cli)
- [#5066](https://github.com/ember-cli/ember-cli/pull/5066) bumps `broccoli-sourcemap-concat` version [@ember-cli](https://github.com/ember-cli)
- [#5107](https://github.com/ember-cli/ember-cli/pull/5107) [FEATURE] Implement addon black- and whitelist [@dschmidt](https://github.com/dschmidt)
- [#5094](https://github.com/ember-cli/ember-cli/pull/5094) [fixes #5092] remove long since deprecated this.Funnel usage from int… [@ember-cli](https://github.com/ember-cli)
- [#5104](https://github.com/ember-cli/ember-cli/pull/5104) Workaround for babel includePolyfill exception [@ef4](https://github.com/ef4)
- [#5189](https://github.com/ember-cli/ember-cli/pull/5189) updated markdown-it-terminal [@akatov](https://github.com/akatov)
- [#5139](https://github.com/ember-cli/ember-cli/pull/5139) Use ES6 shorthand property for layout in component blueprint [@martndemus](https://github.com/martndemus)
- [#5109](https://github.com/ember-cli/ember-cli/pull/5109) Fix body-parser suggested use due to deprecations [@knownasilya](https://github.com/knownasilya)
- [#5113](https://github.com/ember-cli/ember-cli/pull/5113) Remove trailing whitespace on component integration test [@ahmadsoe](https://github.com/ahmadsoe)
- [#5130](https://github.com/ember-cli/ember-cli/pull/5130) Update bower.json [@ember-cli](https://github.com/ember-cli)
- [#5132](https://github.com/ember-cli/ember-cli/pull/5132) [ENHANCEMENT] Make `EMBER_CLI_INJECT_LIVE_RELOAD_BASEURL` configurable [@jbescoyez](https://github.com/jbescoyez)
- [#5117](https://github.com/ember-cli/ember-cli/pull/5117) Update Ember to latest stable (2.2.0). [@rwjblue](https://github.com/rwjblue)
- [#5124](https://github.com/ember-cli/ember-cli/pull/5124) Update ember-cli-sri minimum version to 1.2.0. [@rwjblue](https://github.com/rwjblue)
- [#5125](https://github.com/ember-cli/ember-cli/pull/5125) Clarify `ember test --path` docs. [@ember-cli](https://github.com/ember-cli)
- [#5128](https://github.com/ember-cli/ember-cli/pull/5128) Adds Node 5 to allow_failures list [@ember-cli](https://github.com/ember-cli)
- [#5201](https://github.com/ember-cli/ember-cli/pull/5201) ember-cli-rails-addon now uses outputReady [@luma-institute](https://github.com/luma-institute)
- [#5168](https://github.com/ember-cli/ember-cli/pull/5168) fix swallowed failures [@ember-cli](https://github.com/ember-cli)
- [#5158](https://github.com/ember-cli/ember-cli/pull/5158) Change location of website [@leo](https://github.com/leo)
- [#5142](https://github.com/ember-cli/ember-cli/pull/5142) Fix merge issues introduced by #4476 [@trabus](https://github.com/trabus)
- [#5155](https://github.com/ember-cli/ember-cli/pull/5155) bump broccoli-merge-trees [@ember-cli](https://github.com/ember-cli)
- [#5149](https://github.com/ember-cli/ember-cli/pull/5149) cherry-picking changelog from stable [@ember-cli](https://github.com/ember-cli)
- [#5150](https://github.com/ember-cli/ember-cli/pull/5150) [INTERNAL] Set correct version of ember-cli [@jayeff](https://github.com/jayeff)
- [#5165](https://github.com/ember-cli/ember-cli/pull/5165) [ENHANCEMENT] Initial implementation of css hot realod [@gcollazo](https://github.com/gcollazo)
- [#5154](https://github.com/ember-cli/ember-cli/pull/5154) reduce number of funnels created to support other asset app.imports [@ember-cli](https://github.com/ember-cli)
- [#5159](https://github.com/ember-cli/ember-cli/pull/5159) Update appveyor.yml [@ember-cli](https://github.com/ember-cli)
- [#5144](https://github.com/ember-cli/ember-cli/pull/5144) [ENHANCEMENT] Cleans up generated application directory if `ember new` errors [@trek](https://github.com/trek)
- [#5179](https://github.com/ember-cli/ember-cli/pull/5179) Updating deprecations that use the deprecate utility [@gmurphey](https://github.com/gmurphey)
- [#5190](https://github.com/ember-cli/ember-cli/pull/5190) Only use `temp` dependency, not `tmp-sync` [@akatov](https://github.com/akatov)
- [#5180](https://github.com/ember-cli/ember-cli/pull/5180) add node (latest) and set to allowed failures [@ember-cli](https://github.com/ember-cli)
- [#5186](https://github.com/ember-cli/ember-cli/pull/5186) Fixing path issue in test for AppVeyor. [@gmurphey](https://github.com/gmurphey)
- [#5169](https://github.com/ember-cli/ember-cli/pull/5169) [BUGFIX] Bump quick-temp to 0.1.5, fix jshint error [@trabus](https://github.com/trabus)
- [#5185](https://github.com/ember-cli/ember-cli/pull/5185) Ensure rimraf is available to consumers. [@ember-cli](https://github.com/ember-cli)
- [#5171](https://github.com/ember-cli/ember-cli/pull/5171) Avoid Reexporter when loader supports index fallback. [@rwjblue](https://github.com/rwjblue)
- [#5184](https://github.com/ember-cli/ember-cli/pull/5184) more explicit jshint test run [@ember-cli](https://github.com/ember-cli)
- [#5197](https://github.com/ember-cli/ember-cli/pull/5197) update leek [@akatov](https://github.com/akatov)
- [#5204](https://github.com/ember-cli/ember-cli/pull/5204) [ENHANCEMENT] Add npm badge to README. [@adjohnson916](https://github.com/adjohnson916)
- [#5192](https://github.com/ember-cli/ember-cli/pull/5192) Use consistent double quotes in index.html blueprints [@Dhaulagiri](https://github.com/Dhaulagiri)
- [#5198](https://github.com/ember-cli/ember-cli/pull/5198) minor whitespace fix [@ember-cli](https://github.com/ember-cli)
- [#5205](https://github.com/ember-cli/ember-cli/pull/5205) Add addon-test-support tree. [@rwjblue](https://github.com/rwjblue)
- [#5206](https://github.com/ember-cli/ember-cli/pull/5206) Update ember-qunit to 0.4.17. [@rwjblue](https://github.com/rwjblue)
- [#5207](https://github.com/ember-cli/ember-cli/pull/5207) Make ember test helper clearer. [@rwjblue](https://github.com/rwjblue)
- [#5208](https://github.com/ember-cli/ember-cli/pull/5208) update some out of date deps [@ember-cli](https://github.com/ember-cli)
- [#5209](https://github.com/ember-cli/ember-cli/pull/5209) Ensure loader.js warning is easier to spot. [@rwjblue](https://github.com/rwjblue)
- [#5211](https://github.com/ember-cli/ember-cli/pull/5211) Update ember-cli-qunit to 1.1.0. [@rwjblue](https://github.com/rwjblue)
- [#5212](https://github.com/ember-cli/ember-cli/pull/5212) Update ember-data to 2.2.1. [@rwjblue](https://github.com/rwjblue)

Thank you to all who took the time to contribute!

### 1.13.15

The following changes are required if you are upgrading from the previous
version:

- Users
  + [`ember new` diff](https://github.com/kellyselden/ember-cli-output/compare/v1.13.14...v1.13.15)
  + Upgrade your project's ember-cli version - [docs](https://ember-cli.com/#project-update)
- Addon Developers
  + [`ember addon` diff](https://github.com/kellyselden/ember-addon-output/compare/v1.13.14...v1.13.15)
  + No changes required
- Core Contributors
  + No changes required

#### Community Contributions

- [#5338](https://github.com/ember-cli/ember-cli/pull/5338) 1 13 testem bump [@johanneswuerbach](https://github.com/johanneswuerbach)
- [#5351](https://github.com/ember-cli/ember-cli/pull/5351) Bump ember to 1.13.12 [@san650](https://github.com/san650)

Thank you to all who took the time to contribute!

### 1.13.14

The following changes are required if you are upgrading from the previous
version:

- Users
  + [`ember new` diff](https://github.com/kellyselden/ember-cli-output/compare/v1.13.13...v1.13.14)
  + default jQuery.js version is now locked at  `1.11.3`
- Addon Developers
  + [`ember addon` diff](https://github.com/kellyselden/ember-addon-output/compare/v1.13.13...v1.13.14)
  + app-prefix and app-suffix have been deprecated, addons will need to move away from them.
- Core Contributors
  + No changes required

#### Community Contributions

- [#5327](https://github.com/ember-cli/ember-cli/pull/5327) [BUGFIX release] pin jQuery version [@stefanpenner](https://github.com/stefanpenner)
- [#5245](https://github.com/ember-cli/ember-cli/pull/5245) Deprecate app-prefix and app-suffix. [@nathanhammond](https://github.com/nathanhammond)
- [#5251](https://github.com/ember-cli/ember-cli/pull/5251) [BUGFIX] ensure we stat the symlink target, not the symlink (fixes tests/index.html not updating) [@stefanpenner](https://github.com/stefanpenner)

### 1.13.13

The following changes are required if you are upgrading from the previous
version:

- Users
  + [`ember new` diff](https://github.com/kellyselden/ember-cli-output/compare/v1.13.12...v1.13.13)
  + default Ember.js version is now at `1.13.11`
  + Ember CLI SRI version was bumped to `^1.2.0`
  + Ember `loader.js` version was bumped to `3.4.0`
  + Testem version was bumped to `0.9.11`
- Addon Developers
  + [`ember addon` diff](https://github.com/kellyselden/ember-addon-output/compare/v1.13.12...v1.13.13)
- Core Contributors
  + No changes required

#### Community Contributions

- [#5061](https://github.com/ember-cli/ember-cli/pull/5061) Testem 0.9.11, [@johanneswuerbach](https://github.com/johanneswuerbach)
- [#5094](https://github.com/ember-cli/ember-cli/pull/5094) Remove deprecated `this.Funnel` usage, [@stefanpenner](https://github.com/stefanpenner)
- [#5075](https://github.com/ember-cli/ember-cli/pull/5075) Disable bundling, npm client seems to have issues, [@stefanpenner](https://github.com/stefanpenner)
- [#5104](https://github.com/ember-cli/ember-cli/pull/5104) Workaround for babel includePolyfill exception, [@ef4](https://github.com/ef4)
- [#5116](https://github.com/ember-cli/ember-cli/pull/5116) Bumps Ember version to `1.13.11`, [@stefanpenner](https://github.com/stefanpenner)
- [#5116](https://github.com/ember-cli/ember-cli/pull/5116) Bumps Ember CLI SRI to `^1.2.0`, [@rwjblue](https://github.com/rwjblue)

### 1.13.12

The following changes are required if you are upgrading from the previous
version:

- Users
  + [`ember new` diff](https://github.com/kellyselden/ember-cli-output/compare/v1.13.8...v1.13.12)
  + changes to `tests/index.html` file. All tests are now in a separate file, [diff](https://github.com/twokul/ember-cli-release-notes/commit/bd5ac542c0d6dd8e095553d6528ec40ae4be6b4e).
  + default Ember.js version is now at `1.13.10`
  + default Ember Data version is now at `1.13.14`
  + Upgrade your project's ember-cli version - [docs](https://ember-cli.com/user-guide/#upgrading)
- Addon Developers
  + [`ember addon` diff](https://github.com/kellyselden/ember-addon-output/compare/v1.13.8...v1.13.12)
- Core Contributors
  + No changes required

#### Community Contributions

- [#4838](https://github.com/ember-cli/ember-cli/pull/4838) Add `npm test` to Addon README [@elwayman02](https://github.com/elwayman02)
- [#4756](https://github.com/ember-cli/ember-cli/pull/4756) Discard runCommand stdout/stderr unless we have a test failure [@joliss](https://github.com/joliss)
- [#4753](https://github.com/ember-cli/ember-cli/pull/4753) Upgraded ember-cli-app-version to 1.0.0 [@ember-cli](https://github.com/ember-cli)
- [#4235](https://github.com/ember-cli/ember-cli/pull/4235) Reintroduce comment regarding bodyParser on http-mock [@joostdevries](https://github.com/joostdevries)
- [#4728](https://github.com/ember-cli/ember-cli/pull/4728) Revert "Do not pack ember-cli-build.js" [@ember-cli](https://github.com/ember-cli)
- [#4846](https://github.com/ember-cli/ember-cli/pull/4846) Update ember-cli-htmlbars-inline-precompile dependency [@joliss](https://github.com/joliss)
- [#4757](https://github.com/ember-cli/ember-cli/pull/4757) Remove last use of broccoli-writer in test suite [@joliss](https://github.com/joliss)
- [#4765](https://github.com/ember-cli/ember-cli/pull/4765) Fix typo Brocolli → Broccoli [@lancedikson](https://github.com/lancedikson)
- [#4770](https://github.com/ember-cli/ember-cli/pull/4770) Updates configstore [@twokul](https://github.com/twokul)
- [#4774](https://github.com/ember-cli/ember-cli/pull/4774) Update ember-cli-shims to prevent errors on Ember < 1.13. [@rwjblue](https://github.com/rwjblue)
- [#4772](https://github.com/ember-cli/ember-cli/pull/4772) Implement a destroyApp helper. [@blimmer](https://github.com/blimmer)
- [#4771](https://github.com/ember-cli/ember-cli/pull/4771) Make default generated tests pass. [@blimmer](https://github.com/blimmer)
- [#4854](https://github.com/ember-cli/ember-cli/pull/4854) command unit test syncing [@kellyselden](https://github.com/kellyselden)
- [#4801](https://github.com/ember-cli/ember-cli/pull/4801) add a missing curved brackets [@dukex](https://github.com/dukex)
- [#4799](https://github.com/ember-cli/ember-cli/pull/4799) Bump ember-cli-dependency-checker to v1.1.0 [@quaertym](https://github.com/quaertym)
- [#4792](https://github.com/ember-cli/ember-cli/pull/4792) Replace Esperanto With Babel [@ember-cli](https://github.com/ember-cli)
- [#4783](https://github.com/ember-cli/ember-cli/pull/4783) bump viz [@ember-cli](https://github.com/ember-cli)
- [#4788](https://github.com/ember-cli/ember-cli/pull/4788) include FS usage monitoring [@ember-cli](https://github.com/ember-cli)
- [#4785](https://github.com/ember-cli/ember-cli/pull/4785) some safe runCommand removals [@kellyselden](https://github.com/kellyselden)
- [#4781](https://github.com/ember-cli/ember-cli/pull/4781) Set `ember serve --host` default to `undefined`. [@buschtoens](https://github.com/buschtoens)
- [#4796](https://github.com/ember-cli/ember-cli/pull/4796) tested needs null integrity value (since it always chan… [@ember-cli](https://github.com/ember-cli)
- [#4880](https://github.com/ember-cli/ember-cli/pull/4880) consolidate test setup to not use fixtures, instead use mocking [@kellyselden](https://github.com/kellyselden)
- [#4816](https://github.com/ember-cli/ember-cli/pull/4816) Allow OS to choose ephemeral port if --test-port=0 [@williamsbdev](https://github.com/williamsbdev)
- [#4815](https://github.com/ember-cli/ember-cli/pull/4815) Add Node.js 4.0 as valid platform version [@szines](https://github.com/szines)
- [#4839](https://github.com/ember-cli/ember-cli/pull/4839) addAddonsToProject for blueprints [@elwayman02](https://github.com/elwayman02)
- [#4826](https://github.com/ember-cli/ember-cli/pull/4826) Update bower deps. [@rwjblue](https://github.com/rwjblue)
- [#4844](https://github.com/ember-cli/ember-cli/pull/4844) fix failing tests [@ember-cli](https://github.com/ember-cli)
- [#4836](https://github.com/ember-cli/ember-cli/pull/4836) Make config replace cache [@ember-cli](https://github.com/ember-cli)
- [#4837](https://github.com/ember-cli/ember-cli/pull/4837) Add `Blueprint.prototype.filesPath`. [@rwjblue](https://github.com/rwjblue)
- [#4827](https://github.com/ember-cli/ember-cli/pull/4827) Update to broccoli-caching-writer 2.0.0 [@joliss](https://github.com/joliss)
- [#4829](https://github.com/ember-cli/ember-cli/pull/4829) broccoli-plugin{description -> annotation} [@ember-cli](https://github.com/ember-cli)
- [#4874](https://github.com/ember-cli/ember-cli/pull/4874) Add ability to specify a build path for running tests [@trentmwillis](https://github.com/trentmwillis)
- [#4863](https://github.com/ember-cli/ember-cli/pull/4863) remove duplicate in package.json [@lazybensch](https://github.com/lazybensch)
- [#4849](https://github.com/ember-cli/ember-cli/pull/4849) cleanup whitespace in the commands [@kellyselden](https://github.com/kellyselden)
- [#4857](https://github.com/ember-cli/ember-cli/pull/4857) Only exclude node_modules at root [@joliss](https://github.com/joliss)
- [#4881](https://github.com/ember-cli/ember-cli/pull/4881) add unit tests for blueprint help printing [@kellyselden](https://github.com/kellyselden)
- [#4913](https://github.com/ember-cli/ember-cli/pull/4913) adding additional help tests [@kellyselden](https://github.com/kellyselden)
- [#4946](https://github.com/ember-cli/ember-cli/pull/4946) Fix beforeEach/afterEach callbacks with moduleForAcceptance. [@rwjblue](https://github.com/rwjblue)
- [#4954](https://github.com/ember-cli/ember-cli/pull/4954) Add smoke test for `moduleForAcceptance` [@seanpdoyle](https://github.com/seanpdoyle)
- [#4970](https://github.com/ember-cli/ember-cli/pull/4970) Upgrade testem to 0.9.8 [@rzurad](https://github.com/rzurad)
- [#4973](https://github.com/ember-cli/ember-cli/pull/4973) Lock down ember-router-generator@1.0.0 [@ember-cli](https://github.com/ember-cli)
- [#4989](https://github.com/ember-cli/ember-cli/pull/4989) added my "Why is CI broken?" tool to the readme [@ember-cli](https://github.com/ember-cli)
- [#5039](https://github.com/ember-cli/ember-cli/pull/5039) Add `UI.errorStream` [@seanpdoyle](https://github.com/seanpdoyle)
- [#5036](https://github.com/ember-cli/ember-cli/pull/5036) Remove native bundled dependencies [@patocallaghan](https://github.com/patocallaghan)
- [#5026](https://github.com/ember-cli/ember-cli/pull/5026) Add support for watchman 4 [@jcope2013](https://github.com/jcope2013)
- [#5020](https://github.com/ember-cli/ember-cli/pull/5020) explicitly test node 5.0 [@stefanpenner](https://github.com/stefanpenner)

Thank you to all who took the time to contribute!

### 1.13.8

The following changes are required if you are upgrading from the previous
version:

- Users
  + [`ember new` diff](https://github.com/kellyselden/ember-cli-output/commit/db09559dc922eafdfb6723969b53dfff1a8f5331)
  + default ember is now at 1.13.7 (but feel free to upgrade/downgrade as desired)
  + default ember-data is now at 1.13.8 (but feel free to upgrade/downgrade as desired)
  + for users with very large bower_components directories, rebuild times should improve
  + Upgrade your project's ember-cli version - [docs](https://ember-cli.com/user-guide/#upgrading)
  + If you haven't already, please remember to transition your Brocfile.js to ember-cli-build.js. [more details](https://github.com/ember-cli/ember-cli/blob/master/TRANSITION.md#brocfile-transition)
- Addon Developers
  + [`ember addon` diff](https://github.com/kellyselden/ember-addon-output/commit/aaf7faebf1ca721382d281dd3125b24c7a752c7e)
  + No changes required
- Core Contributors
  + No changes required

#### Community Contributions

- [#4599](https://github.com/ember-cli/ember-cli/pull/4599) Update valid-platform-version.js [@stefanpenner](https://github.com/stefanpenner)
- [#4590](https://github.com/ember-cli/ember-cli/pull/4590) Remove `ember update` mention in update-checker [@quaertym](https://github.com/quaertym)
- [#4582](https://github.com/ember-cli/ember-cli/pull/4582) blueprints/app/package.json: Sort scripts alphabetically [@Turbo87](https://github.com/Turbo87)
- [#4577](https://github.com/ember-cli/ember-cli/pull/4577) Adding more help acceptance tests [@kellyselden](https://github.com/kellyselden)
- [#4621](https://github.com/ember-cli/ember-cli/pull/4621) bump funnel, and prefer globs for includes. [@stefanpenner](https://github.com/stefanpenner)
- [#4598](https://github.com/ember-cli/ember-cli/pull/4598) bump timeout, see if iojs on CI becomes happy again [@stefanpenner](https://github.com/stefanpenner)
- [#4596](https://github.com/ember-cli/ember-cli/pull/4596) Bump version of ember-cli-app-version to 0.5.0 [@taras](https://github.com/taras)
- [#4591](https://github.com/ember-cli/ember-cli/pull/4591) Revert "Remove `ember update` mention in update-checker" [@stefanpenner](https://github.com/stefanpenner)
- [#4597](https://github.com/ember-cli/ember-cli/pull/4597) update to ember-cli-qunit v1.0.0 [@stefanpenner](https://github.com/stefanpenner)
- [#4593](https://github.com/ember-cli/ember-cli/pull/4593) Remove ember update mention in update-checker [@quaertym](https://github.com/quaertym)
- [#4628](https://github.com/ember-cli/ember-cli/pull/4628) a couple more tests that weren't being run [@kellyselden](https://github.com/kellyselden)
- [#4606](https://github.com/ember-cli/ember-cli/pull/4606) [TYPO] SRI changelog typo fix [@jonathanKingston](https://github.com/jonathanKingston)
- [#4601](https://github.com/ember-cli/ember-cli/pull/4601) update broccoli-caching-writer [@stefanpenner](https://github.com/stefanpenner);
- [#4630](https://github.com/ember-cli/ember-cli/pull/4630) Update blueprint dependencies [@btecu](https://github.com/btecu)
- [#4611](https://github.com/ember-cli/ember-cli/pull/4611) Update Ember Data dependency to 1.13.8 [@bmac](https://github.com/bmac)
- [#4638](https://github.com/ember-cli/ember-cli/pull/4638) broccoli-plugin now uses annotation, rather then our own convention o… [@stefanpenner](https://github.com/stefanpenner)
- [#4622](https://github.com/ember-cli/ember-cli/pull/4622) Upgrade merge trees [@stefanpenner](https://github.com/stefanpenner)
- [#4625](https://github.com/ember-cli/ember-cli/pull/4625) bump broccoli-caching-writer to 1.1.0 [@kellyselden](https://github.com/kellyselden)
- [#4627](https://github.com/ember-cli/ember-cli/pull/4627) fix test that was never being run [@kellyselden](https://github.com/kellyselden)
- [#4629](https://github.com/ember-cli/ember-cli/pull/4629) broccoli-asset-rev to 2.1.2 [@kellyselden](https://github.com/kellyselden)
- [#4632](https://github.com/ember-cli/ember-cli/pull/4632) Windows CI: Removed npm upgrade [@johanneswuerbach](https://github.com/johanneswuerbach)
- [#4636](https://github.com/ember-cli/ember-cli/pull/4636) Update Ember version to 1.13.7. [@rwjblue](https://github.com/rwjblue)
- [#4637](https://github.com/ember-cli/ember-cli/pull/4637) [INTERNAL] Prefer globs over RegExps as funnel arguments [@dschmidt](https://github.com/dschmidt)
- [#4642](https://github.com/ember-cli/ember-cli/pull/4642) bump broccoli-funnel [@stefanpenner](https://github.com/stefanpenner)
- [#4643](https://github.com/ember-cli/ember-cli/pull/4643) Support a (now deprecated) single-argument use of addBowerPackageToProject [@mike-north](https://github.com/mike-north)

Thank you to all who took the time to contribute!

### 1.13.7

The following changes are required if you are upgrading from the previous
version:

- Users
  + [`ember new` diff](https://github.com/kellyselden/ember-cli-output/commit/6a41c5cd7f0f68e7cf710268376d0349c5b57171)
  + Upgrade your project's ember-cli version - [docs](https://ember-cli.com/user-guide/#upgrading)
  + If you haven't already, please remember to transition your Brocfile.js to ember-cli-build.js. [more details](https://github.com/ember-cli/ember-cli/blob/master/TRANSITION.md#brocfile-transition)
- Addon Developers
  + [`ember addon` diff](https://github.com/kellyselden/ember-addon-output/commit/f6f61d55c31d631203bc5491432b435e2cc807c2)
  + No changes required
- Core Contributors
  + No changes required

#### Community Contributions

- [#4558](https://github.com/ember-cli/ember-cli/pull/4558) ensure we apply patches at the right part of the release. [@stefanpenner](https://github.com/ember-cli)
- [#4559](https://github.com/ember-cli/ember-cli/pull/4559) bundle testem [@stefanpenner](https://github.com/ember-cli)
- [#4560](https://github.com/ember-cli/ember-cli/pull/4560) Update ember-qunit to 0.4.9. [@rwjblue](https://github.com/rwjblue)
- [#4561](https://github.com/ember-cli/ember-cli/pull/4561) Upgrade to Broccoli 0.16.5 [@joliss](https://github.com/joliss)
- [#4564](https://github.com/ember-cli/ember-cli/pull/4564) add 1.13.6 diffs to changelog [@kellyselden](https://github.com/kellyselden)
- [#4569](https://github.com/ember-cli/ember-cli/pull/4569) Update Ember to v1.13.6. [@rwjblue](https://github.com/rwjblue)
- [#4572](https://github.com/ember-cli/ember-cli/pull/4572) Update QUnit version to 1.18.0. [@rwjblue](https://github.com/rwjblue)
- [#4589](https://github.com/ember-cli/ember-cli/pull/4589) Fixes issue with smoke test failure. [@rickharrison](https://github.com/rickharrison)

Thank you to all who took the time to contribute!

### 1.13.6

The following changes are required if you are upgrading from the previous
version:

- Users
  + [`ember new` diff](https://github.com/kellyselden/ember-cli-output/commit/c36b2e35b9ef2a66d6f01f360831c6ec9707c5d7)
  + Upgrade your project's ember-cli version - [docs](https://ember-cli.com/user-guide/#upgrading)
  + If you haven't already, please remember to transition your Brocfile.js to ember-cli-build.js. [more details](https://github.com/ember-cli/ember-cli/blob/master/TRANSITION.md#brocfile-transition)
- Addon Developers
  + [`ember addon` diff](https://github.com/kellyselden/ember-addon-output/commit/d77330079ca14a1d0e39383cce87565c1c2d742f)
  + No changes required
- Core Contributors
  + No changes required

#### Community Contributions

- [#3239](https://github.com/ember-cli/ember-cli/pull/3239) ENHANCEMENT: Added `--test-port`/`testPort` option to configure test port [@patocallaghan](https://github.com/patocallaghan)
- [#4545](https://github.com/ember-cli/ember-cli/pull/4545) bump es6modules to fix IE8 issue [@stefanpenner](https://github.com/ember-cli)
- [#4549](https://github.com/ember-cli/ember-cli/pull/4549) adding 1.13.5 diff to changelog [@kellyselden](https://github.com/kellyselden)
- [#4553](https://github.com/ember-cli/ember-cli/pull/4553) [Bugfix] addAddonToProject fix for 1.13.5 [@jasonmit](https://github.com/jasonmit)

Thank you to all who took the time to contribute!

### 1.13.5

The following changes are required if you are upgrading from the previous
version:

- Users
  + [`ember new` diff](https://github.com/kellyselden/ember-cli-output/commit/750a6ba374fc8bb2bbb6102fcb9db399dd1c2472)
  + Upgrade your project's ember-cli version - [docs](https://ember-cli.com/user-guide/#upgrading)
  + If you haven't already, please remember to transition your Brocfile.js to ember-cli-build.js. [more details](https://github.com/ember-cli/ember-cli/blob/master/TRANSITION.md#brocfile-transition)
  + We now bundle ember.js 1.13.5 and ember-data 1.13.7 by default, but please note you can change these by updating bower.json
  + We have included support for [Subresource Integrity (SRI)](https://www.w3.org/TR/SRI) by default, to find out more checkout our site's [SRI section](https://ember-cli.com/user-guide/#subresource-integrity)
  + Please note: Testem will now error if a specified runner is missing.
  + When installing ember-cli, one can use `npm install ember-cli --no-optional` to skip all native dependencies.
- Addon Developers
  + [`ember addon` diff](https://github.com/kellyselden/ember-addon-output/commit/ace30d3fecafee7e27ae5d75254096a08ede2a6c)
  + No changes required
- Core Contributors
  + No changes required

#### Community Contributions

- [#4471](https://github.com/ember-cli/ember-cli/pull/4471) Make the Examples less confusing [@mdragon](https://github.com/mdragon)
- [#4367](https://github.com/ember-cli/ember-cli/pull/4367) [BUGFIX] Adding check for undefined inRepoAddon option in Blueprint.prototype.\_locals. [@gmurphey](https://github.com/gmurphey)
- [#4411](https://github.com/ember-cli/ember-cli/pull/4411) Removing unknown command from `ember help`. [@gmurphey](https://github.com/gmurphey)
- [#4405](https://github.com/ember-cli/ember-cli/pull/4405) Fix default generated integration test. [@blimmer](https://github.com/blimmer)
- [#4406](https://github.com/ember-cli/ember-cli/pull/4406) [ENHANCEMENT] Let ember install take multiple addons [@DanielOchoa](https://github.com/DanielOchoa)
- [#4478](https://github.com/ember-cli/ember-cli/pull/4478) Store acceptance test application in test context. [@rwjblue](https://github.com/rwjblue)
- [#4413](https://github.com/ember-cli/ember-cli/pull/4413) Add clarity for 0.2.7 to 1.13.x transition (build) [@pixelhandler](https://github.com/pixelhandler)
- [#4416](https://github.com/ember-cli/ember-cli/pull/4416) bump sourcemap-concat version [@kwikPRs](https://github.com/kwikPRs)
- [#4419](https://github.com/ember-cli/ember-cli/pull/4419) Nuke 'ember update' [@jonnii](https://github.com/jonnii)
- [#4488](https://github.com/ember-cli/ember-cli/pull/4488) Update Ember to 1.13.5. [@rwjblue](https://github.com/rwjblue)
- [#4440](https://github.com/ember-cli/ember-cli/pull/4440) EmberAddon Should Merge Defaults [@chadhietala](https://github.com/chadhietala)
- [#4438](https://github.com/ember-cli/ember-cli/pull/4438) Fix Ember CLI project update link [@balinterdi](https://github.com/balinterdi)
- [#4428](https://github.com/ember-cli/ember-cli/pull/4428) Update #watchman message to point to correct url [@supabok](https://github.com/supabok)
- [#4430](https://github.com/ember-cli/ember-cli/pull/4430) Handle a wide variety of bower endpoints [@truenorth](https://github.com/truenorth)
- [#4454](https://github.com/ember-cli/ember-cli/pull/4454) Always use Brocfile (with deprecation messaging) if it exists [@gmurphey](https://github.com/gmurphey)
- [#4452](https://github.com/ember-cli/ember-cli/pull/4452) [ENHANCEMENT] Detect & skip lib install on http-mock gen [@sivakumar-kailasam](https://github.com/sivakumar-kailasam)
- [#4456](https://github.com/ember-cli/ember-cli/pull/4456) Updating getPort logic to use liveReloadHost. Fixes #4455. [@gmurphey](https://github.com/gmurphey)
- [#4443](https://github.com/ember-cli/ember-cli/pull/4443) Prevent live-reload-port collisions (by default) [@stefanpenner](https://github.com/stefanpenner)
- [#4457](https://github.com/ember-cli/ember-cli/pull/4457) Removing extraneous newline from the component-test blueprint [@gmurphey](https://github.com/gmurphey)
- [#4447](https://github.com/ember-cli/ember-cli/pull/4447) Update to Ember 1.13.4. [@rwjblue](https://github.com/rwjblue)
- [#4449](https://github.com/ember-cli/ember-cli/pull/4449) [ENHANCEMENT] Add --skip-router flag to route blueprint generator [@sivakumar-kailasam](https://github.com/sivakumar-kailasam)
- [#4484](https://github.com/ember-cli/ember-cli/pull/4484) Updating route blueprint to write to router when dummy flag is used [@gmurphey](https://github.com/gmurphey)
- [#4468](https://github.com/ember-cli/ember-cli/pull/4468) [fixes #4467] ensure commands that fail do to being run in the wrong … [@stefanpenner](https://github.com/stefanpenner)
- [#4474](https://github.com/ember-cli/ember-cli/pull/4474) [fixes #4328] patch engion.io-client to use any XMLHTTPRequest, but t… [@stefanpenner](https://github.com/stefanpenner)
- [#4462](https://github.com/ember-cli/ember-cli/pull/4462) Make ember destroy and ember generate give a better error when called… [@marcioj](https://github.com/marcioj)
- [#4466](https://github.com/ember-cli/ember-cli/pull/4466) Native deps now gone [@stefanpenner](https://github.com/stefanpenner)
- [#4465](https://github.com/ember-cli/ember-cli/pull/4465) ensure reexporter doesn't introduce instability during builds [@stefanpenner](https://github.com/stefanpenner)
- [#4516](https://github.com/ember-cli/ember-cli/pull/4516) update ember-cli-qunit to mitigate some leaks [@stefanpenner](https://github.com/stefanpenner)
- [#4489](https://github.com/ember-cli/ember-cli/pull/4489) [ENHANCEMENT] Testem v0.9.0 [@johanneswuerbach](https://github.com/johanneswuerbach)
- [#4483](https://github.com/ember-cli/ember-cli/pull/4483) Adding in ember-cli-sri into application package.json by default [@jonathanKingston](https://github.com/jonathanKingston)
- [#4524](https://github.com/ember-cli/ember-cli/pull/4524) Update ember-qunit to 0.4.6. [@rwjblue](https://github.com/rwjblue)
- [#4490](https://github.com/ember-cli/ember-cli/pull/4490) Fix code of conduct markdown formatting [@max](https://github.com/max)
- [#4495](https://github.com/ember-cli/ember-cli/pull/4495) bump ember-export-application-global [@stefanpenner](https://github.com/stefanpenner)
- [#4498](https://github.com/ember-cli/ember-cli/pull/4498) Testem v0.9.0 [@johanneswuerbach](https://github.com/johanneswuerbach)
- [#4514](https://github.com/ember-cli/ember-cli/pull/4514) component-unit blueprint - trim component content by default [@ramybenaroya](https://github.com/ramybenaroya)
- [#4534](https://github.com/ember-cli/ember-cli/pull/4534) add os to version output [@kellyselden](https://github.com/kellyselden)
- [#4536](https://github.com/ember-cli/ember-cli/pull/4536) Remove unnecessary `"use strict";`s in "app.js" [@nathanhammond](https://github.com/nathanhammond)
- [#4538](https://github.com/ember-cli/ember-cli/pull/4540) Updated ember-qunit to 0.4.7 [@stefanpenner](https://github.com/stefanpenner)

Thank you to all who took the time to contribute!

### 1.13.1

The following changes are required if you are upgrading from the previous
version:

- Users
  + [`ember new` diff](https://github.com/kellyselden/ember-cli-output/commit/f1425c5073a33dfb7ff60d5254fd340046f578bd)
  + Upgrade your project's ember-cli version - [docs](https://ember-cli.com/user-guide/#upgrading)
- Addon Developers
  + [`ember addon` diff](https://github.com/kellyselden/ember-addon-output/commit/dc309f7655a2cde4cd81bb75d8f274087e9d82f8)
  + No changes required
- Core Contributors
  + No changes required

#### Community Contributions

- [#4398](https://github.com/ember-cli/ember-cli/pull/4398) [BUGFIX] Fixes #4397 add silentError with deprecation [@trabus](https://github.com/trabus)

Thank you to all who took the time to contribute!
### 1.13.0

The following changes are required if you are upgrading from the previous
version:

- Users
  + [`ember new` diff](https://github.com/kellyselden/ember-cli-output/commit/e83bf78f9be69a6dcedd5a7e16402c6b874efceb)
  + Upgrade your project's ember-cli version - [docs](https://ember-cli.com/user-guide/#upgrading)
  + `Brocfile.js` has been deprecated in favor of `ember-cli-build.js`. See [TRANSITION.md](https://github.com/ember-cli/ember-cli/blob/master/TRANSITION.md) for details on how to transition your `Brocfile.js` code to `ember-cli-build.js`.
  + Components are now generated with integration tests by default instead of unit tests. Component unit tests can still be generated separately with: `ember g component-test foo-bar -unit`.
  + Services can now be generated into pod structure.
- Addon Developers
  + [`ember addon` diff](https://github.com/kellyselden/ember-addon-output/commit/c8496e7574826520ead230009068a6313a9712e4)
  + `Brocfile.js` has been deprecated in favor of `ember-cli-build.js`. See [TRANSITION.md](https://github.com/ember-cli/ember-cli/blob/master/TRANSITION.md) for details on how to transition your `Brocfile.js` code to `ember-cli-build.js`.
  + Blueprints can now be generated into the `tests/dummy/app` folder with the `--dummy` flag.
  + Scoped npm dependencies are now supported.
- Core Contributors
  + fs.existsSync is deprecated, use exists-sync instead.

#### Community Contributions
- [#4378](https://github.com/ember-cli/ember-cli/pull/4378) Update Ember to 1.13.3 [@rwjblue](https://github.com/rwjblue)
- [#4395](https://github.com/ember-cli/ember-cli/pull/4395) Update ember-data to 1.13.5 [@trabus](https://github.com/trabus)
- [#4217](https://github.com/ember-cli/ember-cli/pull/4217) [BUGFIX] generating tests inside addons no longer generates addon export file [@trabus](https://github.com/trabus)
- [#4212](https://github.com/ember-cli/ember-cli/pull/4212) fix friendly test description for transforms [@csantero](https://github.com/csantero)
- [#4214](https://github.com/ember-cli/ember-cli/pull/4214) [BUGFIX] correct relative import path for nested adapters [@trabus](https://github.com/trabus)
- [#4215](https://github.com/ember-cli/ember-cli/pull/4215) extract clean-base-url to its own module [@stefanpenner](https://github.com/stefanpenner)
- [#4197](https://github.com/ember-cli/ember-cli/pull/4197) [BUGFIX] add default for path option in component blueprint locals [@trabus](https://github.com/trabus)
- [#4316](https://github.com/ember-cli/ember-cli/pull/4316) fs.existsSync deprecated, replace with exists-sync [@jasonmit](https://github.com/jasonmit)
- [#4224](https://github.com/ember-cli/ember-cli/pull/4224) extract silent-error to its own addon [@stefanpenner](https://github.com/stefanpenner)
- [#4319](https://github.com/ember-cli/ember-cli/pull/4319) Update tmp.js [@jjmiv](https://github.com/jjmiv)
- [#4228](https://github.com/ember-cli/ember-cli/pull/4228) add 0.2.7 diffs [@kellyselden](https://github.com/kellyselden)
- [#4227](https://github.com/ember-cli/ember-cli/pull/4227) Extract process relative require [@stefanpenner](https://github.com/stefanpenner)
- [#4226](https://github.com/ember-cli/ember-cli/pull/4226) extract node-modules-path as its own module [@stefanpenner](https://github.com/stefanpenner)
- [#4326](https://github.com/ember-cli/ember-cli/pull/4326) Drop unused line from app blueprint [@ef4](https://github.com/ef4)
- [#4254](https://github.com/ember-cli/ember-cli/pull/4254) [BUGFIX] Closes #4253. Add `skipHelp` as an available option to commands. [@DanielOchoa](https://github.com/DanielOchoa)
- [#4249](https://github.com/ember-cli/ember-cli/pull/4249) Passing options to tiny-lr (live reload) for HTTPS support [@dosco](https://github.com/dosco)
- [#4239](https://github.com/ember-cli/ember-cli/pull/4239) Fix JSDoc issues [@Turbo87](https://github.com/Turbo87)
- [#4242](https://github.com/ember-cli/ember-cli/pull/4242) Add devDependencies "up to date" badge to README [@truenorth](https://github.com/truenorth)
- [#4251](https://github.com/ember-cli/ember-cli/pull/4251) [BUGFIX] Fix generated addon acceptance test [@trabus](https://github.com/trabus)
- [#4240](https://github.com/ember-cli/ember-cli/pull/4240) Added ember-cli-release to app/addon devDeps blueprint for simple release cutting [@jayphelps](https://github.com/jayphelps)
- [#4286](https://github.com/ember-cli/ember-cli/pull/4286) [Deprecation] Introduce new build file [@chadhietala](https://github.com/chadhietala)
- [#4280](https://github.com/ember-cli/ember-cli/pull/4280) [ENHANCEMENT] Add pod support for services blueprint [@trabus](https://github.com/trabus)
- [#4272](https://github.com/ember-cli/ember-cli/pull/4272) [ENHANCEMENT] Generate component-tests into `tests/integration` by default [@trabus](https://github.com/trabus)
- [#4261](https://github.com/ember-cli/ember-cli/pull/4261) bump ember-cli-htmlbars [@stefanpenner](https://github.com/stefanpenner)
- [#4266](https://github.com/ember-cli/ember-cli/pull/4266) [fixes #4264] [@stefanpenner](https://github.com/stefanpenner)
- [#4270](https://github.com/ember-cli/ember-cli/pull/4270) [BUGFIX] don't allow ember init to create an application without project name [@dukex/bugfix](https://github.com/dukex/bugfix)
- [#4278](https://github.com/ember-cli/ember-cli/pull/4278) Fix 2 typos in livereload-server-test [@jrobeson](https://github.com/jrobeson)
- [#4271](https://github.com/ember-cli/ember-cli/pull/4271) Adding support for private npm modules in blueprints. Closes #4256. [@gmurphey](https://github.com/gmurphey)
- [#4263](https://github.com/ember-cli/ember-cli/pull/4263) [fixes #4260] postprocessTree hook for templates [@stefanpenner](https://github.com/stefanpenner)
- [#4347](https://github.com/ember-cli/ember-cli/pull/4347) ES3+ and for ES5+ deprecation free keys + forEach [@stefanpenner](https://github.com/stefanpenner)
- [#4292](https://github.com/ember-cli/ember-cli/pull/4292) Cleanup pr4283 [@stefanpenner](https://github.com/stefanpenner)
- [#4284](https://github.com/ember-cli/ember-cli/pull/4284) Update ember-resolver to 0.1.17. [@rwjblue](https://github.com/rwjblue)
- [#4287](https://github.com/ember-cli/ember-cli/pull/4287) [ENHANCEMENT] Add ability to generate blueprints into addon `tests/dummy/app` [@trabus](https://github.com/trabus)
- [#4290](https://github.com/ember-cli/ember-cli/pull/4290) Pass the correct port property to LiveReload server [@jrobeson](https://github.com/jrobeson)
- [#4282](https://github.com/ember-cli/ember-cli/pull/4282) Display the LiveReload server address as url [@jrobeson](https://github.com/jrobeson)
- [#4288](https://github.com/ember-cli/ember-cli/pull/4288) Update ember-cli-htmlbars to 0.7.9. [@rwjblue](https://github.com/rwjblue)
- [#4376](https://github.com/ember-cli/ember-cli/pull/4376) Update initializer-test blueprint [@quaertym](https://github.com/quaertym)
- [#4306](https://github.com/ember-cli/ember-cli/pull/4306) [ENHANCEMENT] Print notification when modifying router.js [@trabus](https://github.com/trabus)
- [#4377](https://github.com/ember-cli/ember-cli/pull/4377) Add a test-page option to the test command [@jrjohnson](https://github.com/jrjohnson)
- [#4341](https://github.com/ember-cli/ember-cli/pull/4341) Update ember-load-initializers to 0.1.5 [@jmurphyau](https://github.com/jmurphyau)
- [#4322](https://github.com/ember-cli/ember-cli/pull/4322) Update ADDON_HOOKS.md [@jjmiv](https://github.com/jjmiv)
- [#4334](https://github.com/ember-cli/ember-cli/pull/4334) Cache processed styles tree to prevent double style builds. [@rwjblue](https://github.com/rwjblue)
- [#4309](https://github.com/ember-cli/ember-cli/pull/4309) [ENHANCEMENT] Name blueprint in generate and destroy output message [@trabus](https://github.com/trabus)
- [#4327](https://github.com/ember-cli/ember-cli/pull/4327) Bring tests jshintrc closer to app jshintrc [@ef4](https://github.com/ef4)
- [#4344](https://github.com/ember-cli/ember-cli/pull/4344) [ENHANCEMENT] Fix typo in test command description. [@fabianrbz](https://github.com/fabianrbz)
- [#4362](https://github.com/ember-cli/ember-cli/pull/4362) extract preprocessor-registry -> ember-cli-preprocessor-registry [@stefanpenner](https://github.com/stefanpenner)
- [#4348](https://github.com/ember-cli/ember-cli/pull/4348) Do not pack ember-cli-build.js [@chadhietala](https://github.com/chadhietala)
- [#4343](https://github.com/ember-cli/ember-cli/pull/4343) bump to ember-resolve 0.1.18 – which fixes deprecations while continu… [@stefanpenner](https://github.com/stefanpenner)
- [#4349](https://github.com/ember-cli/ember-cli/pull/4349) enable both relative and absolute treePaths (npm v3 fix) [@stefanpenner](https://github.com/stefanpenner)
- [#4359](https://github.com/ember-cli/ember-cli/pull/4359) Update helper blueprint to use `Ember.Helper.helper` [@balinterdi](https://github.com/balinterdi)
- [#4354](https://github.com/ember-cli/ember-cli/pull/4354) Upgrade to ember-cli-app-version 0.4.0 [@taras](https://github.com/taras)
- [#4370](https://github.com/ember-cli/ember-cli/pull/4370) Remove unexpected final newline [@treyhunner](https://github.com/treyhunner)
- [#4374](https://github.com/ember-cli/ember-cli/pull/4374) Update appveyor.yml [@stefanpenner](https://github.com/stefanpenner)
- [#4382](https://github.com/ember-cli/ember-cli/pull/4382) Update ember-cli-qunit to 0.3.15. [@rwjblue](https://github.com/rwjblue)
- [#4384](https://github.com/ember-cli/ember-cli/pull/4384) [ENHANCEMENT] Add block-template assertion to generated component integration test [@trabus](https://github.com/trabus)
- [#4385](https://github.com/ember-cli/ember-cli/pull/4385) Dependency updates [@truenorth](https://github.com/truenorth)

Thank you to all who took the time to contribute!

### 0.2.7

The following changes are required if you are upgrading from the previous
version:

- Users
  + [`ember new` diff](https://github.com/kellyselden/ember-cli-output/commit/8cd6f5ee0012d3e4960dd9204c9e459f05babd15)
  + Upgrade your project's ember-cli version - [docs](https://ember-cli.com/user-guide/#upgrading)
- Addon Developers
  + [`ember addon` diff](https://github.com/kellyselden/ember-addon-output/commit/d59788f7a175376a16e8f4890ac40e6eabb7b9dd)
  + No changes required
- Core Contributors
  + No changes required

#### Community Contributions

- [#4196](https://github.com/ember-cli/ember-cli/pull/4196) [BUGFIX] Adding fileMapToken __name__ for route-addon blueprint. [@gmurphey](https://github.com/gmurphey)
- [#4203](https://github.com/ember-cli/ember-cli/pull/4203) [BUGFIX] acceptance-test blueprint no longer generates addon re-export in app folder [@trabus](https://github.com/trabus)
- [#4206](https://github.com/ember-cli/ember-cli/pull/4206) [Bugfix] Addon.prototype.compileTemplates should not use deprecated t… [@stefanpenner](https://github.com/stefanpenner)
- [#4207](https://github.com/ember-cli/ember-cli/pull/4207) [fixes #4205] allow null addonTemplates. [@stefanpenner](https://github.com/stefanpenner)
- [#4208](https://github.com/ember-cli/ember-cli/pull/4208) Drop ncp for cpr [@stefanpenner](https://github.com/stefanpenner)
- [#4210](https://github.com/ember-cli/ember-cli/pull/4210) Upgrade ember-try dependency in addon blueprint [@kategengler](https://github.com/kategengler)

Thank you to all who took the time to contribute!

### 0.2.6

The following changes are required if you are upgrading from the previous
version:

- Users
  + [`ember new` diff](https://github.com/kellyselden/ember-cli-output/commit/734a6b49d4c88ea6431d2793b49477aed70fc220)
  + Upgrade your project's ember-cli version - [docs](https://ember-cli.com/user-guide/#upgrading)
  + `ember server` can now be started over `https`. Default ssl
    certificate and ssl key paths are `ssl/server.crt` and
    `ssl/server.key` respectively. Custom paths can be added with
    `--ssl-cert` and `--ssl-key` [#3550](https://github.com/ember-cli/ember-cli/issues/3550).
  + `ember test` now accepts a `reporter` option, it passes this option to Testem with the reporter to use `[tap|dot|xunit]` [#4106](https://github.com/ember-cli/ember-cli/pull/4106).
  + `app/views` is not longer included in the default project blueprint [#4083](https://github.com/ember-cli/ember-cli/pull/4083).
  + Added again `podModulePrefix` to `app.js`. We still need
    podModulePrefix for the time being, it can be removed again when
    the state of pods has been finalized.
  + New apps include a `.watchmanconfig` which tells `watchman` to ignoring `tmp` dir [#4101](https://github.com/ember-cli/ember-cli/issues/4101).
  + Updated `ember-data` to `1.0.0-beta.18`. Install with `npm install --save-dev ember-data@1.0.0-beta.18`.
  + Unit tests for components are now flagged as such [#4177](https://github.com/ember-cli/ember-cli/pull/4177).
- Addon Developers
  + [`ember addon` diff](https://github.com/kellyselden/ember-addon-output/commit/c5db8de5351628f532535f5f6e76e6da8d259299)
  + A new hook is available: `treeForAddonTemplates` which allows you to specify the templates tree. For more info on how to use this hook see [the following issue](https://github.com/yapplabs/ember-modal-dialog/issues/34).
  + Route blueprint now works within addons [#4152](https://github.com/ember-cli/ember-cli/pull/4152).
  + A new generator is available, `ember g route-addon` allows you to create import wrappers for your addon's routes.
- Core Contributors
  + We started to merge pull-request as part of the quest to improve code quality, keep them coming! [#3730](https://github.com/ember-cli/ember-cli/issues/3730).

#### Community Contributions

- [#4143](https://github.com/ember-cli/ember-cli/pull/4143) [BUGFIX] Blueprint.load verify blueprint is in a directory [@trabus](https://github.com/trabus)
- [#4035](https://github.com/ember-cli/ember-cli/pull/4035) Add a verification step to fail the build when tests are filtered with .only [@marcioj](https://github.com/marcioj)
- [#4091](https://github.com/ember-cli/ember-cli/pull/4091) fix name of ember-cli-dependency-checker [@bantic](https://github.com/bantic)
- [#3854](https://github.com/ember-cli/ember-cli/pull/3854) [ENHANCEMENT] install:addon command will show a deprecation message before running the install command. [@DanielOchoa](https://github.com/DanielOchoa)
- [#3550](https://github.com/ember-cli/ember-cli/pull/3550) Add ability to start ember serve on https [@drogus](https://github.com/drogus)
- [#3786](https://github.com/ember-cli/ember-cli/pull/3786) Throw if templating a file fails [@davewasmer](https://github.com/davewasmer)
- [#4026](https://github.com/ember-cli/ember-cli/pull/4026) Revert "Test powershell for appveyor builds" [@stefanpenner](https://github.com/stefanpenner)
- [#4148](https://github.com/ember-cli/ember-cli/pull/4148) extract common SilentError debug/throw logic [@stefanpenner](https://github.com/stefanpenner)
- [#4104](https://github.com/ember-cli/ember-cli/pull/4104) [BUGFIX] Fix custom blueprint options for destroy command [@trabus](https://github.com/trabus)
- [#4106](https://github.com/ember-cli/ember-cli/pull/4106) [ENHANCEMENT] Adding Report option to 'ember test' [@step2yeung](https://github.com/step2yeung)
- [#4155](https://github.com/ember-cli/ember-cli/pull/4155) Updating in-addon and in-repo-addon adapters [@gmurphey](https://github.com/gmurphey)
- [#4123](https://github.com/ember-cli/ember-cli/pull/4123) Remove duplication in lib/utilities/test-info [@quaertym](https://github.com/quaertym)
- [#4114](https://github.com/ember-cli/ember-cli/pull/4114) [Bugfix] 1.4 diff displayed removal before addition. [@stefanpenner](https://github.com/stefanpenner)
- [#4108](https://github.com/ember-cli/ember-cli/pull/4108) Update ember-disable-proxy-controller to 1.0.0 [@cibernox](https://github.com/cibernox)
- [#4116](https://github.com/ember-cli/ember-cli/pull/4116) gzip served files. [@stefanpenner](https://github.com/stefanpenner)
- [#4120](https://github.com/ember-cli/ember-cli/pull/4120) [fixes #4083] remove views dir by default [@stefanpenner](https://github.com/stefanpenner)
- [#4159](https://github.com/ember-cli/ember-cli/pull/4159) Add `treeForAddonTemplates` hook. [@lukemelia](https://github.com/lukemelia)
- [#4142](https://github.com/ember-cli/ember-cli/pull/4142) Installation checker [@stefanpenner](https://github.com/stefanpenner)
- [#4132](https://github.com/ember-cli/ember-cli/pull/4132) Revert "Remove podModulePrefix from app.js" [@trabus](https://github.com/trabus)
- [#4141](https://github.com/ember-cli/ember-cli/pull/4141) ENHANCEMENT More advanced detection of whether outputPath is a parent of the project directory [@catbieber](https://github.com/catbieber)
- [#4138](https://github.com/ember-cli/ember-cli/pull/4138) Extract unknown command [@quaertym](https://github.com/quaertym)
- [#4139](https://github.com/ember-cli/ember-cli/pull/4139) [fixes #4133] warn if helper without `-` is generated [@stefanpenner](https://github.com/stefanpenner)
- [#4124](https://github.com/ember-cli/ember-cli/pull/4124) [ENHANCEMENT] Add watchmanconfig file to blueprints [@mikegrassotti](https://github.com/mikegrassotti)
- [#4152](https://github.com/ember-cli/ember-cli/pull/4152) [ENHANCEMENT] Updating route blueprint to work within addons and create route-addon… [@stefanpenner](https://github.com/stefanpenner)
- [#4157](https://github.com/ember-cli/ember-cli/pull/4157) Add Code Climate config [@chrislopresto](https://github.com/chrislopresto)
- [#4150](https://github.com/ember-cli/ember-cli/pull/4150) Code Quality: npm-install.js, npm-uninstall.js D -> A [@jkarsrud](https://github.com/jkarsrud)
- [#4146](https://github.com/ember-cli/ember-cli/pull/4146) Code Quality: addon.js, project.js D -> C [@jkarsrud](https://github.com/jkarsrud)
- [#4147](https://github.com/ember-cli/ember-cli/pull/4147) Detect ember-cli from deps as well as devDeps [@searls](https://github.com/searls)
- [#4154](https://github.com/ember-cli/ember-cli/pull/4154) remove duplication from normalize entity name [@tyleriguchi](https://github.com/tyleriguchi)
- [#4158](https://github.com/ember-cli/ember-cli/pull/4158) Allow addons to have pod based templates [@pzuraq](https://github.com/pzuraq)
- [#4160](https://github.com/ember-cli/ember-cli/pull/4160) Friendlier comments for Brocfile in addons [@igorT](https://github.com/igorT)
- [#4162](https://github.com/ember-cli/ember-cli/pull/4162) Remove unused variables [@quaertym](https://github.com/quaertym)
- [#4163](https://github.com/ember-cli/ember-cli/pull/4163) Bump ember-data to v1.0.0-beta.18 [@quaertym](https://github.com/quaertym)
- [#4166](https://github.com/ember-cli/ember-cli/pull/4166) upgrade node-require-timings [@stefanpenner](https://github.com/stefanpenner)
- [#4168](https://github.com/ember-cli/ember-cli/pull/4168) Allow internal cli parameters to be configurable by other cli tools [@rodyhaddad](https://github.com/rodyhaddad )
- [#4177](https://github.com/ember-cli/ember-cli/pull/4177) Flag component unit tests as such [@mixonic](https://github.com/mixonic)
- [#4187](https://github.com/ember-cli/ember-cli/pull/4187) isbinaryfile is used in more the just development [@stefanpenner](https://github.com/ember-clistefanpenner)
- [#4188](https://github.com/ember-cli/ember-cli/pull/4188) Fixed type annotations [@Turbo87](https://github.com/Turbo87)

Thank you to all who took the time to contribute!

### 0.2.5

The following changes are required if you are upgrading from the previous
version:

- Users
  + [`ember new` diff](https://github.com/kellyselden/ember-cli-output/commit/f49b35bbb243b6e3b8e20fb2a9c69a2fa13a6aec)
  + Upgrade your project's ember-cli version - [docs](https://ember-cli.com/user-guide/#upgrading)
  + package.json
     + Upgrade `ember-cli-qunit` to `0.3.13`.
     + Make sure that `ember-cli-dependency-checker` is using caret `^1.0.0`.
  + bower.json
     + Upgrade `ember-qunit` to `0.3.3`.
- Addon Developers
  + [`ember addon` diff](https://github.com/kellyselden/ember-addon-output/commit/8ef831d2df8abad6445ca7bfa732518c6d8777af)
  + No changes required
- Core Contributors
+ No changes required


#### Community Contributions

- [#4076](https://github.com/ember-cli/ember-cli/pull/4076) Use caret version for stable dependencies in project blueprint. [@abuiles](https://github.com/abuiles)
- [#4087](https://github.com/ember-cli/ember-cli/pull/4087) Bump ember-cli-qunit to v0.3.13 (ember-qunit@0.3.3). [@rwjblue](https://github.com/rwjblue)

### 0.2.4

The following changes are required if you are upgrading from the previous
version:

- Users
  + [`ember new` diff](https://github.com/kellyselden/ember-cli-output/commit/964c80924d665adfde3ce31acaac5c26b95a1bc0)
  + Upgrade your project's ember-cli version - [docs](https://ember-cli.com/user-guide/#upgrading)
  + Apps now have [ember-disable-proxy-controllers](https://github.com/cibernox/ember-disable-proxy-controllers)
    included by default, this ensures that autogenerated controllers
    always are regular `Ember.Controller` instead of the deprecated
    proxy ones. This does not affect explicitly created controllers.
  + Generated routes always use `this.route` (`this.resource` is no longer used).
  + The command `ember install:bower` has been removed.
  + Pod components can now be generated outside the
    `app/pods/components` (or `app/components` sans podModulePrefix)
    folder with the `--path` option. `ember g component foo-bar -p
    -path foo` generates into `app/foo/foo-bar/component.js`
  + The `ember new` command now has a `--directory` option, allowing
    you to generate into a directory that differs from your app
    name. `ember new foo -dir bar` generates an app named `foo` into a
    directory named `bar`.
  + Generated apps no longer have `podModulePrefix` in the config.
  + All blueprints have been updated to use shorthand ES6 syntax for importing and exporting.
  + package.json
     + Upgrade `ember-cli-qunit` to `0.3.12`
     + Upgrade `ember-cli-dependency-checker` to `1.0.0`
  + bower.json
     + Bundled ember `v1.12`
     + Upgrade bower.json `ember-qunit` to `0.3.2` for glimmer support.
- Addon Developers
  + [`ember addon` diff](https://github.com/kellyselden/ember-addon-output/commit/4175b66d0911c9ea454daaefb219d11b334f1bab)
  + No changes required
- Core Contributors
  + No changes required

#### Community Contributions

- [#3965](https://github.com/ember-cli/ember-cli/pull/3965) fixup doc generator test [@stefanpenner](https://github.com/stefanpenner)
- [#3822](https://github.com/ember-cli/ember-cli/pull/3822) adding 0.2.3 diffs [@kellyselden](https://github.com/kellyselden)
- [#3384](https://github.com/ember-cli/ember-cli/pull/3384) Test powershell for appveyor builds [@stefanpenner](https://github.com/stefanpenner)
- [#3771](https://github.com/ember-cli/ember-cli/pull/3771) [ENHANCEMENT] Support custom node_module paths [@jakehow](https://github.com/jakehow)
- [#3820](https://github.com/ember-cli/ember-cli/pull/3820) [ENHANCEMENT] Change blueprint command options to type String to avoid nopt transformations [@rodyhaddad](https://github.com/rodyhaddad)
- [#3698](https://github.com/ember-cli/ember-cli/pull/3698) adding docker for linux testing/debugging [@kellyselden](https://github.com/kellyselden)
- [#3973](https://github.com/ember-cli/ember-cli/pull/3973) Config cache unc share [@stefanpenner](https://github.com/stefanpenner)
- [#3836](https://github.com/ember-cli/ember-cli/pull/3836) Suggestion: Adding test coverage to pull requests [@kellyselden](https://github.com/kellyselden)
- [#3827](https://github.com/ember-cli/ember-cli/pull/3827) [BUGFIX] Fixes availableOptions in custom blueprints [@trabus](https://github.com/trabus)
- [#3825](https://github.com/ember-cli/ember-cli/pull/3825) Exclude dist/ from addon npm publishes by default [@jayphelps](https://github.com/jayphelps)
- [#3826](https://github.com/ember-cli/ember-cli/pull/3826) [fixes #3712] rethrow errors in build task [@marcioj](https://github.com/marcioj)
- [#3978](https://github.com/ember-cli/ember-cli/pull/3978) Update broccoli-es6modules [@marcioj](https://github.com/marcioj)
- [#3882](https://github.com/ember-cli/ember-cli/pull/3882) Removes bower install command. [@willrax](https://github.com/willrax)
- [#3869](https://github.com/ember-cli/ember-cli/pull/3869) [BUGFIX] Use posix path for in-repo-addons in package.json [@trabus](https://github.com/trabus)
- [#3846](https://github.com/ember-cli/ember-cli/pull/3846) [BUGFIX] Prevent addon-import blueprint from generating if entity name is undefined [@trabus](https://github.com/trabus)
- [#3851](https://github.com/ember-cli/ember-cli/pull/3851) Use shorthand ES6 syntax for addon -> app re-exports [@jayphelps](https://github.com/jayphelps)
- [#3848](https://github.com/ember-cli/ember-cli/pull/3848) writeError now looks for filename as well as file [@wagenet](https://github.com/wagenet)
- [#3858](https://github.com/ember-cli/ember-cli/pull/3858) move github to normal dependencies to hack around: https://github.com/np... [@stefanpenner](https://github.com/stefanpenner)
- [#3856](https://github.com/ember-cli/ember-cli/pull/3856) Use shorthand ES6 re-export for addon-imports as well, which landed in #3690 [@jayphelps](https://github.com/jayphelps)
- [#3842](https://github.com/ember-cli/ember-cli/pull/3842) Add remove packages [@jonathanKingston](https://github.com/jonathanKingston)
- [#3845](https://github.com/ember-cli/ember-cli/pull/3845) [BUGFIX] Fix ability to generate blueprints (blueprint, http-mock, http-proxy, and tests) inside addons [@trabus](https://github.com/trabus)
- [#3853](https://github.com/ember-cli/ember-cli/pull/3853) Cache `node_modules` and `bower_components` in CI [@seanpdoyle](https://github.com/seanpdoyle)
- [#3994](https://github.com/ember-cli/ember-cli/pull/3994) update sane + broccoli-sane-watcher [@stefanpenner](https://github.com/stefanpenner)
- [#3949](https://github.com/ember-cli/ember-cli/pull/3949) adding a shared folder with host, and fixing git PATH [@kellyselden](https://github.com/kellyselden)
- [#3937](https://github.com/ember-cli/ember-cli/pull/3937) [BUGFIX] Merge app/styles from addons with overwrite: true. Fixes #3930. [@yapplabs](https://github.com/yapplabs)
- [#3895](https://github.com/ember-cli/ember-cli/pull/3895) [Enhancement] PhantomJS 2.0 running on travis-ci [@truenorth](https://github.com/truenorth)
- [#3921](https://github.com/ember-cli/ember-cli/pull/3921) [Enhancement] Ember-try & parallel travis-ci scenario tests for addons [@truenorth](https://github.com/truenorth)
- [#3936](https://github.com/ember-cli/ember-cli/pull/3936) Replace 'this.resource' with 'this.route' in generators [@HeroicEric](https://github.com/HeroicEric)
- [#3946](https://github.com/ember-cli/ember-cli/pull/3946) [ENHANCEMENT] Add host option to `ember test`. [@wangjohn](https://github.com/wangjohn)
- [#3909](https://github.com/ember-cli/ember-cli/pull/3909) test blueprints now use consistent, less-opinionated import style [@jayphelps](https://github.com/jayphelps)
- [#3891](https://github.com/ember-cli/ember-cli/pull/3891) Fixes problem in initializer tests generated in addons [@marcioj](https://github.com/marcioj)
- [#3889](https://github.com/ember-cli/ember-cli/pull/3889) Updating dev folder to help with debugging [@kellyselden](https://github.com/kellyselden)
- [#3916](https://github.com/ember-cli/ember-cli/pull/3916) Disable directory listings on development server [@joliss](https://github.com/joliss)
- [#3887](https://github.com/ember-cli/ember-cli/pull/3887) Bump ember router generator and allow index routes [@abuiles](https://github.com/abuiles)
- [#3915](https://github.com/ember-cli/ember-cli/pull/3915) Always create addon trees when developing an addon [@marcioj](https://github.com/marcioj)
- [#3901](https://github.com/ember-cli/ember-cli/pull/3901) bump blueprints to latest released ember [@stefanpenner](https://github.com/stefanpenner)
- [#3913](https://github.com/ember-cli/ember-cli/pull/3913) Remove podModulePrefix from app.js [@knownasilya](https://github.com/knownasilya)
- [#3945](https://github.com/ember-cli/ember-cli/pull/3945) [ENHANCEMENT] Friendly test names and descriptions [@eccegordo/feature](https://github.com/eccegordo/feature)
- [#3922](https://github.com/ember-cli/ember-cli/pull/3922) Export test output dir via ENV [@ef4](https://github.com/ef4)
- [#3919](https://github.com/ember-cli/ember-cli/pull/3919) Remove connect-restreamer. [@abuiles](https://github.com/abuiles)
- [#4021](https://github.com/ember-cli/ember-cli/pull/4021) Allow custom history location types. [@stefanpenner](https://github.com/stefanpenner)
- [#3950](https://github.com/ember-cli/ember-cli/pull/3950) allow override of os.EOL in tests [@stefanpenner](https://github.com/stefanpenner)
- [#3962](https://github.com/ember-cli/ember-cli/pull/3962) Disable any file watching done by testem [@johanneswuerbach](https://github.com/johanneswuerbach)
- [#3968](https://github.com/ember-cli/ember-cli/pull/3968) node-glob doesn’t work with windows shares… [@stefanpenner](https://github.com/stefanpenner)
- [#3951](https://github.com/ember-cli/ember-cli/pull/3951) [ENHANCEMENT] Add --directory flag to `ember new` [@HeroicEric](https://github.com/HeroicEric)
- [#3956](https://github.com/ember-cli/ember-cli/pull/3956) Bump ember-route-generator to match #3936. [@abuiles](https://github.com/abuiles)
- [#3954](https://github.com/ember-cli/ember-cli/pull/3954) [ENHANCEMENT] Generate component pods outside components folder [@trabus](https://github.com/trabus)
- [#3958](https://github.com/ember-cli/ember-cli/pull/3958) Fix indentation in `crossdomain.xml` [@arthurvr](https://github.com/arthurvr)
- [#3967](https://github.com/ember-cli/ember-cli/pull/3967) allow override of os.EOL in tests [@stefanpenner](https://github.com/stefanpenner)
- [#3959](https://github.com/ember-cli/ember-cli/pull/3959) Add `Disallow:` to robots.txt [@arthurvr](https://github.com/arthurvr)
- [#3966](https://github.com/ember-cli/ember-cli/pull/3966) increase timeouts, and use mocha’s inheriting config [@stefanpenner](https://github.com/stefanpenner)
- [#4039](https://github.com/ember-cli/ember-cli/pull/4039) Update ember-qunit to support glimmer [@knownasilya](https://github.com/knownasilya)
- [#4000](https://github.com/ember-cli/ember-cli/pull/4000) use `escape-string-regexp` module [@sindresorhus](https://github.com/sindresorhus)
- [#3975](https://github.com/ember-cli/ember-cli/pull/3975) included modules is no longer needed [@stefanpenner](https://github.com/stefanpenner)
- [#3982](https://github.com/ember-cli/ember-cli/pull/3982) Changed markdown-color blue to bright-blue to be the same on all platforms [@trabus](https://github.com/trabus)
- [#3984](https://github.com/ember-cli/ember-cli/pull/3984) Allow io.js-next in development in 'valid-platform-version' [@laiso](https://github.com/laiso)
- [#3974](https://github.com/ember-cli/ember-cli/pull/3974) Resolve sync [@stefanpenner](https://github.com/stefanpenner)
- [#3976](https://github.com/ember-cli/ember-cli/pull/3976) Relative require [@stefanpenner](https://github.com/stefanpenner)
- [#3996](https://github.com/ember-cli/ember-cli/pull/3996) Warns when npm or bower dependencies aren't installed [@marcioj](https://github.com/marcioj)
- [#4024](https://github.com/ember-cli/ember-cli/pull/4024) Appveyor: Use `run` instead of `run-script` [@knownasilya](https://github.com/knownasilya)
- [#4033](https://github.com/ember-cli/ember-cli/pull/4033) Bump ember-cli-dependency-checker to v0.1.0 [@quaertym](https://github.com/quaertym)
- [#4027](https://github.com/ember-cli/ember-cli/pull/4027) Re-order postBuild hook [@chadhietala](https://github.com/chadhietala)
- [#4008](https://github.com/ember-cli/ember-cli/pull/4008) Disable leek for `ember -v` [@twokul](https://github.com/twokul)
- [#4020](https://github.com/ember-cli/ember-cli/pull/4020) Allowed failures [@stefanpenner](https://github.com/stefanpenner)
- [#4007](https://github.com/ember-cli/ember-cli/pull/4007) Hide Python on appveyor so npm won't build native extensions [@raytiley](https://github.com/raytiley)
- [#4022](https://github.com/ember-cli/ember-cli/pull/4022) Run all tests again [@marcioj](https://github.com/marcioj)
- [#4032](https://github.com/ember-cli/ember-cli/pull/4032) Update ember-cli-qunit to v0.3.2 [@HeroicEric](https://github.com/HeroicEric)
- [#4037](https://github.com/ember-cli/ember-cli/pull/4037) Add ember-disable-proxy-controllers to app blueprint [@cibernox](https://github.com/cibernox)
- [#4046](https://github.com/ember-cli/ember-cli/pull/4046) Upgrade ember-cli-htmlbars to 0.7.6 [@teddyzeenny](https://github.com/teddyzeenny)
- [#4057](https://github.com/ember-cli/ember-cli/pull/4057) [INTERNAL] Fix tests to expect single line qunit import [@trabus](https://github.com/trabus)
- [#4058](https://github.com/ember-cli/ember-cli/pull/4058) Bump ember-cli-dependency-checker to v1.0.0 [@quaertym](https://github.com/quaertym)
- [#4059](https://github.com/ember-cli/ember-cli/pull/4059) Update Ember-data to beta 17 [@cibernox](https://github.com/cibernox)
- [#4065](https://github.com/ember-cli/ember-cli/pull/4065) Update to Ember 1.12.0. [@rwjblue](https://github.com/rwjblue)

Thank you to all who took the time to contribute!


### 0.2.3

The following changes are required if you are upgrading from the previous
version:

- Users
  + [`ember new` diff](https://github.com/kellyselden/ember-cli-output/commit/0aaabc98378600e116da0fcc5b75c1a8b00ce541)
  + Upgrade your project's ember-cli version - [docs](https://ember-cli.com/user-guide/#upgrading)
  + `ember install <addon-name>` now is the correct way to install an add-on (not `ember install:npm <addon-name>`)
  + babel has been upgraded to `5.0.0`, be sure any configuration to babel is updated accordingly
  + bundled ember is now 1.11.1
  + when existing test --server, tmp files should once again be correctly cleaned up.
- Addon Developers
  + [`ember addon` diff](https://github.com/kellyselden/ember-addon-output/commit/567f9f2db157ce835c116ffde1567cc8c709ae0c)
  + No changes required
- Core Contributors
  + No changes required
  + Code Climate was added: https://codeclimate.com/github/ember-cli/ember-cli,
    we have been making steady progress in improving our code quality and coverage.
    As new code enters the system, we should ensure we continue to improve.

#### Community Contributions

- [#3782](https://github.com/ember-cli/ember-cli/pull/3782) add OS X as a CI target for travis [@stefanpenner](https://github.com/stefanpenner)
- [#3711](https://github.com/ember-cli/ember-cli/pull/3711) adding changelog diffs [@kellyselden](https://github.com/kellyselden)
- [#3703](https://github.com/ember-cli/ember-cli/pull/3703) [ENHANCEMENT] Add testem --launch option to ember test command [@jrjohnson](https://github.com/jrjohnson)
- [#3598](https://github.com/ember-cli/ember-cli/pull/3598) [ENHANCEMENT] Replace install:addon with install, remove install:bower and install:npm [@DanielOchoa](https://github.com/DanielOchoa)
- [#3690](https://github.com/ember-cli/ember-cli/pull/3690) [ENHANCEMENT] Addon-import support for built-in blueprints [@trabus](https://github.com/trabus)
- [#3700](https://github.com/ember-cli/ember-cli/pull/3700) fixes #3613 - added path.normalize [@swelham](https://github.com/swelham)
- [#3412](https://github.com/ember-cli/ember-cli/pull/3412) Changes match application regex [@twokul](https://github.com/twokul)
- [#3789](https://github.com/ember-cli/ember-cli/pull/3789) Code Quality: ember-app.js F -> D [@kellyselden](https://github.com/kellyselden)
- [#3731](https://github.com/ember-cli/ember-cli/pull/3731) Promise cleanup [@stefanpenner](https://github.com/stefanpenner)
- [#3722](https://github.com/ember-cli/ember-cli/pull/3722) Updated included hook example [@RSSchermer](https://github.com/RSSchermer)
- [#3713](https://github.com/ember-cli/ember-cli/pull/3713) The unbundling [@stefanpenner](https://github.com/stefanpenner)
- [#3725](https://github.com/ember-cli/ember-cli/pull/3725) increase timeouts, and use mocha’s inheriting config strategy to prevent... [@stefanpenner](https://github.com/stefanpenner)
- [#3727](https://github.com/ember-cli/ember-cli/pull/3727) misc cleanup [@stefanpenner](https://github.com/stefanpenner)
- [#3794](https://github.com/ember-cli/ember-cli/pull/3794) BUGFIX fixes vars-on-top error in ESLint [@jonathanKingston](https://github.com/jonathanKingston)
- [#3759](https://github.com/ember-cli/ember-cli/pull/3759) Order bower dependencies alphabetically [@pmdarrow](https://github.com/pmdarrow)
- [#3736](https://github.com/ember-cli/ember-cli/pull/3736) [fixes #3732] configure YAM with the Project.root. [@stefanpenner](https://github.com/stefanpenner)
- [#3743](https://github.com/ember-cli/ember-cli/pull/3743) no longer bundle testem, allow it to drift along semver [@stefanpenner](https://github.com/stefanpenner)
- [#3756](https://github.com/ember-cli/ember-cli/pull/3756) adding a blueprint uninstall test [@kellyselden](https://github.com/kellyselden)
- [#3750](https://github.com/ember-cli/ember-cli/pull/3750) add developer requirements to CONTRIBUTING.md [@jakehow](https://github.com/jakehow)
- [#3748](https://github.com/ember-cli/ember-cli/pull/3748) Fix wording [@jbrown](https://github.com/jbrown)
- [#3740](https://github.com/ember-cli/ember-cli/pull/3740) Remove dead code [@IanVS](https://github.com/IanVS)
- [#3747](https://github.com/ember-cli/ember-cli/pull/3747) code quality refactor of blueprint model [@kellyselden](https://github.com/kellyselden)
- [#3755](https://github.com/ember-cli/ember-cli/pull/3755) return currentURL() rather than path, ref #3719 [@mariogintili](https://github.com/mariogintili)
- [#3800](https://github.com/ember-cli/ember-cli/pull/3800) [fixes #3799] fix jshint [@stefanpenner](https://github.com/stefanpenner)
- [#3780](https://github.com/ember-cli/ember-cli/pull/3780) Upgrade to npm 2.7.6 [@davewasmer](https://github.com/davewasmer)
- [#3775](https://github.com/ember-cli/ember-cli/pull/3775) Code quality blueprint duplicates [@kellyselden](https://github.com/kellyselden)
- [#3762](https://github.com/ember-cli/ember-cli/pull/3762) Improved serializer-test blueprint [@bmac](https://github.com/bmac)
- [#3778](https://github.com/ember-cli/ember-cli/pull/3778) bump to babel 5.0 [@stefanpenner](https://github.com/stefanpenner)
- [#3764](https://github.com/ember-cli/ember-cli/pull/3764) Version bump ember-load-initializers to handle instance initializers [@jasonmit](https://github.com/jasonmit)
- [#3769](https://github.com/ember-cli/ember-cli/pull/3769) Babel 5.0 now separates codeFrame from error.{message, stack} [@stefanpenner](https://github.com/stefanpenner)
- [#3804](https://github.com/ember-cli/ember-cli/pull/3804) increase some timeouts and prefer mocha’s inheriting timers [@stefanpenner](https://github.com/stefanpenner)
- [#3798](https://github.com/ember-cli/ember-cli/pull/3798) adding coverage badge to readme [@stefanpenner](https://github.com/stefanpenner)
- [#3781](https://github.com/ember-cli/ember-cli/pull/3781) bump to a non-vulnerable semver module [@stefanpenner](https://github.com/stefanpenner)
- [#3784](https://github.com/ember-cli/ember-cli/pull/3784) Add ember-try for addons. [@rwjblue](https://github.com/rwjblue)
- [#3795](https://github.com/ember-cli/ember-cli/pull/3795) Code Climate: adding test coverage [@kellyselden](https://github.com/kellyselden)
- [#3797](https://github.com/ember-cli/ember-cli/pull/3797) Update to ember-qunit 0.3.1. [@rwjblue](https://github.com/rwjblue)
- [#3801](https://github.com/ember-cli/ember-cli/pull/3801) moving coverage repo key to travis env variable [@kellyselden](https://github.com/kellyselden)
- [#3802](https://github.com/ember-cli/ember-cli/pull/3802) remove pre-mature process.exit when existing `ember test —server` [@stefanpenner](https://github.com/stefanpenner)
- [#3803](https://github.com/ember-cli/ember-cli/pull/3803) update testem [@stefanpenner](https://github.com/stefanpenner)
- [#3809](https://github.com/ember-cli/ember-cli/pull/3809) Fix url format of isGitRepo [@stefanpenner](https://github.com/stefanpenner)
- [#3812](https://github.com/ember-cli/ember-cli/pull/3812) update ember to 1.11.1 in the default blueprint [@stefanpenner](https://github.com/stefanpenner)

Thank you to all who took the time to contribute!

### 0.2.2

The following changes are required if you are upgrading from the previous
version:

- Users
  + [`ember new` diff](https://github.com/kellyselden/ember-cli-output/commit/1c47557e629d88ec399786bd3f06995a251e6f0f)
  + updated to ember 1.11.0
  + Upgrade your project's ember-cli version - [docs](https://ember-cli.com/user-guide/#upgrading)
  + `ember init` once again works inside an addon.
  + error live-reloading now actually works!
  + npm WARN for `makeError` and `tmpl` have been fixed
  + ember-qunit was updated from `0.2.8` -> `0.3.0`, `this.render()` in a test now no-longer returns a jQuery object.

- Addon Developers
  + [`ember addon` diff](https://github.com/kellyselden/ember-addon-output/commit/4bb6c82e5411560c6d21517755d6a2276bad9a39)
  + Addons now have `ember-disable-prototype-extensions` included by default,
    this ensures add-ons are written in a way that works regardless of the
    consumers prototype extension preference.

  + the following addon API's in has been deprecated:
    * `this.mergeTrees`       -> `require('mergeTrees');`
    * `this.Funnel`           -> `require('broccoli-funnel');`
    * `this.pickFiles`        -> `require('broccoli-funnel');`
    * `this.walkSync`         -> `require('walk-sync');`
    * `this.transpileModules` -> `require('broccoli-es6modules');`

  Rather then relying on them from ember-cli, add-ons should require them via npm.

  + We now are using broccoli v0.15.3, which is a backwards compatible upgrade,
    but it does expose the new `rebuild` api, that will soon superseed the `read`
    api. TL;DR among other things, this paves the path to having a configurable
    tmp directory.

    We recommend broccoli-plugin authors to update as soon as they are able to.

    For more information checkout: [new rebuild api](https://github.com/broccolijs/broccoli/blob/master/docs/new-rebuild-api.md)

- Core Contributors

  + Keep being awesome!

#### Community Contributions

- [#3560](https://github.com/ember-cli/ember-cli/pull/3560) fixing the formatting from one line to two [@kellyselden](https://github.com/kellyselden)
- [#3622](https://github.com/ember-cli/ember-cli/pull/3622) [BUGFIX] Fix ember init inside an existing addon [@johanneswuerbach](https://github.com/johanneswuerbach)
- [#3469](https://github.com/ember-cli/ember-cli/pull/3469) [ENHANCEMENT] Update component-test test.js blueprint [@simonprev](https://github.com/simonprev)
- [#3565](https://github.com/ember-cli/ember-cli/pull/3565) [BUGFIX] temporarily disable podModulePrefix deprecation [@trabus](https://github.com/trabus)
- [#3601](https://github.com/ember-cli/ember-cli/pull/3601) Allow Node 0.13 in platform deprecation check. [@rwjblue](https://github.com/rwjblue)
- [#3585](https://github.com/ember-cli/ember-cli/pull/3585) [ENHANCEMENT] Add in-repo-addon generate and destroy support [@trabus](https://github.com/trabus)
- [#3674](https://github.com/ember-cli/ember-cli/pull/3674) Update nock dependency [@btecu](https://github.com/btecu)
- [#3636](https://github.com/ember-cli/ember-cli/pull/3636) [fixes #3618] we will add some acceptance tests in this area soon (rushi... [@stefanpenner](https://github.com/stefanpenner)
- [#3634](https://github.com/ember-cli/ember-cli/pull/3634) Resolves #3628 postprocessTree for styles with vendor + app [@jschilli](https://github.com/jschilli)
- [#3630](https://github.com/ember-cli/ember-cli/pull/3630) Fix minor typo's [@QuantumInformation](https://github.com/QuantumInformation)
- [#3631](https://github.com/ember-cli/ember-cli/pull/3631) [Documentation] adding new ember new and ember addon diffs [@kellyselden](https://github.com/kellyselden)
- [#3680](https://github.com/ember-cli/ember-cli/pull/3680) Updates [@stefanpenner](https://github.com/stefanpenner)
- [#3645](https://github.com/ember-cli/ember-cli/pull/3645) Add ember-disable-prototype-extensions to addons by default. [@rwjblue](https://github.com/rwjblue)
- [#3642](https://github.com/ember-cli/ember-cli/pull/3642) Check if style file with project name exists [@btecu](https://github.com/btecu)
- [#3639](https://github.com/ember-cli/ember-cli/pull/3639) Bump ember-data to beta-16.1 [@bmac](https://github.com/bmac)
- [#3682](https://github.com/ember-cli/ember-cli/pull/3682) strip ansi from babel errors for now. [@stefanpenner](https://github.com/stefanpenner)
- [#3655](https://github.com/ember-cli/ember-cli/pull/3655) Uses Ember.keys instead of Object.keys in reexport [@danmcclain](https://github.com/danmcclain)
- [#3646](https://github.com/ember-cli/ember-cli/pull/3646) Add `chai` as dependency. [@rwjblue](https://github.com/rwjblue)
- [#3647](https://github.com/ember-cli/ember-cli/pull/3647) add timeouts until we improve the mocha <-> custom runner timeout stuff [@stefanpenner](https://github.com/stefanpenner)
- [#3648](https://github.com/ember-cli/ember-cli/pull/3648) Update broccoli-sane-watcher. [@rwjblue](https://github.com/rwjblue)
- [#3691](https://github.com/ember-cli/ember-cli/pull/3691) Update Ember to 1.11.0. [@rwjblue](https://github.com/rwjblue)
- [#3675](https://github.com/ember-cli/ember-cli/pull/3675) Restore addon pick files [@stefanpenner](https://github.com/stefanpenner)
- [#3673](https://github.com/ember-cli/ember-cli/pull/3673) Update Broccoli to 0.15.3 [@joliss](https://github.com/joliss)
- [#3672](https://github.com/ember-cli/ember-cli/pull/3672) Use broccoli-funnel instead of broccoli-static-compiler [@joliss](https://github.com/joliss)
- [#3666](https://github.com/ember-cli/ember-cli/pull/3666) Tweaks [@stefanpenner](https://github.com/stefanpenner)
- [#3669](https://github.com/ember-cli/ember-cli/pull/3669) Update dependencies [@btecu](https://github.com/btecu)
- [#3677](https://github.com/ember-cli/ember-cli/pull/3677) Export return value from Router.map (closes #3676). [@abuiles](https://github.com/abuiles)
- [#3681](https://github.com/ember-cli/ember-cli/pull/3681) Deprecate funnel and pickfiles [@stefanpenner](https://github.com/stefanpenner)
- [#3692](https://github.com/ember-cli/ember-cli/pull/3692) Replace lodash-node with lodash [@btecu](https://github.com/btecu)
- [#3696](https://github.com/ember-cli/ember-cli/pull/3696) Update markdown-it and markdown-it-terminal [@stefanpenner](https://github.com/stefanpenner)
- [#3704](https://github.com/ember-cli/ember-cli/pull/3704) Live reload fix [@stefanpenner](https://github.com/stefanpenner)
- [#3705](https://github.com/ember-cli/ember-cli/pull/3705) Fix initial commit message [@xymbol](https://github.com/xymbol)

Thank you to all who took the time to contribute!

### 0.2.1

The following changes are required if you are upgrading from the previous
version:

- Users
  + [`ember new` diff](https://github.com/kellyselden/ember-cli-output/commit/e4d36aa2ce99ebb288cd596270e7b38da90f535e)
  + Upgrade your project's ember-cli version - [docs](https://ember-cli.com/user-guide/#upgrading)
  + Mostly just bug-fixes and "Nice things"
  + build errors now live-reload and correctly display build failure in the browser. [more-details](https://github.com/ember-cli/ember-cli/pull/3576)
- Addon Developers
  + [`ember addon` diff](https://github.com/kellyselden/ember-addon-output/commit/5d87ed789651b1fbecf9a30d7b82eb86e0629bd2)
  + UI is now provided to the AddonDiscovery
  + ember-cli-babel is now included in the default blueprint, this is still optional but enabled by default

#### Community Contributions

- [#3555](https://github.com/ember-cli/ember-cli/pull/3555) [BUGFIX] Generate mixin in addon/mixins when inside an addon project [@trabus](https://github.com/trabus)
- [#3476](https://github.com/ember-cli/ember-cli/pull/3476) Removes initializer mention from service generator help text [@corpulentcoffee](https://github.com/corpulentcoffee)
- [#3433](https://github.com/ember-cli/ember-cli/pull/3433) [ENHANCEMENT] Prevent addon generation in existing ember-cli project [@cbrock](https://github.com/cbrock)
- [#3463](https://github.com/ember-cli/ember-cli/pull/3463) disable visual progress effect in dumb terminals [@jesse-black](https://github.com/jesse-black)
- [#3440](https://github.com/ember-cli/ember-cli/pull/3440) Enforcing newlines in template files results in unwanted Nodes [@jclem](https://github.com/jclem)
- [#3484](https://github.com/ember-cli/ember-cli/pull/3484) Component blueprint only import layout when generated inside addon [@trabus](https://github.com/trabus)
- [#3505](https://github.com/ember-cli/ember-cli/pull/3505) Update testem to 0.7.5 [@johanneswuerbach](https://github.com/johanneswuerbach)
- [#3481](https://github.com/ember-cli/ember-cli/pull/3481) BUGFIX Fixes #3472 Check for 'usePods' instead of 'pod'. [@jankrueger](https://github.com/jankrueger)
- [#3493](https://github.com/ember-cli/ember-cli/pull/3493) Fix helper test failing by default [@kimroen](https://github.com/kimroen)
- [#3488](https://github.com/ember-cli/ember-cli/pull/3488) ENHANCEMENT: update-checker.js should use environment http_proxy if detected [@xomaczar](https://github.com/xomaczar)
- [#3483](https://github.com/ember-cli/ember-cli/pull/3483) Ensure that addons pass the `ui` into their AddonDiscovery. [@rwjblue](https://github.com/rwjblue)
- [#3501](https://github.com/ember-cli/ember-cli/pull/3501) [Enhancement] Architecture Diagram [@visheshjoshi](https://github.com/visheshjoshi)
- [#3562](https://github.com/ember-cli/ember-cli/pull/3562) dist can be watched, it really is just tmp that matters. This prevents p... [@stefanpenner](https://github.com/stefanpenner)
- [#3540](https://github.com/ember-cli/ember-cli/pull/3540) [fixes #3520, #3174] disable ES3SafeFilter if babel is present, as babel... [@stefanpenner](https://github.com/stefanpenner)
- [#3508](https://github.com/ember-cli/ember-cli/pull/3508) Update ember-cli-app-version [@btecu](https://github.com/btecu)
- [#3518](https://github.com/ember-cli/ember-cli/pull/3518) [BUGFIX] Add missing bind when server already in use [@bdvholmes](https://github.com/bdvholmes)
- [#3539](https://github.com/ember-cli/ember-cli/pull/3539) add tmp dir to npmignore [@ahmadsoe](https://github.com/ahmadsoe)
- [#3515](https://github.com/ember-cli/ember-cli/pull/3515) [BUGFIX] Fixes nested component generation in addons with correct relative path for template import [@trabus](https://github.com/trabus)
- [#3517](https://github.com/ember-cli/ember-cli/pull/3517) Use node 0.12 on Windows CI [@johanneswuerbach](https://github.com/johanneswuerbach)
- [#3535](https://github.com/ember-cli/ember-cli/pull/3535) Update ADDON_HOOKS.md [@ahmadsoe](https://github.com/ahmadsoe)
- [#3533](https://github.com/ember-cli/ember-cli/pull/3533) [BUGFIX] Replace marked with markdown-it [@trabus](https://github.com/trabus)
- [#3583](https://github.com/ember-cli/ember-cli/pull/3583) Updated license copyright date range [@jayphelps](https://github.com/jayphelps)
- [#3546](https://github.com/ember-cli/ember-cli/pull/3546) [ENHANCEMENT] Add podModulePrefix deprecation for generate and destroy commands [@trabus](https://github.com/trabus)
- [#3544](https://github.com/ember-cli/ember-cli/pull/3544) Add links with watchman info to cli output [@felixbuenemann](https://github.com/felixbuenemann)
- [#3545](https://github.com/ember-cli/ember-cli/pull/3545) [BUGFIX] Ensure `package.json` `main` entry point is used for addon lookup. [@rwjblue](https://github.com/rwjblue)
- [#3541](https://github.com/ember-cli/ember-cli/pull/3541) [fixes #3520, #3174] bump es3-safe-recast [@stefanpenner](https://github.com/stefanpenner)
- [#3594](https://github.com/ember-cli/ember-cli/pull/3594) fix broken link [@kellyselden](https://github.com/kellyselden)
- [#3564](https://github.com/ember-cli/ember-cli/pull/3564) Added babel to addons package.json dependencies by default [@jayphelps](https://github.com/jayphelps)
- [#3559](https://github.com/ember-cli/ember-cli/pull/3559) [Documentation] add ref to ember-cli-output and ember-addon-output [@kellyselden](https://github.com/kellyselden)
- [#3571](https://github.com/ember-cli/ember-cli/pull/3571) [BREAKING ENHANCEMENT] Update ember-cli-content-security-policy to v0.4.0 [@sir-dunxalot/enhancement](https://github.com/sir-dunxalot/enhancement)
- [#3572](https://github.com/ember-cli/ember-cli/pull/3572) Specify node version (0.12) for CI [@quaertym](https://github.com/quaertym)
- [#3576](https://github.com/ember-cli/ember-cli/pull/3576) ensure a build-failure is “live-reloaded” to the user. [@stefanpenner](https://github.com/stefanpenner)
- [#3578](https://github.com/ember-cli/ember-cli/pull/3578) Teaches updateChecker about dev builds [@twokul](https://github.com/twokul)
- [#3579](https://github.com/ember-cli/ember-cli/pull/3579) allow for ./server to export express app [@calvinmetcalf](https://github.com/calvinmetcalf)
- [#3581](https://github.com/ember-cli/ember-cli/pull/3581) Resolves #3534 - addon postprocessTrees for styles [@jschilli](https://github.com/jschilli)
- [#3593](https://github.com/ember-cli/ember-cli/pull/3593) add command uninstall:npm [@kellyselden](https://github.com/kellyselden)
- [#3604](https://github.com/ember-cli/ember-cli/pull/3604) Testem update [@johanneswuerbach](https://github.com/johanneswuerbach)
- [#3611](https://github.com/ember-cli/ember-cli/pull/3611) Bump ember-data to beta-16 [@bmac](https://github.com/bmac)

Thank you to all who took the time to contribute!

### 0.2.0

#### Addon Formatting

Support for addon's without an entry point script (either `index.js` by default or the script specified by ember-addon main in the addon's `package.json`
has been removed. An addon must have at least the following:

```javascript
module.exports = {
  name: "addons-name-here"
};
```

This should *not* pose a problem for the vast majority of addons.

#### Addon Nesting

This release updates the way that addons can be nested, and contains some breaking changes in non-default addon configurations.

Prior versions of Ember CLI maintained a flat addon structure, so that all addons (of any depth) would be added to the consuming
application. This has led to many issues, like the inability to use preprocessors (i.e. ember-cli-htmlbars, ember-cli-sass, etc)
in nested addons.

For the majority of apps, the update from 0.1.15 to 0.2.0 is non-breaking and should not cause significant concern.

For addon creators, make sure to update to use the `setupPreprocessorRegistry` hook (documented [here](https://github.com/ember-cli/ember-cli/blob/master/ADDON_HOOKS.md))
if you need to add a preprocessor to the registry.  You can review the update process in
[ember-cli-htmlbars#38](https://github.com/ember-cli/ember-cli-htmlbars/pull/38) or [ember-cli-coffeescript#60](https://github.com/kimroen/ember-cli-coffeescript/pull/60)
which show how to maintain support for both 0.1.x and 0.2.0 in an addon.

The following changes are required if you are upgrading from the previous version:

- Users
  + [`ember new` diff](https://github.com/kellyselden/ember-cli-output/commit/d3080cd44b2b62cef45e7f723c18c862b7789f9d)
  + Upgrade your project's ember-cli version - [docs](https://ember-cli.com/user-guide/#upgrading)
  + The 6to5 project has been renamed to Babel.  See [the blog post](https://babeljs.io/blog/2015/02/15/not-born-to-die/) for more details.
  + The default blueprint has been updated to work with Ember 1.10 by default.
  + Update the following packages in your `package.json`:
    * Remove `broccoli-ember-hbs-template-compiler`. Uninstall with `npm uninstall --save-dev broccoli-ember-hbs-template-compiler`.
    * Remove `ember-cli-6to5`. Uninstall with `npm uninstall --save-dev ember-cli-6to5`.
    * Add `ember-cli-babel`. Install with `npm install --save-dev ember-cli-babel`.
    * Add `ember-cli-htmlbars`. Install with `npm install --save-dev ember-cli-htmlbars`.
    * Updated `ember-cli-qunit` to 0.3.9.  Install with `npm install --save-dev ember-cli-qunit@0.3.9`.
    * Updated `ember-data` to 1.0.0-beta.15. Install with `npm install --save-dev ember-data@1.0.0-beta.15`.
    * Updated `ember-cli-dependency-checker` to 0.0.8. Install with `npm install --save-dev ember-cli-dependency-checker@0.0.8`.
    * Updated `ember-cli-app-version` to 0.3.2. Install with `npm install --save-dev ember-cli-app-version@0.3.2`.
  + Update the following packages in your `bower.json`:
    * Removed `handlebars`. Uninstall with `bower uninstall --save handlebars`.
    * Updated `ember` to 1.10.0. Install with `bower install --save ember#1.10.0`.
    * Updated `ember-data` to 1.0.0-beta.15. Install with `bower install --save ember-data#1.0.0-beta.15`.
    * Updated `ember-cli-test-loader` to 0.1.3.  Install with `bower install --save ember-cli-test-loader#0.1.3`.
    * Updated `ember-resolver` to 0.1.12. Install with `bower install --save ember-resolver`.
    * Updated `loader.js` to 3.2.0.
- Addon Developers
  + [`ember addon` diff](https://github.com/kellyselden/ember-addon-output/commit/c78af207563593e5cb33a9a79d5d249cb134c1f9)
  + Usage of the `included` hook to add items to the `registry` will need to be refactored to use the newly added `setupPreprocessorRegistry` hook instead.
- Core Contributors
  + No changes required

#### Community Contributions

- [#3246](https://github.com/ember-cli/ember-cli/pull/3246) [ENHANCEMENT] Update the service blueprint to use `Ember.Service` (and remove usage of an initializer). [@ohcibi](https://github.com/ohcibi)
- [#3054](https://github.com/ember-cli/ember-cli/pull/3054) [ENHANCEMENT] Updated `loader.js` to the latest version. [@stefanpenner](https://github.com/stefanpenner)
- [#3216](https://github.com/ember-cli/ember-cli/pull/3216) [BUGFIX] Do not default to development asset [@martndemus](https://github.com/martndemus)
- [#3237](https://github.com/ember-cli/ember-cli/pull/3237) [BUGFIX] Blueprint templates with undefined variables should fallback to raw text [@davewasmer](https://github.com/davewasmer)
- [#3288](https://github.com/ember-cli/ember-cli/pull/3288) [ENHANCEMENT] Override default port with `PORT` env var [@knownasilya](https://github.com/knownasilya)
- [#3158](https://github.com/ember-cli/ember-cli/pull/3158) [INTERNAL] add more steps to release.md [@raytiley](https://github.com/raytiley)
- [#3160](https://github.com/ember-cli/ember-cli/pull/3160) [BUGFIX] Don't override the request's path [@dmathieu](https://github.com/dmathieu)
- [#3367](https://github.com/ember-cli/ember-cli/pull/3367) [ENHANCEMENT] Prevent spotlight from indexing `tmp`. [@stefanpenner](https://github.com/stefanpenner)
- [#3336](https://github.com/ember-cli/ember-cli/pull/3336) [ENHANCEMENT] Nested addons should be overrideable from parent. [@rwjblue](https://github.com/rwjblue)
- [#3335](https://github.com/ember-cli/ember-cli/pull/3335) [ENHANCEMENT] Allow shared nested addons to be properly discovered. [@rwjblue](https://github.com/rwjblue)
- [#3312](https://github.com/ember-cli/ember-cli/pull/3312) [BUGFIX] ADDON_HOOKS.md - fixed broken and outdated links [@leandrocp](https://github.com/leandrocp)
- [#3326](https://github.com/ember-cli/ember-cli/pull/3326) [ENHANCEMENT] Print deprecation warning for Node 0.10. [@rwjblue](https://github.com/rwjblue)
- [#3317](https://github.com/ember-cli/ember-cli/pull/3317) [ENHANCEMENT] Remove express & glob from default app package.json. [@rwjblue](https://github.com/rwjblue)
- [#3383](https://github.com/ember-cli/ember-cli/pull/3383) [ENHANCEMENT] Use Ember.HTMLBars by default in new helpers. [@maxwerr](https://github.com/maxwerr)
- [#3355](https://github.com/ember-cli/ember-cli/pull/3355) [ENHANCEMENT] Add `ui` to `Project` and `Addon` instances. [@rwjblue](https://github.com/rwjblue)
- [#3341](https://github.com/ember-cli/ember-cli/pull/3341) [ENHANCEMENT] Improve blueprint help output method (markdown support) [@trabus](https://github.com/trabus)
- [#3349](https://github.com/ember-cli/ember-cli/pull/3349) [BUGFIX] Allow deprecated lookup of invalid packages. [@rwjblue](https://github.com/rwjblue)
- [#3353](https://github.com/ember-cli/ember-cli/pull/3353) [BUGFIX] Allow generated acceptance tests to be in directories [@koriroys](https://github.com/koriroys)
- [#3345](https://github.com/ember-cli/ember-cli/pull/3345) [ENHANCEMENT] Check if blueprint exists before printing help [@trabus](https://github.com/trabus)
- [#3338](https://github.com/ember-cli/ember-cli/pull/3338) [ENHANCEMENT] Update resolver to 0.1.12 [@teddyzeenny](https://github.com/teddyzeenny)
- [#3401](https://github.com/ember-cli/ember-cli/pull/3401) [BUGFIX] Fixes accidental global Error object pollution. [@stefanpenner](https://github.com/stefanpenner)
- [#3363](https://github.com/ember-cli/ember-cli/pull/3363) [ENHANCEMENT] Bump ember-cli-dependency-checker to v0.0.8 [@quaertym](https://github.com/quaertym)
- [#3358](https://github.com/ember-cli/ember-cli/pull/3358) [ENHANCEMENT] CI=true puts the UI into `silent` writeLevel [@stefanpenner](https://github.com/stefanpenner)
- [#3361](https://github.com/ember-cli/ember-cli/pull/3361) [ENHANCEMENT] Update `loader.js` to 3.0.2 [@stefanpenner](https://github.com/stefanpenner)
- [#3356](https://github.com/ember-cli/ember-cli/pull/3356) [ENHANCEMENT] Generate blueprint inside addon generates into addon folder with re-export in app folder [@trabus](https://github.com/trabus)
- [#3378](https://github.com/ember-cli/ember-cli/pull/3378) [ENHANCEMENT] Only generate JSHint warnings for the addon being developed [@teddyzeenny](https://github.com/teddyzeenny)
- [#3375](https://github.com/ember-cli/ember-cli/pull/3375) [ENHANCEMENT] JSHint addon before preprocessing the JS [@teddyzeenny](https://github.com/teddyzeenny)
- [#3373](https://github.com/ember-cli/ember-cli/pull/3373) [ENHANCEMENT] Provide a helpful error when an addon does not have a template compiler. [@rwjblue](https://github.com/rwjblue)
- [#3386](https://github.com/ember-cli/ember-cli/pull/3386) [ENHANCEMENT] Display localhost in console instead of 0.0.0.0. [@rwjblue](https://github.com/rwjblue)
- [#3391](https://github.com/ember-cli/ember-cli/pull/3391) [ENHANCEMENT] Update ember-cli-qunit to 0.3.9. [@rwjblue](https://github.com/rwjblue)
- [#3410](https://github.com/ember-cli/ember-cli/pull/3410) [ENHANCEMENT] Use correct bound helper params for HTMLBars [@jbrown](https://github.com/jbrown)
- [#3428](https://github.com/ember-cli/ember-cli/pull/3428) [BUGFIX] Lock glob and rimraf to prevent EEXISTS errors. [@raytiley](https://github.com/raytiley)
- [#3435](https://github.com/ember-cli/ember-cli/pull/3435) [ENHANCEMENT] Update bundled npm [@stefanpenner](https://github.com/stefanpenner)
- [#3436](https://github.com/ember-cli/ember-cli/pull/3436) [ENHANCEMENT] Update Broccoli to 0.13.6 to provide errors on new API. [@rwjblue](https://github.com/rwjblue)
- [#3438](https://github.com/ember-cli/ember-cli/pull/3438) [BUGFIX] Ensure nested addon registry matches addon order. [@rwjblue](https://github.com/rwjblue)
- [#3456](https://github.com/ember-cli/ember-cli/pull/3456) [BUGFIX] Update ember-cli-app-version to 0.3.2 [@taras](https://github.com/taras)

Thank you to all who took the time to contribute!

### 0.2.0-beta.1

This release updates the way that addons can be nested, and contains some breaking changes in non-default addon configurations.

Prior versions of Ember CLI maintained a flat addon structure, so that all addons (of any depth) would be added to the consuming
application. This has led to many issues, like the inability to use preprocessors (i.e. ember-cli-htmlbars, ember-cli-sass, etc)
in nested addons.

For the majority of apps, the update from 0.1.15 to 0.2.0 is non-breaking and should not cause significant concern.

For addon creators, make sure to update to use the `setupPreprocessorRegistry` hook (documented [here](https://github.com/ember-cli/ember-cli/blob/master/ADDON_HOOKS.md))
if you need to add a preprocessor to the registry.  You can review the update process in
[ember-cli-htmlbars#38](https://github.com/ember-cli/ember-cli-htmlbars/pull/38) or [ember-cli-coffeescript#60](https://github.com/kimroen/ember-cli-coffeescript/pull/60)
which show how to maintain support for both 0.1.x and 0.2.0 in an addon.

The following changes are required if you are upgrading from the previous version:

- Users
  + [`ember new` diff](https://github.com/kellyselden/ember-cli-output/commit/d717009d95d75cee1800e8ba9f52c24d117acb12)
  + Upgrade your project's ember-cli version - [docs](https://ember-cli.com/user-guide/#upgrading)
  + The 6to5 project has been renamed to Babel.  See [the blog post](https://babeljs.io/blog/2015/02/15/not-born-to-die/) for more details.
  + The default blueprint has been updated to work with Ember 1.10 by default.
  + Update the following packages in your `package.json`:
    * Remove `broccoli-ember-hbs-template-compiler`. Uninstall with `npm uninstall --save-dev broccoli-ember-hbs-template-compiler`.
    * Remove `ember-cli-6to5`. Uninstall with `npm uninstall --save-dev ember-cli-6to5`.
    * Add `ember-cli-babel`. Install with `npm install --save-dev ember-cli-babel`.
    * Add `ember-cli-htmlbars`. Install with `npm install --save-dev ember-cli-htmlbars`.
    * Updated `ember-cli-qunit` to 0.3.8.  Install with `npm install --save-dev ember-cli-qunit@0.3.8`.
    * Updated `ember-data` to 1.0.0-beta.15. Install with `npm install --save-dev ember-data@1.0.0-beta.15`.
  + Update the following packages in your `bower.json`:
    * Removed `handlebars`. Uninstall with `bower uninstall --save handlebars`.
    * Updated `ember` to 1.10.0. Install with `bower install --save ember#1.10.0`.
    * Updated `ember-data` to 1.0.0-beta.15. Install with `bower install --save ember-data#1.0.0-beta.15`.
    * Updated `ember-cli-test-loader` to 0.1.3.  Install with `bower install --save ember-cli-test-loader#0.1.3`.
- Addon Developers
  + [`ember addon` diff](https://github.com/kellyselden/ember-addon-output/commit/c7e8a2a97ab5d508ea3f586bc97fedffa5763a75)
  + Usage of the `included` hook to add items to the `registry` will need to be refactored to use the newly added `setupPreprocessorRegistry` hook instead.
- Core Contributors
  + No changes required

#### Community Contributions

- [#3166](https://github.com/ember-cli/ember-cli/pull/3166) [BREAKING ENHANCEMENT] Addon discovery and isolation [@lukemelia](https://github.com/lukemelia) / [@chrislopresto](https://github.com/chrislopresto) / [@rwjblue](https://github.com/rwjblue)
- [#3285](https://github.com/ember-cli/ember-cli/pull/3285) [INTERNAL ENHANCEMENT] Update to Testem 0.7 [@johanneswuerbach](https://github.com/johanneswuerbach)
- [#3295](https://github.com/ember-cli/ember-cli/pull/3295) [ENHANCEMENT] Update ember-data to 1.0.0-beta.15 [@bmac](https://github.com/bmac)
- [#3297](https://github.com/ember-cli/ember-cli/pull/3297) [ENHANCEMENT] Use ember-cli-babel instead of ember-cli-6to5 [@fivetanley](https://github.com/fivetanley)
- [#3298](https://github.com/ember-cli/ember-cli/pull/3298) [BUGFIX] Update ember-cli-qunit to v0.3.8. [@rwjblue](https://github.com/rwjblue)
- [#3301](https://github.com/ember-cli/ember-cli/pull/3301) [BUGFIX] Only add Handlebars to `vendor.js` if present in `bower.json`. [@rwjblue](https://github.com/rwjblue)

Thank you to all who took the time to contribute!

### 0.1.15

This release fixes a regression in 0.1.13. See [#3271](https://github.com/ember-cli/ember-cli/issues/3271) for details.

The following changes are required if you are upgrading from the previous version:

- Users
  + [`ember new` diff](https://github.com/kellyselden/ember-cli-output/commit/1f0bc0414b460da9c924e7e750d7bc5639b62f42)
  + Upgrade your project's ember-cli version - [docs](https://ember-cli.com/user-guide/#upgrading)
- Addon Developers
  + [`ember addon` diff](https://github.com/kellyselden/ember-addon-output/commit/0ba9b5980684c48c063a3d320914db90498f684a)
  + No changes required
- Core Contributors
  + No changes required

- [#3271](https://github.com/ember-cli/ember-cli/pull/3271) [HOTFIX] Update broccoli-funnel to v0.2.2.  [@rwjblue](https://github.com/rwjblue)


### 0.1.14

This release fixes a regression in 0.1.13. See [#3267](https://github.com/ember-cli/ember-cli/issues/3267) for details.

The following changes are required if you are upgrading from the previous version:

- Users
  + [`ember new` diff](https://github.com/kellyselden/ember-cli-output/commit/1f5c865c5979d35f1aac72d00f97bda86864667f)
  + Upgrade your project's ember-cli version - [docs](https://ember-cli.com/user-guide/#upgrading)
- Addon Developers
  + [`ember addon` diff](https://github.com/kellyselden/ember-addon-output/commit/cec7a598854db05f9190ebb6ef68d570592b8e6e)
  + No changes required
- Core Contributors
  + No changes required

- [#3267](https://github.com/ember-cli/ember-cli/pull/3267) [HOTFIX] Ensure reexports work to not cause an error on rebuild. [@rwjblue](https://github.com/rwjblue)


### 0.1.13

The following changes are required if you are upgrading from the previous version:

- Users
  + [`ember new` diff](https://github.com/kellyselden/ember-cli-output/commit/15a28d18f13b68d32b635535b168d1aa7c3f6d4d)
  + Upgrade your project's ember-cli version - [docs](https://ember-cli.com/user-guide/#upgrading)
  + Update the following packages in your `package.json`:
    * Updated `ember-cli-qunit` to 0.3.7.  Install with `npm install --save-dev ember-cli-qunit@0.3.7`.
    * Updated `ember-data` to 1.0.0-beta.14.1. Install with `npm install --save-dev ember-data@1.0.0-beta.14.1`.
    * Updated `ember-export-application-global` to 1.0.2. Install with `npm install --save-dev ember-export-application-global@^1.0.2`.
  + Update the following packages in your `bower.json`:
    * Updated `ember-data` to 1.0.0-beta.14.1. Install with `bower install --save ember-data#1.0.0-beta.14.1`.
    * Updated `ember-cli-test-loader` to 0.1.1.  Install with `bower install --save ember-cli-test-loader#0.1.1`.
    * Updated `ember-qunit` to 0.2.8. Install with `bower install --save ember-qunit#0.2.8`. Please review [Ember QUnit 0.2.x](https://reefpoints.dockyard.com/2015/02/06/ember-qunit-0-2.html) for background and impact.
    * Updated `ember-qunit-notifications` to 0.0.7. Install with `bower install --save ember-qunit-notifications#0.0.7`.
- Addon Developers
  + [`ember addon` diff](https://github.com/kellyselden/ember-addon-output/commit/8c1a672e0ccf0fe3c8f709191ff130cd20abb03e)
  + No changes required
- Core Contributors
  + No changes required

#### Community Contributions

- [#3218](https://github.com/ember-cli/ember-cli/pull/3218) [ENHANCEMENT] Add JS context {{content-for}} hooks. This allows addons to inject things into `vendor.js`/`my-app-name.js` without violating CSP or having to do crazy hacks. [@rwjblue](https://github.com/rwjblue)
- [#3156](https://github.com/ember-cli/ember-cli/pull/3156) [BUGFIX] Serve static files from `/test` if they exist. [@trek](https://github.com/trek)
- [#3155](https://github.com/ember-cli/ember-cli/pull/3155) [BUGFIX] Guard against rawArgs being `undefined` [@chadhietala](https://github.com/chadhietala)
- [#3183](https://github.com/ember-cli/ember-cli/pull/3183) [BUGFIX] Use recent Esperanto update to allow ES3 safe output. [@rwjblue](https://github.com/rwjblue)
- [#3170](https://github.com/ember-cli/ember-cli/pull/3170) / [#3184](https://github.com/ember-cli/ember-cli/pull/3184) [#3255](https://github.com/ember-cli/ember-cli/pull/3255) [ENHANCEMENT] Update ember-qunit to 0.2.8. [@rwjblue](https://github.com/rwjblue) / [@jbrown](https://github.com/jbrown)
- [#3165](https://github.com/ember-cli/ember-cli/pull/3165) [BUGFIX] Fix `npm install --save-dev` ordering of default `package.json`. [@kellyselden](https://github.com/kellyselden)
- [#3164](https://github.com/ember-cli/ember-cli/pull/3164) [ENHANCEMENT] Enable asynchronous `Addon.prototype.serverMiddleware` hooks by returning a promise from the hook. [@taras](https://github.com/taras)
- [#3182](https://github.com/ember-cli/ember-cli/pull/3182) [INTERNAL ENHANCEMENT] Update `ember-router-generator` to ensure routes are injected into `router.js` with single quotes. [@abuiles](https://github.com/abuiles)
- [#3232](https://github.com/ember-cli/ember-cli/pull/3232) / [#3212](https://github.com/ember-cli/ember-cli/pull/3212) / [#3243](https://github.com/ember-cli/ember-cli/pull/3243) [INTERNAL ENHANCEMENT] Update testem to 0.6.39. [@joostdevries](https://github.com/joostdevries) / [@johanneswuerbach](https://github.com/johanneswuerbach)
- [#3203](https://github.com/ember-cli/ember-cli/pull/3203) / [#3252](https://github.com/ember-cli/ember-cli/pull/3252) [INTERNAL ENHANCEMENT] Bump broccoli-es6modules to v0.5.0. [@rwjblue](https://github.com/rwjblue)
- [#3197](https://github.com/ember-cli/ember-cli/pull/3197) [ENHANCEMENT] Update test blueprints to use [QUnit 2.0 compatible](https://qunitjs.com/upgrade-guide-2.x/) output. [@rwjblue](https://github.com/rwjblue)
- [#3199](https://github.com/ember-cli/ember-cli/pull/3199) [ENHANCEMENT] Provide locals to `Blueprint.prototype.beforeInstall`/`Blueprint.prototype.beforeUninstall` hooks. [@mattmarcum](https://github.com/mattmarcum)
- [#3188](https://github.com/ember-cli/ember-cli/pull/3188) [ENHANCEMENT] Update Ember Data version to 1.0.0-beta.14.1. [@abuiles](https://github.com/abuiles)
- [#3245](https://github.com/ember-cli/ember-cli/pull/3245) [ENHANCEMENT] Update ember-cli-qunit to v0.3.7. [@rwjblue](https://github.com/rwjblue)
- [#3231](https://github.com/ember-cli/ember-cli/pull/3231) [INTERNAL ENHANCEMENT] Remove extra Addon build steps. [@rwjblue](https://github.com/rwjblue)
- [#3236](https://github.com/ember-cli/ember-cli/pull/3236) [INTERNAL ENHANCEMENT] Remove module transpilation from Addon model. [@rwjblue](https://github.com/rwjblue)
- [#3242](https://github.com/ember-cli/ember-cli/pull/3242) [DOCS] Add `isDevelopingAddon` to `ADDON_HOOKS.md`. [@matthiasleitner](https://github.com/matthiasleitner)
- [#3244](https://github.com/ember-cli/ember-cli/pull/3244) [BUGFIX] Ensure that Blueprints are returned in a consistent order when looking them up. [@nathanpalmer](https://github.com/nathanpalmer)
- [#3251](https://github.com/ember-cli/ember-cli/pull/3251) Update ember-export-application-global to v1.0.2. [@rwjblue](https://github.com/rwjblue)
- [#3167](https://github.com/ember-cli/ember-cli/pull/3167) [ENHANCEMENT]`usePodsByDefault` in app config deprecated in favor of `usePods` in .ember-cli [@trabus](https://github.com/trabus)
- [#3260](https://github.com/ember-cli/ember-cli/pull/3260) [BUGFIX] Ensure newly generated project has an `app/styles/app.css` file (prevents a 404 on a newly generated project). [@rwjblue](https://github.com/rwjblue)

Thank you to all who took the time to contribute!

### 0.1.12

The following changes are required if you are upgrading from the previous version:

- Users
  + [`ember new` diff](https://github.com/kellyselden/ember-cli-output/commit/a9bbe9c3cebc9768bf3e239ae8b2e5b5387335bf)
  + Upgrade your project's ember-cli version - [docs](https://ember-cli.com/user-guide/#upgrading)
  + `package.json` changes:
    + Update `ember-cli-qunit` to 0.3.1.
    + Update `ember-cli-app-version` to 0.3.1.
- Addon Developers
  + [`ember addon` diff](https://github.com/kellyselden/ember-addon-output/commit/fb04f954b345a1f5a1d891b64d7a596b2f566a57)
  + No changes required
- Core Contributors
  + No changes required

#### Community Contributions

- [#3118](https://github.com/ember-cli/ember-cli/pull/3118) [BUGFIX] Fix conflicting aliases. The `serve` command `host` alias is now `H` [@taddeimania](https://github.com/taddeimania)
- [#3130](https://github.com/ember-cli/ember-cli/pull/3130) [ENHANCEMENT] Tomster looks fabulous without breaking `ember new`[@johnnyshields](https://github.com/johnnyshields)
- [#3132](https://github.com/ember-cli/ember-cli/pull/3132) [BUGFIX] Update ember-cli-qunit to v0.3.1. Fixes `tests/.jshintrc` being used instead of app `.jshintrc`. [@rwjblue](https://github.com/rwjblue)
- [#3133](https://github.com/ember-cli/ember-cli/pull/3133) [BUGFIX] Fix analytics being disabled by default. Users can opt out of anylytics with `--disable-analytics` [@stefanpenner](https://github.com/stefanpenner)
- [#3153](https://github.com/ember-cli/ember-cli/pull/3153) [ENHANCEMENT]  Remove default css from `app/styles/app.css` [@mattjmorrison](https://github.com/mattjmorrison)
- [#3132](https://github.com/ember-cli/ember-cli/pull/3157) [BUGFIX] Ensure `ember test --environment=production` runs JSHint. [@rwjblue](https://github.com/rwjblue)

Thank you to all who took the time to contribute!


### 0.1.11

* [`ember new` diff](https://github.com/kellyselden/ember-cli-output/commit/1f0fe5089efd1a28be810f261d6cd17a342fce7b)
* [`ember addon` diff](https://github.com/kellyselden/ember-addon-output/commit/52c9eca14e3d498786fc93a17e08a92688cd43a5)
* [#3126](https://github.com/ember-cli/ember-cli/pull/3126) hot-fix tomster ` -> ., prevents breaking the initial git commit

### 0.1.10

The following changes are required if you are upgrading from the previous version:

- Users
  + [`ember new` diff](https://github.com/kellyselden/ember-cli-output/commit/bc9e076e0bb2c00f183e479bf025cdce84eeca1a)
  + Upgrade your project's ember-cli version - [docs](https://ember-cli.com/user-guide/#upgrading)
  + `package.json` changes:
    + Add `ember-cli-app-version` at 0.3.0.
    + Add `ember-cli-uglify` at 1.0.1.
    + Update `ember-cli-qunit` to 0.3.0.
    + Update `ember-cli-6to5` to 3.0.0.
  + `bower.json` changes:
    + Update `ember-cli-test-loader` to 0.1.0.
- Addon Developers
  + [`ember addon` diff](https://github.com/kellyselden/ember-addon-output/commit/88b8bf1f22e47298cd79b91bf2ccc6e054d5354b)
  + No changes required
- Core Contributors
  + No changes required

#### Community Contributions

- [#2970](https://github.com/ember-cli/ember-cli/pull/2970) [ENHANCEMENT] - Added ember-cli-app-version to app blueprint - Close 2524 [@taras](https://github.com/taras)
- [#3086](https://github.com/ember-cli/ember-cli/pull/3086) [BUGFIX] Ensure that addon test-support trees are not JSHinted in the app. [@rwjblue](https://github.com/rwjblue)
- [#3085](https://github.com/ember-cli/ember-cli/pull/3085) [ENHANCEMENT] Better ASCII art [@johnnyshields](https://github.com/johnnyshields)
- [#3084](https://github.com/ember-cli/ember-cli/pull/3084) [ENHANCEMENT] Add `ember b` as `ember build` command alias. [@cbrock](https://github.com/cbrock)
- [#3092](https://github.com/ember-cli/ember-cli/pull/3092) [BUGFIX] Fix issues with running ember-cli in iojs. [@stefanpenner](https://github.com/stefanpenner)
- [#3096](https://github.com/ember-cli/ember-cli/pull/3096) [BUGFIX] Ensure that `ember g resource` uses custom blueprints (i.e. ember-cli-coffeescript or ember-cli-mocha) properly.  [@jluckyiv](https://github.com/jluckyiv)
- [#3106](https://github.com/ember-cli/ember-cli/pull/3106) [BUGFIX] Fixes file stat related crashes (i.e. using Sublime Text with atomic save enabled). [@raytiley](https://github.com/raytiley)
- [#3114](https://github.com/ember-cli/ember-cli/pull/3114) [BUGFIX] Update version of ES2015 module transpiler (Esperanto). Fixes many transpilation issues (including shadowed declarations and re-exports). [@rwjblue](https://github.com/rwjblue)
- [#3116](https://github.com/ember-cli/ember-cli/pull/3116) [Bugfix] Ensure that files starting with `app/styles*` and `app/templates*` are still available in the app tree. [@stefanpenner](https://github.com/stefanpenner)
- [#3119](https://github.com/ember-cli/ember-cli/pull/3110) [ENHANCEMENT] Update ember-cli-qunit to 0.2.0. [@rwjblue](https://github.com/rwjblue)
- [#3117](https://github.com/ember-cli/ember-cli/pull/3117) [ENHANCEMENT] Replace builtin minification with ember-cli-uglify [@jkarsrud](https://github.com/jkarsrud)
- [#3119](https://github.com/ember-cli/ember-cli/pull/3119) & [#3121](https://github.com/ember-cli/ember-cli/pull/3121) [ENHANCEMENT] Update ember-cli-qunit to v0.3.0. [@rwjblue](https://github.com/rwjblue)
- [#3122](https://github.com/ember-cli/ember-cli/pull/3122) [ENHANCEMENT] Make linting pluggable. [@ef4](https://github.com/ef4)
- [#3123](https://github.com/ember-cli/ember-cli/pull/3123) [ENHANCEMENT] Update ember-cli-6to5 to v3.0.0. [@stefanpenner](https://github.com/stefanpenner)


Thank you to all who took the time to contribute!

### 0.1.9

This release fixes a regression in 0.1.8. See [#3075](https://github.com/ember-cli/ember-cli/issues/3075) for details.

The following changes are required if you are upgrading from the previous version:

- Users
  + [`ember new` diff](https://github.com/kellyselden/ember-cli-output/commit/2275ca51593bae2f6fa91568869f36cd84c264c4)
  + Upgrade your project's ember-cli version - [docs](https://ember-cli.com/user-guide/#upgrading)
- Addon Developers
  + [`ember addon` diff](https://github.com/kellyselden/ember-addon-output/commit/d41dcf806a55056a5591dd4e81d712988be1e22f)
  + No changes required
- Core Contributors
  + No changes required

#### Community Contributions

- [#3077](https://github.com/ember-cli/ember-cli/pull/3077) [BUGFIX] Fix error `Cannot call method 'bind' of undefined` [@stefanpenner](https://github.com/stefanpenner)

Thank you to all who took the time to contribute!

### 0.1.8

The following changes are required if you are upgrading from the previous version:

- Users
  + [`ember new` diff](https://github.com/kellyselden/ember-cli-output/commit/ed4f5bcbff0641dba8eca8fe3a3ab96f1347a7cf)
  + Upgrade your project's ember-cli version - [docs](https://ember-cli.com/user-guide/#upgrading)
- Addon Developers
  + [`ember addon` diff](https://github.com/kellyselden/ember-addon-output/commit/237c74c0b5972c8ee1ef9b427809aaf93c53db6a)
  + No changes required
- Core Contributors
  + No changes required

#### Community Contributions

- [#3072](https://github.com/ember-cli/ember-cli/pull/3072) [BUGFIX] Update to app blueprint to use QUnit 1.17.1 [@rwjblue](https://github.com/rwjblue)
- [#3069](https://github.com/ember-cli/ember-cli/pull/3069) [BUGFIX] Fix style preprocessors for included addons [@pzuraq](https://github.com/pzuraq)
- [#3068](https://github.com/ember-cli/ember-cli/pull/3068) [ENHANCEMENT] Hide passed tests by default [@rwjblue](https://github.com/rwjblue)
- [#3036](https://github.com/ember-cli/ember-cli/pull/3036) [BUGFIX] Fix platform dependent path separator [@KarimBaaba](https://github.com/KarimBaaba)
- [#2754](https://github.com/ember-cli/ember-cli/pull/2754) [FEATURE] Allow addon commands to be classes [@chadhietala](https://github.com/chadhietala)
- [#2923](https://github.com/ember-cli/ember-cli/pull/2923) [ENHANCEMENT] Add disable-analytics option to all commands [@twokul](https://github.com/twokul)
- [#2901](https://github.com/ember-cli/ember-cli/pull/2901) [ENHANCEMENT] Improve boot by 300–400ms [@stefanpenner](https://github.com/stefanpenner)
- [#3049](https://github.com/ember-cli/ember-cli/pull/3049) [FEATURE] Add Test helper blueprint [@stefanpenner](https://github.com/stefanpenner)
- [#2826](https://github.com/ember-cli/ember-cli/pull/2826) [BUGFIX] Remove path.join from http-mock bluerint urls [@knownasilya](https://github.com/knownasilya)
- [#2983](https://github.com/ember-cli/ember-cli/pull/2983) [ENHANCEMENT] Update QUnit version [@wagenet](https://github.com/wagenet)
- [#2814](https://github.com/ember-cli/ember-cli/pull/2814) [ENHANCEMENT] Add listing of available addons [@rondale-sc](https://github.com/rondale-sc)
- [#3007](https://github.com/ember-cli/ember-cli/pull/3007) [FEATURE] Add a watcher option to the build command [@rauhryan](https://github.com/rauhryan)
- [#3039](https://github.com/ember-cli/ember-cli/pull/3039) [BUGFIX] Move static file check earlier so it only affects the default value [@krisselden](https://github.com/krisselden)
- [#3028](https://github.com/ember-cli/ember-cli/pull/3028) [BUGFIX] Update Testem (fixes timeouts and reloads with Pretender) [@johanneswuerbach](https://github.com/johanneswuerbach)
- [#3026](https://github.com/ember-cli/ember-cli/pull/3026) [BUGFIX] Correct comment in server blueprint [@ohcibi](https://github.com/ohcibi)
- [#3008](https://github.com/ember-cli/ember-cli/pull/3008) [BUGFIX] Clarify error message for ensuring hyphen presence in component name [@artfuldodger](https://github.com/artfuldodger)
- [#3009](https://github.com/ember-cli/ember-cli/pull/3009) [BUGFIX] Tweak error message for executing `ember unknownCommand` [@artfuldodger](https://github.com/artfuldodger)
- [#2996](https://github.com/ember-cli/ember-cli/pull/2996) [BUGFIX] Rename .npmignore in addon blueprint (fixes broken package) [@jgwhite](https://github.com/jgwhite)
- [#2995](https://github.com/ember-cli/ember-cli/pull/2995) [BUGFIX] Correct package.json ordering in app blueprint [@kellyselden](https://github.com/kellyselden)
- [#2984](https://github.com/ember-cli/ember-cli/pull/2984) [ENHANCEMENT] Add `"strict": false` to blueprint .jshintrc [@quaertym](https://github.com/quaertym)

Thank you to all who took the time to contribute!

### 0.1.7

- Users
  + [`ember new` diff](https://github.com/kellyselden/ember-cli-output/commit/22b868fb064631d9ed16e208db982ee808f05296)
  + Upgrade your project's ember-cli version - [docs](https://ember-cli.com/user-guide/#upgrading)
  + Uninstall ember-cli-esnext. It has been replaced by ember-cli-6to5 which will be added to your project from the upgrade steps.
- Addon Developers
  + [`ember addon` diff](https://github.com/kellyselden/ember-addon-output/commit/eb5319eb7fd626cc53bf0b5aee639167a031a4c5)
  + No changes required
- Core Contributors
  + No changes required

#### Using 6to5.

The module transpile step is still es3 safe, if you are concern about using
6to5 you can remove it from package.json.

#### Community Contributions

- [#2841](https://github.com/ember-cli/ember-cli/pull/2841) Add insecure-proxy option to `serve` command [@matthewlehner](https://github.com/matthewlehner)
- [#2922](https://github.com/ember-cli/ember-cli/pull/2922) 0.1.6 changelog [@stefanpenner](https://github.com/stefanpenner)
- [#2927](https://github.com/ember-cli/ember-cli/pull/2927) Cleanup badges [@knownasilya](https://github.com/knownasilya)
- [#2937](https://github.com/ember-cli/ember-cli/pull/2937) [BUGFIX] only include dependencies(not devDependencies) of included addons [@jakecraige](https://github.com/jakecraige)
- [#2951](https://github.com/ember-cli/ember-cli/pull/2951) Fix for aliases for hyphenated options [@marcioj](https://github.com/marcioj)
- [#2952](https://github.com/ember-cli/ember-cli/pull/2952) Fixes validation of shorthand commandOptions [@trabus](https://github.com/trabus)
- [#2960](https://github.com/ember-cli/ember-cli/pull/2960) Move from esnext to 6to5 [@stefanpenner](https://github.com/stefanpenner)
- [#2964](https://github.com/ember-cli/ember-cli/pull/2964) [Bugfix] when developing an add-on, it’s jshint tests would be duplicate... [@stefanpenner](https://github.com/stefanpenner)
- [#2965](https://github.com/ember-cli/ember-cli/pull/2965) Remove Hardcoded test-loader [@chadhietala](https://github.com/chadhietala)
- [#2976](https://github.com/ember-cli/ember-cli/pull/2976) debug logging for add-ons + projects [@stefanpenner](https://github.com/stefanpenner)

Thank you to all who took the time to contribute!

### 0.1.6

The following changes are required if you are upgrading from the previous version:

- Users
  + [`ember new` diff](https://github.com/kellyselden/ember-cli-output/commit/5c08ee64df8df8bd40c3e1fd9541e19c9db9b214)
  + Upgrade your project's ember-cli version - [docs](https://ember-cli.com/user-guide/#upgrading)
- Addon Developers
  + [`ember addon` diff](https://github.com/kellyselden/ember-addon-output/commit/82652c474424a118268383d429f4b054567bb966)
  + No changes required
- Core Contributors
  + Use `expect` over `assert` in tests going forward

#### Community Contributions

- [#2885](https://github.com/ember-cli/ember-cli/pull/2885) [ENHANCEMENT] npm should use save-exact flags [@chadhietala](https://github.com/chadhietala)
- [#2840](https://github.com/ember-cli/ember-cli/pull/2840) [INTERNAL ]using 'expect' vs. assert. [@Mawaheb](https://github.com/Mawaheb)
- [#2669](https://github.com/ember-cli/ember-cli/pull/2669) [ENHANCEMENT] add .npmignore to addon blueprint [@pogopaule](https://github.com/pogopaule)
- [#2909](https://github.com/ember-cli/ember-cli/pull/2909) [INTERNAL] Use lib/ext/promise instead of RSVP directly [@zeppelin](https://github.com/zeppelin)
- [#2857](https://github.com/ember-cli/ember-cli/pull/2857) [ENHANCEMENT] Add descriptions to more Broccoli trees. [@rwjblue](https://github.com/rwjblue)
- [#2842](https://github.com/ember-cli/ember-cli/pull/2842) [INTERNAL] Prefer `expect` over `assert` for testing [@stavarotti](https://github.com/stavarotti)
- [#2847](https://github.com/ember-cli/ember-cli/pull/2847) [BUGFIX] Bump ember-router-generator (fixes WARN on description not present). [@abuiles](https://github.com/abuiles)
- [#2843](https://github.com/ember-cli/ember-cli/pull/2843) [INTERNAL] Unify using chai.expect [@twokul](https://github.com/twokul)
- [#2900](https://github.com/ember-cli/ember-cli/pull/2900) [INTERNAL] update some CI stuff [@stefanpenner](https://github.com/stefanpenner)
- [#2876](https://github.com/ember-cli/ember-cli/pull/2876) [BUGFIX] make sure adapter cannot extend from itself [@jakecraige](https://github.com/jakecraige)
- [#2869](https://github.com/ember-cli/ember-cli/pull/2869) [BUGFIX] Tolerate before & after references to missing addons [@ef4](https://github.com/ef4)
- [#2864](https://github.com/ember-cli/ember-cli/pull/2864) [ENHANCEMENT] the .gitkeep in /public can now be removed [@kellyselden](https://github.com/kellyselden)
- [#2887](https://github.com/ember-cli/ember-cli/pull/2887) [INTERNAL] I don’t think we need this anymore. [@stefanpenner](https://github.com/stefanpenner)
- [#2910](https://github.com/ember-cli/ember-cli/pull/2910) [DOCS] Update org references to ember-cli [@zeppelin](https://github.com/zeppelin)
- [#2911](https://github.com/ember-cli/ember-cli/pull/2911) [DOCS] More org updates to reference ember-cli [@Dhaulagiri](https://github.com/Dhaulagiri)
- [#2916](https://github.com/ember-cli/ember-cli/pull/2916) [BUGFIX] findAddonByName returning incorrect matches [@jakecraige](https://github.com/jakecraige)
- [#2918](https://github.com/ember-cli/ember-cli/pull/2918) [ENHANCEMENT] Updated testem [@johanneswuerbach](https://github.com/johanneswuerbach)
- [#2919](https://github.com/ember-cli/ember-cli/pull/2919) [ENHANCEMENT] implement Blueprint.prototype.addAddonToProject [@jakecraige](https://github.com/jakecraige)
- [#2920](https://github.com/ember-cli/ember-cli/pull/2920) [BUGFIX] explicitly bump broccoli-sourcemap-concat to fix #2890 [@krisselden](https://github.com/krisselden)
- [#2929](https://github.com/ember-cli/ember-cli/pull/2929) [BUGFIX] Bump ember-router-generator. [@abuiles](https://github.com/abuiles)
- [#2939](https://github.com/ember-cli/ember-cli/pull/2939) [ENHANCEMENT] Add a hook for postprocessing tests tree [@ef4](https://github.com/ef4)
- [#2941](https://github.com/ember-cli/ember-cli/pull/2941) [ENHANCEMENT] Bumped testem [@johanneswuerbach](https://github.com/johanneswuerbach)
- [#2944](https://github.com/ember-cli/ember-cli/pull/2944) [INTERNAL] update CONTRIBUTING.md [@jakecraige](https://github.com/jakecraige)

Thank you to all who took the time to contribute!

### 0.1.5

### Applications

- [`ember new` diff](https://github.com/kellyselden/ember-cli-output/commit/feb4dd773e2d68c8576b060c2973062ba83ed66a)

- [#2727](https://github.com/ember-cli/ember-cli/pull/2727) Added
  sourcemap support to the JS concatenation and minification steps of
  the build. This eliminates the need for the wrapInEval hack. Any
  Javascript preprocessors that produce sourcemaps will also be
  automatically incorporated into the final result. Sourcemaps are
  enabled by default in dev, to enable them in production pass
  `{sourcemaps: { enabled: true, extensions: ['js']}}` to your
  EmberApp constructor.

- [#2777](https://github.com/ember-cli/ember-cli/pull/2777) allowed
  the creation of components with slashes in their names since this is
  supported in Handlebars 2.0.

- [#2800](https://github.com/ember-cli/ember-cli/pull/2800) Added 3 new commands

  ```
  ember install
  ember install:bower moment
  ember install:npm ember-browserify
  ```

  They behave exactly as you'd expect. Install runs npm and bower
  install on the project. The last two simply pass in the package names
  you give it to the underlying task to do it.

- [#2805](https://github.com/ember-cli/ember-cli/pull/2805) Added the
  `install:addon` command, which installs an addon with npm and then
  runs the included generator of the same name  if it provides one.

  If the blueprint for the installed addon requires arguments, then
  you can pass them too, for example, the `ember-cli-cordova` addon
  needs an extra argument which you can pass running the command as
  follows: `ember install:addon ember-cli-cordova com.myapp.app`.

- [#2565](https://github.com/ember-cli/ember-cli/pull/2565) added
  support for command options aliases, as well as aliases for
  predefined options, this means that some commands can use aliases
  for their existing options, for example, instead of running `ember g
  route foo --type route` we can now use the -route alias: `ember g
  route foo -route`.

  You can see available aliases for each command running `ember help`,
  they will show as `aliases: ` follow by the alias.

- [#2668](https://github.com/ember-cli/ember-cli/pull/2668) added the
  `prepend` flag to `app.import` in `Brocfile.js`, allowing to prepend
  a file to the vendor bundle rather than appended which is the
  default behavior.

   ```
   // Brocfile.js
   app.import('bower_components/es5-shim/es5-shim.js', {
     type: 'vendor',
     prepend: true
   });
   ```

- [#2694](https://github.com/ember-cli/ember-cli/pull/2694) disabled
  default lookup & active generation logging in
  `config/environment.js`.

- [#2748](https://github.com/ember-cli/ember-cli/pull/2748) improved
  the router generator to support properly nested routes and
  resources, previously if you had a route similar like:

  ```
  Router.map(function() {
    this.route("foo");
  });
  ```

  And you did `ember g route foo/bar` the generated routes would be

  ```
  Router.map(function() {
    this.route("foo");
    this.route("foo/bar");
  });
  ```

  Now it keeps manages nested routes properly so the result would be:

  ```
  Router.map(function() {
    this.route("foo", function() {
      this.route("bar");
    });
  });
  ```

  Additionally the option `--path` was added so you can do things like
  `ember g route friends/edit --path=:friend_id/id` creating a nested
  route under `friends` like: `this.route('edit', {path: ':friend_id/edit'})`

- [#2734](https://github.com/ember-cli/ember-cli/pull/2734) changed
  the options for editorconfig so it won't remove trailing whitespace
  on .diff files.

- [#2788](https://github.com/ember-cli/ember-cli/pull/2788) added an
  `on('error')` handler to the proxy blueprint, with this your `ember
  server` won't be killed when receiving `socket hang up` from the
  `http-proxy`.

- [#2741](https://github.com/stefanpenner/ember-cli/pull/2741) updated `broccoli-asset-rev` to 2.0.0.

- [#2779](https://github.com/ember-cli/ember-cli/pull/2779) fixed a
  bug in your `.ember-cli` file, if you had a liveReloadPort of say
  "4200" it would not actually end up as that port. This casts the
  string to a number so that the port is set correctly.

- [#2817](https://github.com/ember-cli/ember-cli/pull/2817) added a
  new feature so [Leek](https://github.com/twokul/leek) can be
  configured through your `.ember-cli` file. It means you will be able
  to configure the URLs Leek sends requests to, with this you can plug
  internal tools and track usage patterns.

- [#2828](https://github.com/ember-cli/ember-cli/pull/2828) added the
  option to consume `app.env` before app instance creation in your
  Brocfile, this is useful if you want to pass environment-dependent
  options to the EmberApp constructor in your Brocfile:

  ```
  new EmberApp({
    someOption: EmberApp.env() === 'production' ? 'foo' : 'bar';
  });
  ```
- [#2829](https://github.com/ember-cli/ember-cli/pull/2829) fixed an
  issue on the model-test blueprint which was causing the build to fail
  when the options `needs` wasn't present.

- [#2832](https://github.com/ember-cli/ember-cli/pull/2832) added a
  buildError hook which will be called when an error occurs during the
  `preBuild` or `postBuild` hooks for addons, or when `builder#build`
  fails hook.

- [#2836](https://github.com/ember-cli/ember-cli/pull/2836) added a
  check when passing `--proxy` to `ember server`. If the URL doesn't
  include `http` or `https` then the command will fail since it
  requires the protocol in order to get the proxy working correctly.

#### Addons

- [`ember addon` diff](https://github.com/kellyselden/ember-addon-output/commit/1df573947070214b058e830e962a673fc9819925)

- [#2693](https://github.com/ember-cli/ember-cli/pull/2693) fixed an
  issue with blueprints ensuring that last loaded blueprint takes
  precedence.

- [#2805](https://github.com/ember-cli/ember-cli/pull/2805) Added the
  `install:addon` command, which installs an addon with npm and then
  runs the included generator of the same name if it provides one,
  additionally if you addon generator's name is different to the addon
  name, you can pass the option `defaultBlueprint` in your
  `package.json` and the command will run the generator after
  installed. The following will run `ember g cordova-starter-kit`
  after it has successfully installed `ember-cli-cordova`

  ```
  name: 'ember-cli-cordova',
  'ember-addon': {
    defaultBlueprint: 'cordova-starter-kit'
  }
  ```
- [#2775](https://github.com/ember-cli/ember-cli/pull/2775) added a
  default `.jshintrc` for `in-repo-addons` so they are treated as
  `Node` applications.

### 0.1.4

#### Applications

* [`ember new` diff](https://github.com/kellyselden/ember-cli-output/commit/94439eb22e76e7e71be472c264bef40235583fa9)
* [BUGFIX] Use the container from the created Ember.Application for initializer tests. [#2582](https://github.com/stefanpenner/ember-cli/pull/2582)
* [ENHANCEMENT] Add extra contentFor hooks [#2588](https://github.com/stefanpenner/ember-cli/pull/2592)
  * `{{content-for 'head-footer'}}`
  * `{{content-for 'test-head-footer'}}`
  * `{{content-for 'body-footer'}}`
  * `{{content-for 'test-body-footer'}}`
* [BUGFIX] Create separate server blueprint to stop http-{mock,proxy} removing files [#2610](https://github.com/stefanpenner/ember-cli/pull/2610)
* [BUGFIX] Fixes `--proxy` so it proxies correctly to API's under subdomains [#2615](https://github.com/stefanpenner/ember-cli/pull/2615)
* [BUGFIX] Ensure `watchman` does not conflict with npm's `watchman` package. [#2645](https://github.com/stefanpenner/ember-cli/pull/2645)
* [BUGFIX] Ensure that the generated meta tag is now self closing. [#2661](https://github.com/stefanpenner/ember-cli/pull/2661)

#### Addons

* [`ember addon` diff](https://github.com/kellyselden/ember-addon-output/commit/1ba17bff6003dd176a038113f412fc24a26b03d2)

### 0.1.3

#### Applications

  * [`ember new` diff](https://github.com/kellyselden/ember-cli-output/commit/25323aef6cd8a4e277dc451aa4fa0d80a1715acd)
  * [#2586](https://github.com/stefanpenner/ember-cli/pull/2586) Set locationType to none in tests.
  * [#2573](https://github.com/stefanpenner/ember-cli/pull/2574) Added --silent option for quieter UI
  * [#2458](https://github.com/stefanpenner/ember-cli/pull/2458) Added additional file watching mechanism: [Watchman](https://facebook.github.io/watchman/)
    This helps resolve the recent Node + Yosemite file watching issues, but also improves file watching (when available) for all `*nix` systems

    What is Watchman?

    Watchman runs as a standalone service, this allows it to manage file-watching for multiple consumers (in our case ember-cli apps)

    How do I used it?
      homebrew: `brew install watchman`
      other: https://facebook.github.io/watchman/docs/install.html
      windows: not supported yet, but it [may happen](https://github.com/facebook/watchman/issues/19)

    What happens if its not installed?

    We fall back to the existing watcher NodeWatcher

    How do I force it to fallback to NodeWatch

    ```sh
    ember <command> --watcher=node
    ```

    Common problem: `invalid watchman found, version: [2.9.8] did not satisfy [^3.0.0]` this basically means you have an older version of watchman installed. Be sure to install `3.0.0` and run `watchman shutdown-server` before re-starting your ember server.

  * [#2265](https://github.com/stefanpenner/ember-cli/pull/2265) Added auto-restarting of server and triggering of LR on `server/*` file changes
  * [#2535](https://github.com/stefanpenner/ember-cli/pull/2535) Updated broccoli-asset-rev to 1.0.0
  * [#2452](https://github.com/stefanpenner/ember-cli/pull/2452) Including [esnext](https://github.com/esnext/esnext) via `ember-cli-esnext` per default
  * [#2518](https://github.com/stefanpenner/ember-cli/pull/2518) improved HTTP logging when using http-mocks and proxy by using [morgan](https://www.npmjs.org/package/morgan)
  * [#2532](https://github.com/stefanpenner/ember-cli/pull/2532) Added support to run specific tests via `ember test --module` and `ember test --filter`
  * [#2514](https://github.com/stefanpenner/ember-cli/pull/2514) Added config.usePodsByDefault for users who wish to have blueprints run in `pod` mode all the time
  * Warn on invalid command options
  * Allow array of paths to the preprocessCss phase
  * Adding --pods support for adapters, serializers, and transforms
  * As part of the Ember 2.0 push  remove controller types.
  * http-mock now follows ember-data conventions
  * many of ember-cli internals now are instrumented with [debug]
    usage: `DEBUG=ember-cli:* ember <command>` to see ember-cli specific verbose logging.
  * Added ember-cli-dependency-checker to app's package.json
  * Added option to disable auto-start of ember app.
  * Added optional globbing to init with `ember init <glob-pattern>`, this allows you to re-blueprint a single file like: `ember init app/index.html`
  * Added support to test the app when built with `--env production`.
  * Update to Ember 1.8.1
  * Update to Ember Data v1.0.0-beta.11
  * [#2351](https://github.com/stefanpenner/ember-cli/pull/2351) Fix automatic generated model belongs-to and has-many relations to resolve test lookup.
  * [#1888](https://github.com/stefanpenner/ember-cli/pull/1888) Allow multiple SASS/LESS files to be built by populating `outputPaths.app.css` option
  * [#2523](https://github.com/stefanpenner/ember-cli/pull/2523) Added `outputPaths.app.html` option
  * [#2472](https://github.com/stefanpenner/ember-cli/pull/2472) Added Pod support for test blueprints.

  Add much more: [view entire diff](https://github.com/stefanpenner/ember-cli/compare/v0.1.2...v0.1.3)

#### Addons

  * [`ember addon` diff](https://github.com/kellyselden/ember-addon-output/commit/b75bc2c5e0d8d5f954d6c7adcb108f71fdef9ebf)
  * [#2505](https://github.com/stefanpenner/ember-cli/pull/2505) Added ability to dynamic add/remove module whitelist entries so that the [ember-browserify](https://github.com/ef4/ember-browserify) addon can work
  * [#2505](https://github.com/stefanpenner/ember-cli/pull/2505) Added an addon postprocess hook for all javascript
  * [#2271](https://github.com/stefanpenner/ember-cli/pull/2271) Added Addon.prototype.isEnabled for an addon to exclude itself from the project at runtime.
  * [#2451](https://github.com/stefanpenner/ember-cli/pull/2451) Ensure that in-repo addons are watched.
  * [#2411](https://github.com/stefanpenner/ember-cli/pull/2411) Add preBuild hook for addons.

### 0.1.2

#### Applications

* [`ember new` diff](https://github.com/kellyselden/ember-cli-output/commit/0e6a6834b46df72658225490073980c44413892f)
* [BREAKING ENHANCEMENT] Remove hard-coded support for `broccoli-less-single`, use `ember-cli-less` for `.less` support now. [#2210](https://github.com/stefanpenner/ember-cli/pull/2210)
* [ENHANCEMENT] Provide a helpful error if the configuration info cannot be read from the proper `<meta>` tag. [#2219](https://github.com/stefanpenner/ember-cli/pull/2219)
* [ENHANCEMENT] Allow test filtering from the command line. Running `ember test --filter "foo bar"` or `ember test --server --filter "foo bar"` will limit test runs
  to tests that contain "foo bar" in their module name or test name. [#2223](https://github.com/stefanpenner/ember-cli/pull/2223)
* [ENHANCEMENT] Add a few more `content-for` hooks to `index.html` and `tests/index.html`. [#2236](https://github.com/stefanpenner/ember-cli/pull/2236)
* [ENHANCEMENT] Properly display the file causing build errors in `ember build --watch` and `ember serve` commands. [#2237](https://github.com/stefanpenner/ember-cli/pull/2237), [#2246](https://github.com/stefanpenner/ember-cli/pull/2246), and [#2297](https://github.com/stefanpenner/ember-cli/pull/2297)
* [ENHANCEMENT] Update `broccoli-asset-rev` to 0.3.1. [#2250](https://github.com/stefanpenner/ember-cli/pull/2250)
* [ENHANCEMENT] Add `ember-export-application-global` to allow easier debugging. [#2270](https://github.com/stefanpenner/ember-cli/pull/2270)
* [BUGFIX] Fix default `.gitignore` to properly match `bower_components`. [#2285](https://github.com/stefanpenner/ember-cli/pull/2285)
* [ENHANCEMENT] Display `baseURL` in `ember serve` startup messages. [#2291](https://github.com/stefanpenner/ember-cli/pull/2291)
* [BUGFIX] Fix issues resulting in files outside of `tmp/` being removed due to following of symlinks. [#2290](https://github.com/stefanpenner/ember-cli/pull/2290) and [#2301](https://github.com/stefanpenner/ember-cli/pull/2301)
* [ENHANCEMENT] Add --watcher=polling option to `ember test --server`. This provides a work around for folks having `EMFILE` errors in some scenarios. [#2296](https://github.com/stefanpenner/ember-cli/pull/2296)
* [ENHANCEMENT] Allow opting out of storing the applications configuration in the generated `index.html` via `storeConfigInMeta` option in the `Brocfile.js`. [#2298](https://github.com/stefanpenner/ember-cli/pull/2298)
* [BUGFIX] Update ember-cli-content-security-policy and ember-cli-inject-live-reload packages to latest version. Allows livereload to function properly regardless
  of host (0.1.0 always assumed `localhost` for the livereload server). [#2306](https://github.com/stefanpenner/ember-cli/pull/2306)
* [ENHANCEMENT] Update internal dependencies to latest versions. [#2307](https://github.com/stefanpenner/ember-cli/pull/2307)
* [BUGFIX] Allow overriding of vendor files to not loose required ordering. [#2312](https://github.com/stefanpenner/ember-cli/pull/2312)
* [ENHANCEMENT] Add `bowerDirectory` to `Project` model (discovered on initialization). [#2287](https://github.com/stefanpenner/ember-cli/pull/2287)

#### Addons

* [`ember addon` diff](https://github.com/kellyselden/ember-addon-output/commit/333ec703fba364bf5d2dcb3cc1d04a7b65c246f0)
* [ENHANCEMENT] Allow addons to inject middleware into testem. [#2128](https://github.com/stefanpenner/ember-cli/pull/2128)
* [ENHANCEMENT] Add {{content-for 'body'}} to `app/index.html` and `tests/index.html`. [#2236](https://github.com/stefanpenner/ember-cli/pull/2236)
* [ENHANCEMENT] Add {{content-for 'test-head'}} to `tests/index.html`. [#2236](https://github.com/stefanpenner/ember-cli/pull/2236)
* [ENHANCEMENT] Add {{content-for 'test-body'}} to `tests/index.html`. [#2236](https://github.com/stefanpenner/ember-cli/pull/2236)
* [ENHANCEMENT] Allow adding multiple bower packages at once via `Blueprint.prototype.addBowerPackagesToProject`. [#2222](https://github.com/stefanpenner/ember-cli/pull/2222)
* [ENHANCEMENT] Allow adding multiple npm packages at once via `Blueprint.prototype.addPackagesToProject`. [#2245](https://github.com/stefanpenner/ember-cli/pull/2245)
* [ENHANCEMENT] Ensure generated addons are in strict mode. [#2295](https://github.com/stefanpenner/ember-cli/pull/2295)
* [BUGFIX] Ensure that addon's with `addon/styles/app.css` are able to compile properly (copying contents of `addon/styles/app.css` into `vendor.css`). [#2301](https://github.com/stefanpenner/ember-cli/pull/2301)
* [ENHANCEMENT] Provide the `httpServer` instance to `serverMiddleware` (and `./server/index.js`). [#2302](https://github.com/stefanpenner/ember-cli/issues/2302)

#### Blueprints

* [ENHANCEMENT] Tweak helper blueprint to make it easier to test. [#2257](https://github.com/stefanpenner/ember-cli/pull/2257)
* [ENHANCEMENT] Streamline initializer and service blueprints. [#2260](https://github.com/stefanpenner/ember-cli/pull/2260)

### 0.1.1

#### Applications

* [`ember new` diff](https://github.com/kellyselden/ember-cli-output/commit/c97633f87717074986403e3ad87149d3bd8d1ee3)
* [BUGFIX] Fix symlink regression in Windows (update broccoli-file-remover to 0.3.1). [#2204](https://github.com/stefanpenner/ember-cli/pull/2204)

#### Addons

* [`ember addon` diff](https://github.com/kellyselden/ember-addon-output/commit/decc6c6c87071d271ee4b86dc292b7a353ead0e1)

### 0.1.0

#### Applications

* [`ember new` diff](https://github.com/kellyselden/ember-cli-output/commit/d35102254aeac097405167f2abeef57b92def518)
* [ENHANCEMENT] Add symlinking to speed up Broccoli builds. [#2125](https://github.com/stefanpenner/ember-cli/pull/2125)
* [BUGFIX] Fix issue with livereload in 0.0.47. [#2176](https://github.com/stefanpenner/ember-cli/pull/2176)
* [BUGFIX] Change content security policy addon to use report only mode by default. [#2190](https://github.com/stefanpenner/ember-cli/pull/2190)
* [ENHANCEMENT] Allow addons to customize their ES6 module prefix (for `addon` tree). [#2189](https://github.com/stefanpenner/ember-cli/pull/2189)
* [BUGFIX] Ensure all addon hooks are executed in addon test harness. [#2195](https://github.com/stefanpenner/ember-cli/pull/2195)

#### Addons

* [`ember addon` diff](https://github.com/kellyselden/ember-addon-output/commit/84fd1c523407e9fa7df7d2a664a14ddb543ea5e0)

### 0.0.47

#### Applications

* [`ember new` diff](https://github.com/kellyselden/ember-cli-output/commit/7c59cf59fa42a9bf585b52455e424e2553aeb2aa)
* [ENHANCEMENT] Add `--pod` option to blueprints for generate and destroy. Add `fileMapTokens` hook to blueprints, and optional
  blueprint file tokens `__path__` and `__test__` for pod support. [#1994](https://github.com/stefanpenner/ember-cli/pull/1994)
* [ENHANCEMENT] Provide better error messages when uncaught errors occur during `ember build` and `ember serve`. [#2043](https://github.com/stefanpenner/ember-cli/pull/2043)
* [ENHANCEMENT] Do not use inline `<script>` tags.  Set the stage for enabling content security policy. [#2058](https://github.com/stefanpenner/ember-cli/pull/2058)
* [ENHANCEMENT] Add [ember-cli-content-security-policy](https://github.com/rwjblue/ember-cli-content-security-policy) addon
  when running development server (see [content-security-policy.com](https://content-security-policy.com/) for details). [#2065](https://github.com/stefanpenner/ember-cli/pull/2065)
* [BREAKING] Remove `environment` and `getJSON` options to `EmberApp` (in the `Brocfile.js`).
* [ENHANCEMENT] Add `configPath` option to `EmberApp` (in the `Brocfile.js`) to allow using a custom file for obtaining configuration
  information. [#2068](https://github.com/stefanpenner/ember-cli/pull/2068)
* [BUGFIX] Use url.parse instead of manually checking baseURL. This allows `app://localhost/` URLs needed for node-webkit. [#2088](https://github.com/stefanpenner/ember-cli/pull/2088)
* [BUGFIX] Remove duplicate warning when generating controllers. [#2066](https://github.com/stefanpenner/ember-cli/pull/2066)
* [BREAKING ENHANCEMENT] Move `config` information out of the `assets/my-app-name.js` file and into a `<meta>` tag in the document `head`. [#2086](https://github.com/stefanpenner/ember-cli/pull/2086)
  * Removes `<my-app-name>/config/environments/*` from module system output.
  * Makes build output the same regardless of environment config.
  * Makes injection of custom config information as simple as adding/modifying/customizing the meta contents.
* [BREAKING BUGFIX] Update `loader.js` entry in `bower.json` to use the proper name.

  This requires editing `bower.json` to change:

```
  "loader": "stefanpenner/loader.js#1.0.1",
```

To:

```
  "loader.js": "stefanpenner/loader.js#1.0.1",
```
* [BREAKING ENHANCEMENT] Replace `{{BASE_TAG}}` in `index.html` with `{{content-for 'head'}}`. [#2153](https://github.com/stefanpenner/ember-cli/pull/2153)

#### Addons

* [`ember addon` diff](https://github.com/kellyselden/ember-addon-output/commit/de0caa4385998250786a975a32208ebff7fcbf87)
* [BUGFIX] `addon/` directory is no longer required when running local development server inside an addon. [#2044](https://github.com/stefanpenner/ember-cli/pull/2044)
* [BUGFIX] Use the specified name for the addon (was previously using `dummy` for all addon's names). [#2042](https://github.com/stefanpenner/ember-cli/pull/2042)
* [ENHANCEMENT] Add `Registry.prototype.remove` to make it easier to remove preprocessor plugins. [#2048](https://github.com/stefanpenner/ember-cli/pull/2048)
* [ENHANCEMENT] Add `Registry.prototype.extensionsForType` to make it easier to detect what extensions are support for a given type
  of file (`js`, `css`, or `template` files). [#2050](https://github.com/stefanpenner/ember-cli/pull/2050)
* [BUGFIX] Allow `addon` tree to contain any filetype that is known by the JS preprocessor registry. [#2054](https://github.com/stefanpenner/ember-cli/pull/2054)
* [BUGFIX] Ensure that addons cannot override the application configuration (in the `config` hook). [#2133](https://github.com/stefanpenner/ember-cli/pull/2133)
* [ENHANCEMENT] Allow addons to implement `contentFor` method to add string output into the associated
  `{{content-for 'foo'}}` section in `index.html`. [#2153](https://github.com/stefanpenner/ember-cli/pull/2153)

#### Blueprints

* [ENHANCEMENT] Add `description` for blueprints created by `ember generate blueprint`. [#2062](https://github.com/stefanpenner/ember-cli/pull/2062)
* [ENHANCEMENT] Add `in-repo-addon` generator. [#2072](https://github.com/stefanpenner/ember-cli/pull/2072)
* [ENHANCEMENT] Add `before` and `after` options to `Blueprint.prototype.insertIntoFile`. [#2122](https://github.com/stefanpenner/ember-cli/pull/2122)
* [ENHANCEMENT] Allow `git` based application blueprints. [#2103](https://github.com/stefanpenner/ember-cli/pull/2103)

### 0.0.46

#### Applications

* [`ember new` diff](https://github.com/kellyselden/ember-cli-output/commit/4127ceb7851f28dc32fe50eaeb618754b7fa6027)
* [BUGFIX] Addons shared the same `treePaths` and `treeForMethods` listing. This meant that an addon changing `this.treePaths.vendor` (for example) would modify where
  ALL addons looked for their vendor trees. [#2035](https://github.com/stefanpenner/ember-cli/pull/2035)

#### Addons

* [`ember addon` diff](https://github.com/kellyselden/ember-addon-output/commit/176915ef4c5b01e898db8a85cd2e11a83b7117c3)

### 0.0.45

#### Applications

* [`ember new` diff](https://github.com/kellyselden/ember-cli-output/commit/02106d8aa7873a07c05bf05f5c6ed08f7bb30311)
* [BREAKING ENHANCEMENT] Moved `modulePrefix` to `config/environment.js`. [#1933](https://github.com/stefanpenner/ember-cli/pull/1933)
* [BREAKING ENHANCEMENT] Remove `window.MyAppNameENV`. You will now need to import the configuration instead of relying on using the global.  [#1903](https://github.com/stefanpenner/ember-cli/pull/1903).

```javascript
import ENV from '<appName>/config/environment';
ENV.API_HOST; // example.com
```

* [ENHANCEMENT] Allowing config of asset output paths. [#1904](https://github.com/stefanpenner/ember-cli/pull/1904)
* [ENHANCEMENT] Add a default `.ember-cli` file and document disableAnalytics. [#1801](https://github.com/stefanpenner/ember-cli/pull/1801)
* [BUGFIX] Add location type for test environment. This generally makes using `ember test` with a custom baseURL work properly. [#1915](https://github.com/stefanpenner/ember-cli/pull/1915)
* [ENHANCEMENT] Allow multiple pre-processors per type (for example, using `broccoli-sass` AND `broccoli-less` is now possible). [#1918](https://github.com/stefanpenner/ember-cli/pull/1918)
* [ENHANCEMENT] Update `startApp` to provide app configuration. [#1329](https://github.com/stefanpenner/ember-cli/pull/1329)
* [BUGFIX] Remove manual `env === 'production'` checks. [#1929](https://github.com/stefanpenner/ember-cli/pull/1929)
* [BUGFIX] Fixed an issue where project.config() could be called with undefined environment when starting express server. [#1959](https://github.com/stefanpenner/ember-cli/pull/1959)
* [ENHANCEMENT] Improve blueprint self-documentation by adding additional details to `ember help generate`. [#1279](https://github.com/stefanpenner/ember-cli/pull/1279)
* [ENHANCEMENT] Update `broccoli-asset-rev`to `0.1.1`. [#1945](https://github.com/stefanpenner/ember-cli/pull/1945)
* [ENHANCEMENT] Update app blueprint's `package.json`/`bower.json` to depend on ember-data. [#1873](https://github.com/stefanpenner/ember-cli/pull/1873)
* [BUGFIX] Ensure that things loaded by server/index.js override addons. This changes the middleware ordering so that the app's middlewares are loaded *before*
  the internal middlewares. [#2008](https://github.com/stefanpenner/ember-cli/pull/2008)
* [BUGFIX] Removed broccoli-sweetjs from the internal preprocessor registry. [#2014](https://github.com/stefanpenner/ember-cli/pull/2014)
* [ENHANCEMENT] Pull `podModulePrefix` from config/environment.js. [#2024](https://github.com/stefanpenner/ember-cli/pull/2024)
* [BUGFIX] Exit with a non-zero exit code (to indicate failure), and provide a nice error message if `ember test` runs nothing. [#2025](https://github.com/stefanpenner/ember-cli/pull/2025)

#### Addons

* [`ember addon` diff](https://github.com/kellyselden/ember-addon-output/commit/d217efb35368ae89897896d4e4817711e01b2f6c)
* [ENHANCEMENT] Allow addons to return a public tree. By default anything in an addon's `public/` folder will be copied into a folder for that addon's name
in the output path. [#1930](https://github.com/stefanpenner/ember-cli/pull/1930)
* [BUGFIX] Remove extra nesting of `addon/styles` tree. Previously, the addon styles tree was looking for `addon/styles/styles/`. [#1964](https://github.com/stefanpenner/ember-cli/pull/1964)
* [ENHANCEMENT] Add `config` hook for addons. [#1972](https://github.com/stefanpenner/ember-cli/pull/1972)
* [BUGFIX] Ensure we do not add `ember-addon` twice when running `ember init` (to upgrade an addon). [#1982](https://github.com/stefanpenner/ember-cli/pull/1982)
* [BUGFIX] Allow `addon/templates` to be properly available inside the `my-addon-name.js` file with the correct module name. [#1983](https://github.com/stefanpenner/ember-cli/pull/1983)

#### Blueprints

* [ENHANCEMENT] Add empty function to resource blueprint when resource is singular. [#1946](https://github.com/stefanpenner/ember-cli/pull/1946)
* [BUGFIX] Do not inject application route into app/router.js. [#1953](https://github.com/stefanpenner/ember-cli/pull/1953)
* [ENHANCEMENT] Add `Blueprint.prototype.lookupBlueprint` which allows a blueprint to lookup other Blueprints. This makes it much easier to provide Blueprints that
  augment existing internal blueprints without having to copy and override them completely. [#2016](https://github.com/stefanpenner/ember-cli/pull/2016)

### 0.0.44

#### Applications

* [`ember new` diff](https://github.com/kellyselden/ember-cli-output/commit/d2bf0aa8e1868c45cff88b379b79d062646d1a62)
* [BUGFIX] Provide useful error message when `app/styles/app.ext` is not found. [#1866](https://github.com/stefanpenner/ember-cli/pull/1866) and [#1894](https://github.com/stefanpenner/ember-cli/pull/1894)
* [ENHANCEMENT] Updated dependency broccoli-es3-safe-recast. [#1891](https://github.com/stefanpenner/ember-cli/pull/1898) and [#1898](https://github.com/stefanpenner/ember-cli/pull/1898)
* [ENHANCEMENT] Updated dependency broccoli-merge-trees. [#1891](https://github.com/stefanpenner/ember-cli/pull/1898) and [#1898](https://github.com/stefanpenner/ember-cli/pull/1898)
* [ENHANCEMENT] Updated dependency fs-extra. [#1891](https://github.com/stefanpenner/ember-cli/pull/1898) and [#1898](https://github.com/stefanpenner/ember-cli/pull/1898)
* [ENHANCEMENT] Updated dependency proxy-middleware. [#1891](https://github.com/stefanpenner/ember-cli/pull/1898) and [#1898](https://github.com/stefanpenner/ember-cli/pull/1898)
* [ENHANCEMENT] Updated dependency tiny-lr. [#1891](https://github.com/stefanpenner/ember-cli/pull/1898) and [#1898](https://github.com/stefanpenner/ember-cli/pull/1898)
* [BUGFIX] Update `broccoli-caching-writer` to fix performance regression. [#1901](https://github.com/stefanpenner/ember-cli/pull/1901)
* [BUGFIX] Ensure that a `.bowerrc` without `directory` specified does not error. [#1902](https://github.com/stefanpenner/ember-cli/pull/1902)

#### Addons

* [`ember addon` diff](https://github.com/kellyselden/ember-addon-output/commit/56bc291bde44a0907284da0bfe10de69e3c0f876)
* [BUGFIX] Allow addons with styles to function properly. [#1892](https://github.com/stefanpenner/ember-cli/pull/1892)

#### Blueprints

* [BUGFIX] Fix `ember g http-mock foo` output to pass JSHint. [#1896](https://github.com/stefanpenner/ember-cli/pull/1896)

### 0.0.43

#### Applications

* [`ember new` diff](https://github.com/kellyselden/ember-cli-output/commit/a84279b975a550dc1f0befd2b066d4b1e7ff5c07)
* [BUGFIX] Fix ember init command in empty directory. [#1779](https://github.com/stefanpenner/ember-cli/pull/1779)
* [ENHANCEMENT] Add triggerEvent to `tests/.jshintrc`. [#1782](https://github.com/stefanpenner/ember-cli/pull/1782)
* [ENHANCEMENT] Allow opting out of analytics via `.ember-cli` config file. [#1797](https://github.com/stefanpenner/ember-cli/pull/1797)
* Bump `ember-cli-qunit` version.
* [BUGFIX] Update broccoli-caching-writer dependents to allow linking fallback (enables easier usage of ember-cli from within Vagrant). [#1799](https://github.com/stefanpenner/ember-cli/pull/1799)
* [BUGFIX] Avoid issue where `ember init` stalls on fresh system due to `bower install` prompting for permission to use analytics. [#1805](https://github.com/stefanpenner/ember-cli/pull/1805)
* [BUGFIX] Allow usage of standard Node.js functionality in `config/environments.js` (fixes a regression in 0.0.42). [#1809](https://github.com/stefanpenner/ember-cli/pull/1809)
* [ENHANCEMENT] Make current environment available modules. [#1820](https://github.com/stefanpenner/ember-cli/pull/1820)
* [BUGFIX] Ensures that AppNameENV and EmberENV are setup before the vendor files have been loaded (changes in 0.0.42 caused enabling Ember feature flags impossible from `config/environments.js`). [#1825](https://github.com/stefanpenner/ember-cli/pull/1825)
* [ENHANCEMENT] Ensures that the `<base>` tag changes when the config file is updated. [#1825](https://github.com/stefanpenner/ember-cli/pull/1825)
* [ENHANCEMENT] Injects the `/tests/index.html` with the test environment configuration (was previously whatever server was running). [#1825](https://github.com/stefanpenner/ember-cli/pull/1825)
* [ENHANCEMENT] `bower_components` and `vendor` are kept separate for import purposes. When we moved to separate directories for
  `bower_components/` and `vendor/` in 0.0.41, to allow for users to upgrade easier we merged those two folders into one single `vendor`
  tree.  This meant that you would still `app.import('vendor/baz/foo.js')` and `import Foo from 'vendor';` even if the file actually resides in
  `bower_components/`. This lead to much confusion and forced users to understand the internals that are going on (merging the two directories into `vendor/`).
  Now you would import things from `bower_components/` or `vendor/` if that is where they were on disk. [#1836](https://github.com/stefanpenner/ember-cli/pull/1836)
* [BUGFIX] Allow nested output path, if path does not previously exist. [#1872](https://github.com/stefanpenner/ember-cli/pull/1872)
* [ENHANCEMENT] Update `ember-cli-qunit` to 0.1.0. To avoid vendoring files in the addon and prevent having to run `bower install` within the addon
  itself (in a `postinstall` hook) the addon now installs its required packages directly into the applications `bower.json` file.
  This speeds up the build and make addon development much easier.  [#1877](https://github.com/stefanpenner/ember-cli/pull/1877)

#### Blueprints

* [BUGFIX] `ember g http-proxy` does not truncate the base path on proxied requests. [#1874](https://github.com/stefanpenner/ember-cli/pull/1874)
* [ENHANCEMENT] Add empty function to `ember g resource` generator. [#1817](https://github.com/stefanpenner/ember-cli/pull/1817)
* [ENHANCEMENT] Add {{outlet}} by default when generating a route template. [#1819](https://github.com/stefanpenner/ember-cli/pull/1819)
* [ENHANCEMENT] Remove use of deprecated `view.state` property. [#1826](https://github.com/stefanpenner/ember-cli/pull/1826)
* [BUGFIX] Allow blueprints without files. [#1829](https://github.com/stefanpenner/ember-cli/pull/1829)
* [ENHANCEMENT] Make `ember g adapter` extend from application adapter if present. [#1831](https://github.com/stefanpenner/ember-cli/pull/1831)
* [ENHANCEMENT] Add --base-class options to `ember g adapter`. [#1831](https://github.com/stefanpenner/ember-cli/pull/1831)
* [BUGFIX] Quote module name in object literal for `ember g http-mock`. [#1823](https://github.com/stefanpenner/ember-cli/pull/1823)
* [ENHANCEMENT] Add `Blueprint.prototype.addBowerPackageToProject`. [#1830](https://github.com/stefanpenner/ember-cli/pull/1830)
* [ENHANCEMENT] Add `Blueprint.prototype.insertIntoFile`. [#1857](https://github.com/stefanpenner/ember-cli/pull/1857)

#### Addons

* [`ember addon` diff](https://github.com/kellyselden/ember-addon-output/commit/165ee8069d32fc41bacb943bcb82acc691d0c628)
* [ENHANCEMENT] Expose Addon.prototype.isDevelopingAddon function. [#1785](https://github.com/stefanpenner/ember-cli/pull/1785)
* [ENHANCEMENT] Expose Addon.prototype.treeGenerator function, that automatically handles the
  returning an unwatchedTree vs the bare directory (therefore causing it to be watched). [#1785](https://github.com/stefanpenner/ember-cli/pull/1785)
* [ENHANCEMENT] Add default `Addon.prototype.blueprintsPath` implementation. Now if an addon has a `blueprints/` folder, it will be automatically used
  as the `blueprintsPath`. [#1876](https://github.com/stefanpenner/ember-cli/pull/1876)

### 0.0.42

#### Applications

* [`ember new` diff](https://github.com/kellyselden/ember-cli-output/commit/0e09ae86aa742450d4d88e72fc875a82c524e11f)
* [ENHANCEMENT] Throw an error if an Addon does not specify a name. [#1741](https://github.com/stefanpenner/ember-cli/pull/1741)
* [ENHANCEMENT] Extract `CoreObject` into a standalone package (`core-object`). [#1752](https://github.com/stefanpenner/ember-cli/pull/1752)
* [ENHANCEMENT] Set a default `baseURL` in `test` to allow `testem` to function properly with a custom `baseURL` specified. [#1748](https://github.com/stefanpenner/ember-cli/pull/1748)
* [BUGFIX] Update `broccoli-concat` to solve a performance issue with the recent addon changes (allows better caching when no changes are detected). [#1757](https://github.com/stefanpenner/ember-cli/pull/1757) and [#1766](https://github.com/stefanpenner/ember-cli/pull/1766)
* [BUGFIX] Bring `.bowerrc` file back for `app` blueprint. Helps alleviate upgrade issues, and ensures a parent directories `.bowerrc` cannot break an ember-cli app. [#1761](https://github.com/stefanpenner/ember-cli/pull/1761)
* [ENHANCEMENT] Update and clarify the default project README. [#1768](https://github.com/stefanpenner/ember-cli/pull/1768)
* [BUGFIX] Ensure that `app.import`'ed assets can be properly watched (and trigger a reload upon change). [#1774](https://github.com/stefanpenner/ember-cli/pull/1774)
* [BUGFIX] Ensure that `postBuild` hook is called on addons during `ember build`. [#1775](https://github.com/stefanpenner/ember-cli/pull/1775)
* [BREAKING ENHANCEMENT] Enabled automatic reloads on `config/environment.js` changes. [#1777](https://github.com/stefanpenner/ember-cli/pull/1777)
* [BREAKING ENHANCEMENT] Export the current configuration to a module (`my-app-name/config/environment'). [#1777](https://github.com/stefanpenner/ember-cli/pull/1777)

#### Addons

* [`ember addon` diff](https://github.com/kellyselden/ember-addon-output/commit/e716909c49c3b017385f4e128d3e5aa73a4558b6)

### 0.0.41

* [ENHANCEMENT] Allow calling `this._super.someMethodName()` in subclasses of CoreObject. [#1721](https://github.com/stefanpenner/ember-cli/pull/1721)
* [ENHANCEMENT] `.jshintrc`: disable esnext Promise global (prevents issues when RSVP Promise was intended but
  (non-universally-implemented) global Promise was used instead. [#1723](https://github.com/stefanpenner/ember-cli/pull/1723)
* [BUGFIX] Prevent deletion of files when invalid output-path is provided. [#1649](https://github.com/stefanpenner/ember-cli/pull/1649)
* [BUGFIX] Fix the /tests URL in IE8. [#1707](https://github.com/stefanpenner/ember-cli/pull/1707)
* [ENHANCEMENT] Remove `.bowerrc` file from application blueprint (will still use directory specified in `.bowerrc`, but uses the default
  of `bower_components/` if no `.bowerrc` exists). [#1679](https://github.com/stefanpenner/ember-cli/pull/1679)
* [BUGFIX] Fixes support for `.ember-cli` settings file. [#1676](https://github.com/stefanpenner/ember-cli/pull/1676)
* [BUGFIX] Blueprint: replace multiple occurrences of `__name__` with module name. [#1658](https://github.com/stefanpenner/ember-cli/pull/1658)
* [ENHANCEMENT] Replace internal live-reload middleware with addon. [#1643](https://github.com/stefanpenner/ember-cli/pull/1643)
* [ENHANCEMENT] Add .travis.yml to app blueprint. [#1636](https://github.com/stefanpenner/ember-cli/pull/1636)
* [ENHANCEMENT] Allow individual Blueprints to determine if an entity name is required. [#1631](https://github.com/stefanpenner/ember-cli/pull/1631)
* [ENHANCEMENT] Move `qunit` support into an addon. [#1295](https://github.com/stefanpenner/ember-cli/pull/1295)
* [BUGFIX] Running `ember new foo-bar --dry-run` does not create new directory. [#1602](https://github.com/stefanpenner/ember-cli/pull/1602)
* [ENHANCEMENT] Allow addons to return an `addon` tree that will be namespaced with the addons name. [#1544](https://github.com/stefanpenner/ember-cli/pull/1544)
* [BUGFIX] Ensure non `assets/` files can be served from `public/` or when added via `app.import` (using the `destDir`). [#1549](https://github.com/stefanpenner/ember-cli/pull/1549)
* [ENHANCEMENT] Update `ember-resolver` version (allows for components and their templates to be grouped together). [#1540](https://github.com/stefanpenner/ember-cli/pull/1540)
* [ENHANCEMENT] Update `testem` version. [#1539](https://github.com/stefanpenner/ember-cli/pull/1539)
* [ENHANCEMENT] Remove `originate` from application blueprint.
* [ENHANCEMENT] Add EditorConfig file to blueprints. [#1507](https://github.com/stefanpenner/ember-cli/pull/1507)
* [ENHANCEMENT] Add `Blueprint#beforeInstall". [#1498](https://github.com/stefanpenner/ember-cli/pull/1498)
* [ENHANCEMENT] Add `--type` option (and check) to `controller` and `route` generators. [#1498](https://github.com/stefanpenner/ember-cli/pull/1498)
* [BUGFIX] Call `normalizeEntityName` hook before `locals` hook [#1717](https://github.com/stefanpenner/ember-cli/pull/1717)
* [ENHANCEMENT] replace multiple instances of __name__ in blueprints.
* [ENHANCEMENT] adds http-proxy for explicit, multi proxy use[#1474](https://github.com/stefanpenner/ember-cli/pull/1530)
* [BREAKING ENHANCEMENT] renames apiStub to http-mock to match other http-related generators [#1474] (https://github.com/stefanpenner/ember-cli/pull/1530)
* [ENHANCEMENT] Log proxy server traffic when using `ember serve --proxy` [#1583](https://github.com/stefanpenner/ember-cli/pull/1583)
* [ENHANCEMENT] Remove chain from express server [#1474](https://github.com/stefanpenner/ember-cli/pull/1474)
* [ENHANCEMENT] Remove Blueprint lookup failure stacktrace [#1476](https://github.com/stefanpenner/ember-cli/pull/1476)
* [ENHANCEMENT] --verbose errors option to have SilentError output stacktrace [#1480](https://github.com/stefanpenner/ember-cli/pull/1480)
* [BUGFIX] Modify service blueprint to create explicit injection [#1493](https://github.com/stefanpenner/ember-cli/pull/1493)
* [ENHANCEMENT] Generating a helper now also generates a test [#1503](https://github.com/stefanpenner/ember-cli/pull/1503)
* [BUGFIX] Do not run JSHint against trees returned from an addon.
* [BREAKING ENHANCEMENT] Addons can pull in test assets into test tree [#1453](https://github.com/stefanpenner/ember-cli/pull/1453)
* [BREAKING ENHANCEMENT] Addon model's \_root renamed to root [#1537](https://github.com/stefanpenner/ember-cli/pull/1537)
* [ENHANCEMENT] Addons can recursively add other addons [#1509](https://github.com/stefanpenner/ember-cli/pull/1509)
* [ENHANCEMENT] Upgrade `loader.js` to `1.0.1`. [#1543](https://github.com/stefanpenner/ember-cli/pull/1543)
* [BUGFIX] Allow `public/` to contain files in the root of the project. [#1549](https://github.com/stefanpenner/ember-cli/pull/1549)
* [ENHANCEMENT] Add `robots.txt` and `crossdomain.xml` files in the root of the project. [#1550](https://github.com/stefanpenner/ember-cli/pull/1550)
* [BUGFIX] Generating mixins and utils with several levels of nesting no longer produces a failing test. [#1551](https://github.com/stefanpenner/ember-cli/pull/1551)
* [BREAKING ENHANCEMENT] bower assets moved to bower_components instead of vendor [#1436](https://github.com/stefanpenner/ember-cli/pull/1436)
* [ENHANCEMENT] Move history support into a separate internal addon. [#1552](https://github.com/stefanpenner/ember-cli/pull/1552)
* [ENHANCEMENT] don't assume value of bowerrc.directory [#1553](https://github.com/stefanpenner/ember-cli/pull/1553)
* [ENHANCEMENT] es6 namespaced addons [#1544](https://github.com/stefanpenner/ember-cli/pull/1544)
* [ENHANCEMENT] Removed use of `memoize` from EmberApp. Allows multiple EmberApps to be instantiated [#1361](https://github.com/stefanpenner/ember-cli/issues/1361)
* [ENHANCEMENT] Add `ember destroy` command (removes files added by `generate` command). [#1547](https://github.com/stefanpenner/ember-cli/pull/1547)
* [BUGFIX] Ensure router.js is not modified when ember g route foo --dry-run [#1570](https://github.com/stefanpenner/ember-cli/pull/1570)
* [ENHANCEMENT] Add possibility to hide #ember-testing-container while testing [#1579](https://github.com/stefanpenner/ember-cli/pull/1579)
* [BUGFIX] Fix EmberAddon vendor tree [#1606](https://github.com/stefanpenner/ember-cli/pull/1606)
* [ENHANCEMENT] Addon blueprint [#1374](https://github.com/stefanpenner/ember-cli/pull/1374)
* [BUGFIX] Fix addons with empty directories [#]()
* [BUGFIX] Fix tests/helpers/start-app.js location from addon generator [#1626](https://github.com/stefanpenner/ember-cli/pull/1626)
* [BUGFIX] Allow addons to use history support middleware [#1632](https://github.com/stefanpenner/ember-cli/pull/1632)
* [ENHANCEMENT] Upgrade `broccoli-ember-hbs-template-compiler` to `1.6.1`.
* [ENHANCEMENT] Allow file patterns to be ignored by LiveReload [#1706](https://github.com/stefanpenner/ember-cli/pull/1706)
* [BUGFIX] Switch to OS-friendly line endings [#1718](https://github.com/stefanpenner/ember-cli/pull/1718)
* [BUGFIX] Prevent file deletions when the build `--output-path` is a parent directory [#1730](https://github.com/stefanpenner/ember-cli/pull/1730)

### 0.0.40

* [BUGFIX] fix detection of static files to allow periods in urls [#1399](https://github.com/stefanpenner/ember-cli/pull/1399)
* [BUGFIX] fix processing of import statements in css [#1400](https://github.com/stefanpenner/ember-cli/pull/1400)
* [BUGFIX] fix detection of requests to be proxied [#1263](https://github.com/stefanpenner/ember-cli/pull/1263)
* [BUGFIX] fix ember update (broken promises) [#1265](https://github.com/stefanpenner/ember-cli/pull/1265)
* [BUGFIX] eagerly requireing inquirer was costing ~100ms -> 150ms on boot [https://github.com/stefanpenner/ember-cli/commit/0ae78df5b4772b126facfed1d3203e9c695e80a1)
* [BUGFIX] Fix issue with invalid warnings (regarding files in the root of `vendor/`) on Windows. [#1264](https://github.com/stefanpenner/ember-cli/issues/1264)
* [BUGFIX] Fix addons being unable to use `app.import` to pull in non-js/css assets from their own `vendor/` tree. [#1159](https://github.com/stefanpenner/ember-cli/pull/1159)
* [ENHANCEMENT] When using `app.import` to import non-js/css assets, you can now specify the destination of the asset. [#1159](https://github.com/stefanpenner/ember-cli/pull/1159)
* [BUGFIX] Fix issue with `ember build` failing if the public/ folder was deleted. [#1270](https://github.com/stefanpenner/ember-cli/issues/1270)
* [BREAKING ENHANCEMENT] CoffeeScript support is now brought in by `ember-cli-coffeescript`. To use CoffeeScript with future versions run `npm install --save-dev ember-cli-coffeescript` (and `broccoli-coffee` is no longer needed as a direct dependency). [#1289](https://github.com/stefanpenner/ember-cli/pull/1289)
* [BUGFIX] `Blueprint.prototype.normalizeEntityName`'s return value should update the entity name. [#1283](https://github.com/stefanpenner/ember-cli/issues/1283)
* [BREAKING ENHANCEMENT] Move test only js/css assets into test-vendor.js and test-vendor.css respectively. [#1288](https://github.com/stefanpenner/ember-cli/pull/1288)
* [ENHANCEMENT] Update default Ember version to 1.6.0.
* [ENHANCEMENT] Display friendly error message when the server fails to start (e.g. address in use). [#1306](https://github.com/stefanpenner/ember-cli/pull/1306)
* [BREAKING ENHANCEMENT] Rename test-vendor.{css,js} to test-support.{css,js} to better reflect its role. [#1320](https://github.com/stefanpenner/ember-cli/pull/1320)
* [BUGFIX] Store version check information correctly, and only change the `lastVersionCheckAt` timestamp when the version is checked from npm. [#1323](https://github.com/stefanpenner/ember-cli/pull/1323)
* [BUGFIX] Update `broccoli-es3-safe-recast` to fix bugs with incorrectly replaced segments. [#1340](https://github.com/stefanpenner/ember-cli/pull/1340)
* [ENHANCEMENT] EmberApp can take jshintrc path options for app and test jshintrc files. [#1341](https://github.com/stefanpenner/ember-cli/pull/1341)
* [ENHANCEMENT] Using broccoli-sass > 0.2.0 now allows you to use .sass files. [#1367](https://github.com/stefanpenner/ember-cli/pull/1367)
* [ENHANCEMENT] EmberAddon constructor to build an EmberApp object with defaults for addon projects. [#1343](https://github.com/stefanpenner/ember-cli/pull/1343)
* [ENHANCEMENT] Allow addons to be vendored outside of node modules [#1370](https://github.com/stefanpenner/ember-cli/pull/1370)
* [ENHANCEMENT] Make "ember version" show npm and Node version (versions of all loaded modules with "--verbose" switch). [#1307](https://github.com/stefanpenner/ember-cli/pull/1307)
* [BUGFIX] Duplicate-checking for generating routes now accounts for `"`-syntax. [#1371](https://github.com/stefanpenner/ember-cli/pull/1371)
* [BREAKING BUGFIX] Standard variables passed in to Blueprints now handle slashes better. Breaking if you relied on the old behavior. [#1278](https://github.com/stefanpenner/ember-cli/pull/1278)
* [BUGFIX] Generating a route named 'basic' no longer adds it to router.js. [#1390](https://github.com/stefanpenner/ember-cli/pull/1390)
* [ENHANCEMENT] EmberAddon constructor defaults `process.env.EMBER_ADDON_ENV` to "development". [#]()
* [ENHANCEMENT] Tests now run with the "test" environment by default, `config/environment.js` contains an (empty) section for the "test" environment [#1401](https://github.com/stefanpenner/ember-cli/pull/1401)
* [ENHANCEMENT] Add Git initialization to `ember new` command [#1369](https://github.com/stefanpenner/ember-cli/pull/1369)
* [ENHANCEMENT] Addons can export an object instead of a function [#1377](https://github.com/stefanpenner/ember-cli/pull/1377)
* [ENHANCEMENT] Addons will automatically load a generic addon constructor that includes app/vendor trees based on treesFor property if no main key is specified in package.json. [#1377](https://github.com/stefanpenner/ember-cli/pull/1377)
* [ENHANCEMENT] Disable `LOG_RESOLVER` flag to reduce console.log noise by default. [#1431](https://github.com/stefanpenner/ember-cli/pull/1431)
* [ENHANCEMENT] Update `broccoli-asset-rev`to `0.0.17`
* [ENHANCEMENT] Upgrade `ember-qunit` to `0.1.8`. [#1427](https://github.com/stefanpenner/ember-cli/pull/1427)
* [BUGFIX] Fix pod based templates (was broken with the advent of the `templates` tree). [#4138](https://github.com/stefanpenner/ember-cli/pull/1438)
* [ENHANCEMENT] ExpressServer middleware extracted to addons that are always pulled into every Project first [#1446](https://github.com/stefanpenner/ember-cli/pull/1446)

### 0.0.39

* [BUGFIX] `ember build --watch` should run until SIGTERM. [#1197](https://github.com/stefanpenner/ember-cli/issues/1197)
* [BUGFIX] Failed build should return non-zero exit code. [#1169](https://github.com/stefanpenner/ember-cli/pull/1169)
* [BUGFIX] improve startup time by up to 3x
* [BUGFIX] Ensure `ember generate` always operate in relation to project root. [#1165](https://github.com/stefanpenner/ember-cli/pull/1165)
* [ENHANCEMENT] Upgrade `ember-cli-ember-data` to `0.1.0`. [#1178](https://github.com/stefanpenner/ember-cli/pull/1178)
* [BUGFIX] Update `ember-cli-ic-ajax` to prevent warnings. [#1180](https://github.com/stefanpenner/ember-cli/pull/1180)
* [BUGFIX] Throw error when trailing slash present in argument to `ember generate`. [#1184](https://github.com/stefanpenner/ember-cli/pull/1184)
* [ENHANCEMENT] Don't expect `Ember` or `Em` to be global in tests. `Ember` or `Em` needs to be imported. [#1201](https://github.com/stefanpenner/ember-cli/pull/1201)
* [BUGFIX] Make behavior of `--dry-run` more obvious & add `--skip-npm` and `--skip-bower`. [#1205](https://github.com/stefanpenner/ember-cli/pull/1205)
* [ENHANCEMENT] Remove .gitkeep files from `ember init` inside an existing project [#1209](https://github.com/stefanpenner/ember-cli/pull/1209)
* [ENHANCEMENT] Addons can add commands to the local `ember` command. [#1196](https://github.com/stefanpenner/ember-cli/pull/1196)
* [ENHANCEMENT] Addons can implement a postBuild hook. [#1215](https://github.com/stefanpenner/ember-cli/pull/1215)
* [ENHANCEMENT] Addons can add post-processing steps to the `Brocfile.js` process. [#1214](https://github.com/stefanpenner/ember-cli/pull/1214)
* [ENHANCEMENT] `broccoli-asset-rev` has been moved to an addon using the standard addon post-processing hooks. [#1214](https://github.com/stefanpenner/ember-cli/pull/1214)
* [ENHANCEMENT] Allow `app.toTree` to accept an array of additional trees to merge in the final output. [#1214](https://github.com/stefanpenner/ember-cli/pull/1214)
* [BUGFIX] Only run JSHint after preprocessing. [#1221](https://github.com/stefanpenner/ember-cli/pull/1221)
* [ENHANCEMENT] Addons can add blueprints. [#1222](https://github.com/stefanpenner/ember-cli/pull/1222)
* [ENHANCEMENT] Allow testing of production assets. [#1230](https://github.com/stefanpenner/ember-cli/pull/1230)
* [ENHANCEMENT] Provide Ember CLI version to Project model. [#1239](https://github.com/stefanpenner/ember-cli/pull/1239)
* [BREAKING ENHANCEMENT] Split `app/templates` into its own tree to prevent preprocessing template files as if they were JavaScript. [#1238](https://github.com/stefanpenner/ember-cli/pull/1238)
* [ENHANCEMENT] Print a warning when using `app.import` for assets in the root of `vendor/` (this is a significant performance penalty).
* [ENHANCEMENT] Model generation no longer requires an attribute type. [#1252](https://github.com/stefanpenner/ember-cli/pull/1252)
* [ENHANCEMENT] Allow vendor files to be configurable. [#1187](https://github.com/stefanpenner/ember-cli/pull/1187)


### 0.0.38

* accidentally deploy with node v0.0.11 which builds an invalid package

### 0.0.37

* [BREAKING BUGFIX] ensure the CLI exits with the correct status, fixes hanging tests and some non-graceful exit cleanups [#1150](https://github.com/stefanpenner/ember-cli/pull/1150)
* [BUGFIX] Ensure EDITOR is set before allowing edit in ember init. [#1090](https://github.com/stefanpenner/ember-cli/pull/1090)
* [BUGFIX] Display message to user when diff cannot be applied cleanly [#1091](https://github.com/stefanpenner/ember-cli/pull/1091)
* [ENHANCEMENT] Notify when an ember-cli update is available, and add `ember update` command. [#899](https://github.com/stefanpenner/ember-cli/pull/899)
* [BUGFIX] Ensure that build output directory is cleaned up properly. [#1122](https://github.com/stefanpenner/ember-cli/pull/1122)
* [BUGFIX] Ensure that non-zero exit code is used when running `ember test` with failing tests. [#1123](https://github.com/stefanpenner/ember-cli/pull/1123)
* [BREAKING ENHANCEMENT] Change the expected interface for the `./server/index.js` file. It now receives the instantiated `express` server. [#1097](https://github.com/stefanpenner/ember-cli/pull/1097)
* [ENHANCEMENT] Allow addons to provide server side middlewares. [#1097](https://github.com/stefanpenner/ember-cli/pull/1097)
* [ENHANCEMENT] Automatically pluralize the attribute when generating a model. [#1120](https://github.com/stefanpenner/ember-cli/pull/1120)
* [BUGFIX] Make sure non-dasherized model attributes are also added to generated tests. [#1120](https://github.com/stefanpenner/ember-cli/pull/1120)
* [ENHANCEMENT] Upgrade `ember-qunit-notifications` to `0.0.3`. [#1117](https://github.com/stefanpenner/ember-cli/pull/1117)
* [ENHANCEMENT] Allow addons to specify load ordering. [#1132](https://github.com/stefanpenner/ember-cli/pull/1132)
* [ENHANCEMENT] Adds `ember build --watch` [#1131](https://github.com/stefanpenner/ember-cli/pull/1131)
* [BREAKING ENHANCEMENT] Accept options as second parameter of ember-app#import. Pass modules as exports. [#1121](https://github.com/stefanpenner/ember-cli/pull/1121)

### 0.0.36

* deployed bundled package with outdated bundled depds... Likely user
  error (by @stefanpenner)

### 0.0.35

* [BUGFIX] Ensure that vendored JS files are concatted in a safe way (to prevent issues with ASI). [#988](https://github.com/stefanpenner/ember-cli/pull/988)
* [ENHANCEMENT] Use the `Project` model to load the project name and environment configuration (removes boilerplate from `Brocfile.js`). [#989](https://github.com/stefanpenner/ember-cli/pull/989)
* [BUGFIX] Pass `--port` option through when calling `ember test --port 8987` (allows overriding the port when running concurrent `ember test` commands). [#991](https://github.com/stefanpenner/ember-cli/pull/991)
* [ENHANCEMENT] Add `.ember-cli` configuration file. [#563](https://github.com/stefanpenner/ember-cli/pull/563)
* [ENHANCEMENT] Add edit capability to `ember init`. [#1000](https://github.com/stefanpenner/ember-cli/pull/1000)
* [ENHANCEMENT] Add the current environment to the application config (the `MyApplicationENV` global). [#1017](https://github.com/stefanpenner/ember-cli/pull/1017)
* [BUGFIX] Ensure that the project `.jshintrc` file is looked up in the project's root. [#1019](https://github.com/stefanpenner/ember-cli/pull/1019)
* [ENHANCEMENT] Allow addons to hook into the application build process. [#1025](https://github.com/stefanpenner/ember-cli/pull/1025)
* [ENHANCEMENT] Allow addons to register custom preprocessors. [#1030](https://github.com/stefanpenner/ember-cli/pull/1030)
* [BUGFIX] Prevent route blueprint adding duplicate entries to router.js [#1042](https://github.com/stefanpenner/ember-cli/pull/1042)
* [ENHANCEMENT] Add blueprint listing in ember help generate. [#952](https://github.com/stefanpenner/ember-cli/pull/952)
* [BUGFIX] Add missing descriptions for `build`, `serve`, and `test` commands. [#1045](https://github.com/stefanpenner/ember-cli/issues/1045)
* [ENHANCEMENT] Do not remove output directory. This allows easier cross-project symlinking (previous behavior broke the link when the output path was destroyed). [#1034](https://github.com/stefanpenner/ember-cli/pull/1034)
* [ENHANCEMENT] Keep output path (`/dist` by default) up to date with both `ember server` and `ember build`. [#1034](https://github.com/stefanpenner/ember-cli/pull/1034)
* [ENHANCEMENT] Use the `ember-cli-ic-ajax` addon to bring in ic-ajax. [#1047](https://github.com/stefanpenner/ember-cli/issues/1047)
* [ENHANCEMENT] Use the `ember-cli-ember-data` addon to bring in ember-data. [#1047](https://github.com/stefanpenner/ember-cli/issues/1047)
* [BUGFIX] Allow fingerprinting to be enabled/disabled in a more custom way. [#1066](https://github.com/stefanpenner/ember-cli/pull/1066)
* [ENHANCEMENT] Use `ember-addon` as the "addon" keyword. [#1071](https://github.com/stefanpenner/ember-cli/pull/1071)
* [ENHANCEMENT] loader should now support CJS mode of AMD.
* [ENHANCEMENT] Upgrade broccoli-asset-rev to 0.0.6 and allow passing a `customHash` in fingerprint options. [#1024](https://github.com/stefanpenner/ember-cli/pull/1024)

### 0.0.34

* [BUGFIX] broccoli-es6-safe-recast now once again has one-at-a-time semantics this improves incremental rebuild performance
* [BUGFIX] upgrade broccoli-sane-watcher to include better error messages when attempting to watch non-existent files
* [ENHANCEMENT] Allow opting out of `ES3SafeFilter`. [#966](https://github.com/stefanpenner/ember-cli/pull/966)
* [ENHANCEMENT] Provide `--watcher` option for switching between polling and events-based file watching. [#970](https://github.com/stefanpenner/ember-cli/pull/970)
* [BUGFIX] Ensure that tmp/ is cleaned up after running `ember server` or `ember test --server`. [#971](https://github.com/stefanpenner/ember-cli/pull/971)
* [BUGFIX] Fix errors with certain `generate` commands that depend on `inflection`. [f016820](https://github.com/stefanpenner/ember-cli/commit/f016820)
* [BUGFIX] Do not wrap `vendor` assets in eval when `wrapInEval` is set. [#983](https://github.com/stefanpenner/ember-cli/pull/983)
* [ENHANCEMENT] Use `wrapInEval` by default for application assets when running in development. [#983](https://github.com/stefanpenner/ember-cli/pull/983)
* [ENHANCEMENT] Add integration-test blueprint [#985](https://github.com/stefanpenner/ember-cli/pull/985)

### 0.0.33

* [BUGFIX] broccoli-sane-watcher now recovers after filters throw [#940](https://github.com/stefanpenner/ember-cli/pull/940)
* [ENHANCEMENT] Use ember-data.prod.js when ENV=production [#909](https://github.com/stefanpenner/ember-cli/pull/909).
* [BUGFIX] Ensure that config/environment is findable and required when setting up baseURL for server. [#916](https://github.com/stefanpenner/ember-cli/pull/916)
* [BUGFIX] Fix importing of non-JS/CSS [#915](https://github.com/stefanpenner/ember-cli/pull/915)
* [ENHANCEMENT] Use `window.MyProjectNameENV` instead of `window.ENV`. [#922](https://github.com/stefanpenner/ember-cli/pull/922)
* [BUGFIX] Disallow projects with periods in their name. [#927](https://github.com/stefanpenner/ember-cli/pull/927)
* [ENHANCEMENT] Allow customization of Javascript minification options. [#928](https://github.com/stefanpenner/ember-cli/pull/928)
* [BUGFIX] TestServer now waits until the build is done before starting. [#932](https://github.com/stefanpenner/ember-cli/pull/932)
* [ENHANCEMENT] Upgrade `leek` to `0.0.6`. [#934](https://github.com/stefanpenner/ember-cli/pull/934)
* [BUGFIX] `leek` upgrade fixes [#642](https://github.com/stefanpenner/ember-cli/issues/642), [#709](https://github.com/stefanpenner/ember-cli/issues/709)
* [ENHANCEMENT] Allow disabling of automatic fingerprinting. [#930](https://github.com/stefanpenner/ember-cli/pull/930)
* [ENHANCEMENT] Update ember-cli-shims to add `ember-data` shim. [#941](https://github.com/stefanpenner/ember-cli/pull/941)
* [ENHANCEMENT] Update default jshint settings to require importing Ember. [#941](https://github.com/stefanpenner/ember-cli/pull/941)
* [ENHANCEMENT] Bring generators in-house via blueprints. [#747](https://github.com/stefanpenner/ember-cli/pull/747)
* [BUGFIX] Only process application code with ES3SafeFilter. [#949](https://github.com/stefanpenner/ember-cli/pull/949)
* [ENHANCEMENT] Separate application code from vendor code. Generate `/assets/vendor.js` for vendored code. [#949](https://github.com/stefanpenner/ember-cli/pull/949)
* [ENHANCEMENT] Provide `registry` access from `EmberApp`. [#955](https://github.com/stefanpenner/ember-cli/pull/955)
* [BUGFIX] Ensure that `EmberENV` is setup (to allow enabling flagged features). [#958](https://github.com/stefanpenner/ember-cli/pull/958)

### 0.0.29

* [ENHANCEMENT] less CPU intensive watching thanks to @krisselden's https://github.com/krisselden/broccoli-sane-watcher and @amasad's https://github.com/amasad/sane
* [BUGFIX] Upgrade broccoli-es6-concatenator to 0.1.6 to fix a concatenation issue. [broccoli-es6-concatenator#17](https://github.com/joliss/broccoli-es6-concatenator/pull/17)
* [BUGFIX] prevent pointless event emitter memory leak warning [#850](https://github.com/stefanpenner/ember-cli/pull/850)
* [ENHANCEMENT] add and es3 safe transpile step: specifically promise.catch and promise.finally -> promise['catch'] & promise['finally']. In addition we cover afew more variables see: https://github.com/stefanpenner/es3-safe-recast [#823](https://github.com/stefanpenner/ember-cli/pull/823)
* [ENHANCEMENT] Load the vendor.css in the rendered HTML. [#728](https://github.com/stefanpenner/ember-cli/pull/728)
* [ENHANCEMENT] Allow `testem` port to be specified when running `ember test --server`. [#729](https://github.com/stefanpenner/ember-cli/pull/729)
* [BUGFIX] Use EMBER_ENV if specified in ENV_VARIABLES `EMBER_ENV=production ember build`. [#753](https://github.com/stefanpenner/ember-cli/pull/753)
* [ENHANCEMENT] If both EMBER_ENV and --environment are specified, use EMBER_ENV. [#753](https://github.com/stefanpenner/ember-cli/pull/753)
* [ENHANCEMENT] Update broccoli-jshint to 0.5.0 (more efficient caching for faster rebuilds). [#758](https://github.com/stefanpenner/ember-cli/pull/758)
* [ENHANCEMENT] Ensure that the `app/templates/components` directory is created automatically. [#761](https://github.com/stefanpenner/ember-cli/pull/761)
* [BUGFIX] For `ember-init`, Use app name if specified, over package.json or cwd name. [#792](https://github.com/stefanpenner/ember-cli/pull/792)
* [ENHANCEMENT] Add support for Web Notifications for QUnit test suite with ember-qunit-notifications. [#804](https://github.com/stefanpenner/ember-cli/pull/804)
* [BUGFIX] Ensure that files in app/ are JSHinted properly. [#832](https://github.com/stefanpenner/ember-cli/pull/832)
* [ENHANCEMENT] Update ember-load-initializers to 0.0.2.
* [ENHANCEMENT] Add broccoli-asset-rev for fingerprinting + source re-writing. [#814](https://github.com/stefanpenner/ember-cli/pull/814)
* [BUGFIX] Prevent broccoli from watching `node_modules/ember-cli/lib/broccoli/`. [#857](https://github.com/stefanpenner/ember-cli/pull/857)
* [BUGFIX] Prevent collision between running `ember server` and `ember test --server` simultaneously. [#862](https://github.com/stefanpenner/ember-cli/pull/862)
* [ENHANCEMENT] Show timing and slow tree listing for each rebuild. [#860](https://github.com/stefanpenner/ember-cli/pull/860) & [#865](https://github.com/stefanpenner/ember-cli/pull/865)
* [BUGFIX] Disable `wrapInEval` by default. [#866](//github.com/stefanpenner/ember-cli/pull/866)
* [ENHANCEMENT] Allow passing `tests` and `hinting` to `new EmberApp()`. [#876](https://github.com/stefanpenner/ember-cli/pull/876)
* [BUGFIX] Prevent slow tree printout during `ember test --server` from bleeding through `testem` UI.[#877](https://github.com/stefanpenner/ember-cli/pull/877)
* [ENHANCEMENT] Remove unused `vendor/_loader.js` file. [#880](https://github.com/stefanpenner/ember-cli/pull/880)
* [ENHANCEMENT] Allow disabling JSHint tests from within QUnit UI. [#878](https://github.com/stefanpenner/ember-cli/pull/878)
* [ENHANCEMENT] Upgrade `ember-resolver` to `0.1.1` (and lock down version in `bower.json`). [#885](https://github.com/stefanpenner/ember-cli/pull/885)

### 0.0.28

* [FEATURE] The `baseURL` in your `environment.js` now gets the leading and trailing slash automatically if you omit them. [#683](https://github.com/stefanpenner/ember-cli/pull/683)
* [FEATURE] The development server now serves the site under the specified `baseURL`. [#683](https://github.com/stefanpenner/ember-cli/pull/683)
* [FEATURE] Expose server: Bring back the API stub's functionality, give users the opportunity to add their own middleware. [#683](https://github.com/stefanpenner/ember-cli/pull/683)
* [ENHANCEMENT] `project.require()` can now be used to require files from the user's project. [#683](https://github.com/stefanpenner/ember-cli/pull/683)
* [ENHANCEMENT] Plugins can fall back to alternate file extensions (i.e scss, sass)
* [BUGFIX] Fix incorrect generation of all `vendor/` assets in build output. [#645](https://github.com/stefanpenner/ember-cli/pull/645)
* [ENHANCEMENT] Update to Broccoli 0.12. Prevents double initial rebuilds when running `ember server`. [#648](https://github.com/stefanpenner/ember-cli/pull/648)
* [BREAKING ENHANCEMENT] The generated `app.js` and `app.css` files are now named for your application name. [#638](https://github.com/stefanpenner/ember-cli/pull/638)
* [ENHANCEMENT] added first iteration of a slow but thorough acceptance
  test. A new app is generated, dependencies resolve, and the test for
  that base app are run.  [#614](https://github.com/stefanpenner/ember-cli/pull/614)
* [ENHANCEMENT] Use handlebars-runtime in production. [#675](https://github.com/stefanpenner/ember-cli/pull/675)
* [BUGFIX] Do not watch `vendor/` for changes (watching vendor dramatically increases CPU usage). [#693](https://github.com/stefanpenner/ember-cli/pull/693)
* [ENHANCEMENT] Minify CSS [#688](https://github.com/stefanpenner/ember-cli/pull/688)
* [ENHANCEMENT] Allows using app.import for things other than JS and CSS (i.e. fonts, images, json, etc). [#699](https://github.com/stefanpenner/ember-cli/pull/699)
* [BUGFIX] Fix `ember --help` output for test and version commands. [#701](https://github.com/stefanpenner/ember-cli/pull/701)
* [BUGFIX] Fix package.json preprocessor dependencies not being included in the registry. [#703](https://github.com/stefanpenner/ember-cli/pull/703)
* [BUGFIX] Update `testem` version to fix error thrown for certain assertions when running `ember test`, also fixes issue with `ember test --server` in Node 0.10. [#714](https://github.com/stefanpenner/ember-cli/pull/714)

### 0.0.27

* [BUGFIX] ` ENV.LOG_MODULE_RESOLVER` must be set pre-1.6 to get better container logging.
* [FEATURE] Added support for ember-scripts preprocessing.
* [ENHANCEMENT] Refactor `blueprint.js` to remove unnecessary variable assignment, change double iteration to simple reduce, and remove function that only swapped arguments and called through. [#537](https://github.com/stefanpenner/ember-cli/pull/537)
* [ENHANCEMENT] Refactor `test-loader.js` for readability and to prevent unnecessary iterations [#524](https://github.com/stefanpenner/ember-cli/pull/524)
* [ENHANCEMENT] Remove `Ember.setupForTesting` and
  `Router.reopen({location: 'none'});` from test helpers [#516](https://github.com/stefanpenner/ember-cli/pull/516).
* [ENHANCEMENT] Update loom-generators-ember-appkit to `^1.1.1`.
* [BUGFIX] Whitelist `ic-ajax` exports to prevent import validation warnings. [#533](https://github.com/stefanpenner/ember-cli/pull/533)
* [BUGFIX] `ember init` fails on `NULL_PROJECT` ([#546](https://github.com/stefanpenner/ember-cli/pull/546))
* [ENHANCEMENT] Files added by ember-cli should not needed to be specified in `Brocfile.js`. [#536](https://github.com/stefanpenner/ember-cli/pull/536)
* [ENHANCEMENT] Ensure minified output is using `compress` and `mangle` options with `uglify-js`. [#564](https://github.com/stefanpenner/ember-cli/pull/564)
* [BUGFIX] Update to Broccoli 0.10.0. This should resolve the primary issue `ember-cli` has on `Windows`. [#578](https://github.com/stefanpenner/ember-cli/pull/578)
* [ENHANCEMENT] Always Precompile Handlebars templates. [#574](https://github.com/stefanpenner/ember-cli/pull/574)
* [ENHANCEMENT] Update to Broccoli 0.11.0. This provides better timing information for `Watcher`. [#587](https://github.com/stefanpenner/ember-cli/pull/587)
* [ENHANCEMENT] Track rebuild timing. [#588](https://github.com/stefanpenner/ember-cli/pull/587)
* [ENHANCEMENT] Remove global defined helpers in favor of https://api.qunitjs.com/equal https://api.qunitjs.com/strictEqual/, etc. [#579](https://github.com/stefanpenner/ember-cli/pull/579)
* [BREAKING BUGFIX] No longer rely on `broccoli-bower` to automatically import vendored files. Use `app.import` to import dependencies and specify modules to whitelist. [#562](https://github.com/stefanpenner/ember-cli/pull/562)
* [ENHANCEMENT] Removed `proxy-url` and `proxy-host` parameters and introduced `proxy` param with full proxy url. ([#567](https://github.com/stefanpenner/ember-cli/pull/567))
* [BREAKING ENHANCEMENT] Update to jQuery 1.11.1. ** updates `bower.json`
* [ENHANCEMENT] When using non-npm installed package (aka "running on master") the branch name and SHA are now printed along with the prior version number. [#634](https://github.com/stefanpenner/ember-cli/pull/634)

### 0.0.25

* [BUGFIX] The blueprinted application's `package.json` forces an older version of `ember-cli`. Fixed in [#518](https://github.com/stefanpenner/ember-cli/pull/518).

### 0.0.24

* Changes to `index.html`: Script tags were moved into body, `ENV` and the app are now defined in the same script tag.
* introduce NULL Project, to gracefully handle out-of-project
  invocations of the cli. Like new/init [fixes #502]
* pre 1.0.0 dependency are now locked down to exact versions, post 1.0.0 deps are in good faith semver locked.
* patch to quickfix some broccoli + Windows IO issues. We expect a proper solution soon, but this will hold us over (#493)[https://github.com/stefanpenner/ember-cli/pull/493]
* Add a custom watcher to make broccoli more usable on windows by catching file errors ([493](https://github.com/stefanpenner/ember-cli/pull/493)).
* Allow `ember new` and `ember init` to receive a `blueprint` argument to allow for alternative project scaffolding ([462](https://github.com/stefanpenner/ember-cli/pull/462))
* Add `ember test` with Testem integration ([388](https://github.com/stefanpenner/ember-cli/pull/388)).
* some improvements to bower dependency management, unfortunately until bower.json stabilizes broccoli-bower stability is at the whim of bower component authors.
* introduce maintainable + upgradable ember app specific brocfile filter
  ([396](https://github.com/stefanpenner/ember-cli/pull/396))
* ember cli now attempts to use the project-local ember-cli if
  available, this should help with people who have multiple versions of
  the cli installed. ([5a3c9a](https://github.com/stefanpenner/ember-cli/commit/5a3c9a97e407c128939feb5bd8cd98db2a8e3181))
* Complete restructuring of how ember-cli works internally
* `ember help` now offers nicely colored output
* Extracts shims in vendor into bower package ([#342](https://github.com/stefanpenner/ember-cli/pull/342))
  * locks it to version `0.0.1`
* Extracts initializers autoloading into bower package ([#337](https://github.com/stefanpenner/ember-cli/pull/337))
  * locks it to version `0.0.1`
* Introduces broccoli-bower ([#333](https://github.com/stefanpenner/ember-cli/pull/333))
  * locks it to version `0.2.0`
* Fix issue where app.js files are appended to tests.js ([#347](https://github.com/stefanpenner/ember-cli/pull/347))
* upgrade broccoli to `0.9.0` [v0.9.0 brocfile changes](https://gist.github.com/joliss/15630762fa0f43976418)
* Use configuration from `config/environments.js` to pass options to `Ember.Application.create`. ([#370](https://github.com/stefanpenner/ember-cli/pull/370))
* Adds `ic-ajax` to the list of ignored modules for tests([#378](https://github.com/stefanpenner/ember-cli/pull/378))
* Adds per command help output ([#376](https://github.com/stefanpenner/ember-cli/pull/376))
* Ensures that the broccoli trees are cleaned up properly. ([#444](https://github.com/stefanpenner/ember-cli/pull/444))
* Integrate leek package for ember-cli usage analytics reporting. ([#448](https://github.com/stefanpenner/ember-cli/pull/448))
* Generate current live build to `tmp/output/` when running `ember server`. This is very useful for
  debugging the current Broccoli tree without manually running `ember build`. ([#457](https://github.com/stefanpenner/ember-cli/pull/457))
* Use `tmp/output/` directory created in [#457](https://github.com/stefanpenner/ember-cli/pull/457) for Testem setup.
  This allows using the `testem` command to run Testem in server mode (allowing capturing multiple browsers and other goodies). [#463](https://github.com/stefanpenner/ember-cli/pull/463)
* Added `ember test --server` to run the `testem` command line server. `ember test --server` will automatically re-run your tests after a rebuild. [#474](https://github.com/stefanpenner/ember-cli/pull/474)
* Add JSHinting for `app/` and `test/` trees when building in development. This generates console logs as well as QUnit tests (so that `ember test` shows failures). [#482](https://github.com/stefanpenner/ember-cli/pull/482)
* Use the name specified in `package.json` while doing `ember init`. This allows you to use a different application name than your folder name. [#491](https://github.com/stefanpenner/ember-cli/pull/491)
* Allow disabling live reload via `ember server --live-reload=false`. [#510](https://github.com/stefanpenner/ember-cli/pull/510)

### 0.0.23

* Adds ES6 import validation ([#209](https://github.com/stefanpenner/ember-cli/pull/209))
* CSS broccoli fixes ([#325](https://github.com/stefanpenner/ember-cli/pull/325))
* Speed up boot ([#273](https://github.com/stefanpenner/ember-cli/pull/273))

### 0.0.22

* Makes sure that user cannot create an application named `test`([#256](https://github.com/stefanpenner/ember-cli/pull/256))
* Adds broccoli-merge-trees dependency and updates Brocfile to use it
* Locks blueprint to particular version of ember-cli, broccoli & friends:
  * ember-cli 0.0.21
  * broccoli (v0.7.2)
  * broccoli-es6-concatenator (v0.1.4)
  * broccoli-static-compiler (v0.1.4)
  * broccoli-replace version (v0.1.5)

### 0.0.21

* Use `loader.js` from `bower` ([0c1e8d28](https://github.com/stefanpenner/ember-cli/commit/0c1e8d28ca4bf6d24dc28af1fa4736690394eb5a))
* Drops implementation files ([54df0288](https://github.com/twokul/ember-cli/commit/54df0288cd456aec782f0cbda269c603fe7be005))
* Drop boilerplate tests ([c6f7475e](https://github.com/twokul/ember-cli/commit/c6f7475e0c8b3013b4af8ea5139aa25818aedeaf))
* Use named-amd version of `ic-ajax` ([#225](https://github.com/stefanpenner/ember-cli/pull/225))
* Separate `tests` and `app` code. Tests are now within 'assets/tests.js' (#220).
* Implement `--proxy-port` and `--proxy-host` parameters to `ember server` command (#40)
* Add support for `.ember-cli` file to provide default flags to commands ([7b90bd9](https://github.com/stefanpenner/ember-cli/commit/dfac84ffd27acedfd18189a0e4b0b5d3fb13bd7b))
* Ember initializers are required automatically ([#242](https://github.com/stefanpenner/ember-cli/pull/242))
* Supports alternate preprocessors (eg. broccoli-sass vs. broccoli-ruby-sass) ([59ddbd](https://github.com/stefanpenner/ember-cli/commit/59ddbdf4ce14e8f514d124e158cfdc9708026623))
* Also exposes `registerPlugin` method on preprocessor module that allows anyone to register additional plugins ([59ddbd](https://github.com/stefanpenner/ember-cli/commit/59ddbdf4ce14e8f514d124e158cfdc9708026623))

### 0.0.20

* Run tests through /tests.
* Integrate ember-qunit.
* Makes sure `livereload` reports error from `watcher` ([a1d447fe](https://github.com/stefanpenner/ember-cli/commit/a1d447fe654271f6cf4ea1e6b092a17bc6beed3a))
* Support multiple CSS Preprocessors ([LESS](http://lesscss.org/), [Sass](http://sass-lang.com/) and [Stylus](http://learnboost.github.io/stylus/))
* upgrade broccoli to 0.5.0. slight Brocfile syntax change:

  ```js
  var foo = makeTree("foo")
  // is now just
  var foo = "foo";
  ```<|MERGE_RESOLUTION|>--- conflicted
+++ resolved
@@ -1,31 +1,20 @@
 # ember-cli Changelog
 
-<<<<<<< HEAD
 ## v3.1.0
-=======
-## v3.0.4
->>>>>>> 9eacc038
-
-The following changes are required if you are upgrading from the previous
-version:
-
-- Users
-<<<<<<< HEAD
+
+The following changes are required if you are upgrading from the previous
+version:
+
+- Users
   + [`ember new` diff](https://github.com/ember-cli/ember-new-output/compare/v3.0.3...v3.1.0)
   + Upgrade your project's ember-cli version - [docs](https://ember-cli.com/user-guide/#upgrading)
 - Addon Developers
   + [`ember addon` diff](https://github.com/ember-cli/ember-addon-output/compare/v3.0.3...v3.1.0)
-=======
-  + Upgrade your project's ember-cli version - [docs](https://ember-cli.com/user-guide/#upgrading)
-- Addon Developers
-  + No changes required
->>>>>>> 9eacc038
-- Core Contributors
-  + No changes required
-
-#### Community Contributions
-
-<<<<<<< HEAD
+- Core Contributors
+  + No changes required
+
+#### Community Contributions
+
 - [#7670](https://github.com/ember-cli/ember-cli/pull/7670) Support serving wasm with application/wasm [@rwjblue](https://github.com/rwjblue)
 - [#7683](https://github.com/ember-cli/ember-cli/pull/7683) Revert "EmberApp: Remove deprecated `contentFor()` hooks" [@ember-cli](https://github.com/ember-c
 li)
@@ -40,11 +29,25 @@
 - [#7732](https://github.com/ember-cli/ember-cli/pull/7732) Merge pull request #7728 from arthirm/testem-bug-fix [@arthirm](https://github.com/arthirm)
 - [#7736](https://github.com/ember-cli/ember-cli/pull/7736) add addon-test-support/index.js to eslint glob bug mitigation [@kellyselden](https://github.com/k
 ellyselden)
-=======
+
+Thank you to all who took the time to contribute!
+
+
+## v3.0.4
+
+The following changes are required if you are upgrading from the previous
+version:
+
+- Users
+  + Upgrade your project's ember-cli version - [docs](https://ember-cli.com/user-guide/#upgrading)
+- Addon Developers
+  + No changes required
+- Core Contributors
+  + No changes required
+
+#### Community Contributions
+
 - [#7746](https://github.com/ember-cli/ember-cli/pull/7746) Revert "arthirm/testem-bug-fix" [@Turbo87](https://github.com/Turbo87)
->>>>>>> 9eacc038
-
-Thank you to all who took the time to contribute!
 
 
 ## v3.0.3
@@ -68,7 +71,6 @@
 - [#7736](https://github.com/ember-cli/ember-cli/pull/7736) add addon-test-support/index.js to eslint glob bug mitigation [@kellyselden](https://github.com/kellyselden)
 
 Thank you to all who took the time to contribute!
-
 
 ## v3.0.2
 

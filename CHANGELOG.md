--- conflicted
+++ resolved
@@ -1,38 +1,25 @@
 # ember-cli Changelog
 
-<<<<<<< HEAD
-## v3.4.2-beta.1
-=======
+
 ## v3.4.2
->>>>>>> 0eb95897
-
-The following changes are required if you are upgrading from the previous
-version:
-
-- Users
-<<<<<<< HEAD
-  + Upgrade your project's ember-cli version - [docs](https://ember-cli.com/user-guide/#upgrading)
-- Addon Developers
-=======
+
+The following changes are required if you are upgrading from the previous
+version:
+
+- Users
   + [`ember new` diff](https://github.com/ember-cli/ember-new-output/compare/v3.4.1...v3.4.2)
   + Upgrade your project's ember-cli version - [docs](https://ember-cli.com/user-guide/#upgrading)
 - Addon Developers
   + [`ember addon` diff](https://github.com/ember-cli/ember-addon-output/compare/v3.4.1...v3.4.2)
->>>>>>> 0eb95897
-  + No changes required
-- Core Contributors
-  + No changes required
-
-#### Community Contributions
-
-<<<<<<< HEAD
-- [#8024](https://github.com/ember-cli/ember-cli/pull/8024) Remove 2.12 scenario from travis.yml [@cibernox](https://github.com/cibernox)
-- [#8033](https://github.com/ember-cli/ember-cli/pull/8033) Restore `styles` behaviour [@twokul](https://github.com/twokul)
-=======
+  + No changes required
+- Core Contributors
+  + No changes required
+
+#### Community Contributions
+
 - [#8024](https://github.com/ember-cli/ember-cli/pull/8024) [BUGFIX] Remove 2.12 scenario from travis.yml [@cibernox](https://github.com/cibernox)
 - [#8033](https://github.com/ember-cli/ember-cli/pull/8033) Restore `styles` behaviour [@twokul](https://github.com/twokul)
-- [#8038](https://github.com/ember-cli/ember-cli/pull/8038) Ensure livereload proxy is scoped to only live reload prefix. [@ember-cli](https://github.com/ember-cli)
->>>>>>> 0eb95897
+- [#8038](https://github.com/ember-cli/ember-cli/pull/8038) Ensure livereload proxy is scoped to only live reload prefix. [@rwjblue](https://github.com/rwjblue)
 
 Thank you to all who took the time to contribute!
 
